--- conflicted
+++ resolved
@@ -159,13 +159,9 @@
 
 	// Local Declarations
 	// The vector of partial derivatives to compare with
-	double knownPartials[] =
-			{ 0.0, 0.0, 0.0, 0.0, 0.0, 0.0, 0.0, 0.0, 0.0, 0.0, 0.0, 0.0, 0.0,
-<<<<<<< HEAD
-					0.0, 0.0, 0.0, -2.33718e-19, 0.0, 0.0, 0.0, 0.0, 0.0, 0.0, 0.0 };
-=======
-					0.0, 0.0, 0.0, -2.2407564e-19, 0.0, 0.0, 0.0, 0.0, 0.0 };
->>>>>>> 3fd665dd
+	double knownPartials[] = { 0.0, 0.0, 0.0, 0.0, 0.0, 0.0, 0.0, 0.0, 0.0, 0.0,
+			0.0, 0.0, 0.0, 0.0, 0.0, 0.0, -2.24076e-19, 0.0, 0.0, 0.0, 0.0, 0.0,
+			0.0, 0.0 };
 	// Set the concentration
 	cluster->setConcentration(0.5);
 
