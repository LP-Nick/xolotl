#ifndef XCORE_XFILE_H
#define XCORE_XFILE_H

#include <set>
#include <string>
#include <tuple>
#include <vector>

#include <xolotl/core/network/IReactionNetwork.h>
#include <xolotl/io/HDF5Exception.h>
#include <xolotl/io/HDF5File.h>
#include <xolotl/util/MathUtils.h>

namespace xolotl
{
namespace io
{
// Class for reading and writing an HDF5 file with Xolotl data.
// Note: the class stores 1D data as an attribute on a group instead
// of as a dataset.
// TODO Why?  because it is an attribute, every process must have same
// data to write.  As opposed to dataset, where can use independent file
// access to let one process write. (?)
class XFile : public HDF5File
{
public:
	using NetworkType = core::network::IReactionNetwork;

	// A group with info about a specific time step.
	class ConcentrationGroup;
	class TimestepGroup : public HDF5File::Group
	{
	private:
		// Prefix to use when constructing group names.
		static const std::string groupNamePrefix;

		// Names of time-related attributes.
		static const std::string absTimeAttrName;
		static const std::string prevTimeAttrName;
		static const std::string deltaTimeAttrName;

		// Names of surface position attributes.
		static const std::string surfacePosDataName;

<<<<<<< HEAD
		// Names of interstitial attributes.
		static const std::string nIntersAttrName;
		static const std::string prevIFluxAttrName;
=======
		// Names of Helium attributes.
		static const std::string nHeBurstAttrName;

		// Names of Deuterium attributes.
		static const std::string nDBurstAttrName;

		// Names of Tritium attributes.
		static const std::string nTBurstAttrName;
>>>>>>> 7693b656

		// Names of surface and bulk attributes.
		static const std::string nAttrName;
		static const std::string previousFluxAttrName;
		static const std::string surfAttrName;
		static const std::string bulkAttrName;

		// Name of the concentrations data set.
		static const std::string concDatasetName;

		// Names of grid-specification attributes.
		static const std::string nxAttrName;
		static const std::string hxAttrName;
		static const std::string nyAttrName;
		static const std::string hyAttrName;
		static const std::string nzAttrName;
		static const std::string hzAttrName;

	public:
		// Concise name for surface representations.
		using Surface1DType = int;
		using Surface2DType = std::vector<Surface1DType>;
		using Surface3DType = std::vector<Surface2DType>;

		// Concise name for data representations.
		using Data1DType = double;
		using Data2DType = std::vector<Data1DType>;
		using Data3DType = std::vector<Data2DType>;

		// Concise name for concentrations data type.
		// Because the number of concentrations we write for each
		// grid point can vary, these multidimensional data types must
		// support ragged edges in the last dimension.
		using ConcType = std::pair<int, double>;
		using Concs1DType = HDF5File::RaggedDataSet2D<ConcType>::Ragged2DType;

		/**
		 * Construct the group name for the given time step.
		 *
		 * @param concGroup The parent concentration group.
		 * @param loop The loop number in which it is.
		 * @param timeStep The time step the group will represent.
		 * @return A string to use for the name of the time step group for
		 *          the given time step.
		 */
		static std::string
		makeGroupName(
			const ConcentrationGroup& concGroup, int loop, int timeStep);

		/**
		 * Construct a TimestepGroup.
		 * Default and copy constructors explicitly disallowed.
		 */
		TimestepGroup(void) = delete;
		TimestepGroup(const TimestepGroup& other) = delete;

		/**
		 * Create and populate a Timestep group within the given
		 * concentration group.
		 *
		 * @param concGroup The concentration group
		 * @param loop The loop number
		 * @param timeStep The number of the time step
		 * @param time The physical time at this time step
		 * @param previousTime The physical time at the previous time step
		 * @param deltaTime The physical length of the time step
		 */
		TimestepGroup(const ConcentrationGroup& concGroup, int loop,
			int timeStep, double time, double previousTime, double deltaTime);

		/**
		 * Open a TimestepGroup within the given concentration group.
		 *
		 * @param concGroup The concentration group
		 * @param loop The loop number
		 * @param timeStep The time step of the desired group.
		 */
		TimestepGroup(
			const ConcentrationGroup& concGroup, int loop, int timeStep);

		/**
		 * Update a Timestep group within the given
		 * concentration group.
		 *
		 * @param time The physical time at this time step
		 * @param previousTime The physical time at the previous time step
		 * @param deltaTime The physical length of the time step
		 */
		void
		updateTimestepGroup(double time, double previousTime, double deltaTime);

		/**
		 * Save the grid information to our timestep group.
		 *
		 * @param grid The grid points in the x direction (depth)
		 * @param ny The number of grid points in the y direction
		 * @param hy The step size in the y direction
		 * @param nz The number of grid points in the z direction
		 * @param hz The step size in the z direction
		 */
		void
		writeGrid(const std::vector<double>& grid, int ny = 0, double hy = 0.0,
			int nz = 0, double hz = 0.0) const;

		/**
		 * Save the surface positions to our timestep group.
		 *
		 * @param nAtoms The quantity of atoms at the surface
		 * @param previousFluxes The previous fluxes
		 * @param atomNames The names for the atom types
		 */
		void
		writeSurface1D(std::vector<Data1DType> nAtoms,
			std::vector<Data1DType> previousFluxes,
			std::vector<std::string> atomNames) const;

		/**
		 * Save the surface positions to our timestep group.
		 *
		 * @param iSurface The indices of the surface position
		 * @param nAtoms The quantity of atoms at the surface
		 * @param previousFluxes The previous fluxes
		 * @param atomNames The names for the atom types
		 */
		void
		writeSurface2D(const Surface2DType& iSurface,
			std::vector<Data2DType> nAtoms,
			std::vector<Data2DType> previousFluxes,
			std::vector<std::string> atomNames) const;

		/**
		 * Save the surface positions to our timestep group.
		 *
		 * @param iSurface The indices of the surface position
		 * @param nAtoms The quantity of atoms at the surface
		 * @param previousFluxes The previous fluxes
		 * @param atomNames The names for the atom types
		 */
		void
		writeSurface3D(const Surface3DType& iSurface,
			std::vector<Data3DType> nAtoms,
			std::vector<Data3DType> previousFluxes,
			std::vector<std::string> atomNames) const;

		/**
		 * Save the bottom informations to our timestep group.
		 *
		 * @param nAtoms The quantity of atoms at the bulk
		 * @param previousFluxes The previous fluxes
		 * @param atomNames The names for the atom types
		 */
		void
		writeBottom1D(std::vector<Data1DType> nAtoms,
			std::vector<Data1DType> previousFluxes,
			std::vector<std::string> atomNames);

		/**
		 * Save the bottom informations to our timestep group.
		 *
		 * @param nAtoms The quantity of atoms at the bulk
		 * @param previousFluxes The previous fluxes
		 * @param atomNames The names for the atom types
		 */
		void
		writeBottom2D(std::vector<Data2DType> nAtoms,
			std::vector<Data2DType> previousFluxes,
			std::vector<std::string> atomNames);

		/**
		 * Save the bottom informations to our timestep group.
		 *
		 * @param nAtoms The quantity of atoms at the bulk
		 * @param previousFluxes The previous fluxes
		 * @param atomNames The names for the atom types
		 */
		void
		writeBottom3D(std::vector<Data3DType> nAtoms,
			std::vector<Data3DType> previousFluxes,
			std::vector<std::string> atomNames);

		/**
		 * Add a concentration dataset at a specific grid point.
		 *
		 * @param size The size of the dataset to create
		 * @param concArray The array of concentration at a grid point
		 * @param write To know if we own the data to write
		 * @param i The index of the position on the grid on the x direction
		 * @param j The index of the position on the grid on the y direction
		 * @param k The index of the position on the grid on the z direction
		 */
		// TODO this should go away.
		void
		writeConcentrationDataset(int size, double concArray[][2], bool write,
			int i, int j = -1, int k = -1);

		/**
		 * Add a concentration dataset for all grid points in a 1D problem.
		 * Caller gives us a 2D ragged representation, and we flatten
		 * it into a 1D dataset and add a 1D "starting index" array.
		 * Assumes that grid point slabs are assigned to processes in
		 * MPI rank order.
		 *
		 * @param file The HDF5 file that owns our group.  Needed to support
		 *              parallel file access.
		 * @param baseX Index of first grid point we own.
		 * @param concs Concentrations associated with grid points we own.
		 *              Must have size equal to number of grid points we own.
		 *              Element i contains concentration data for
		 *              (baseX + i)
		 */
		// TODO measure performance gain when caller gives us
		// flattened array instead of having us convert to/from flat
		// representation.
		void
		writeConcentrations(
			const XFile& file, int baseX, const Concs1DType& concs) const;

		/**
		 * Read concentration dataset for our grid points in a 1D problem.
		 * Assumes that grid point slabs are assigned to processes in
		 * MPI rank order.
		 *
		 * @param file The HDF5 file that owns our group.  Needed to support
		 *              parallel file access.
		 * @param baseX Index of first grid point we own.
		 * @param numX Number of grid points we own.
		 * @return Concentrations associated with grid points we own.
		 *              Element i contains concentration data for
		 *              (baseX + i)
		 */
		Concs1DType
		readConcentrations(const XFile& file, int baseX, int numX) const;

		/**
		 * Read the times from our timestep group.
		 *
		 * @return pair(time, deltaTime) containing the physical time to
		 *          be changed and the time step length to be changed.
		 */
		std::pair<double, double>
		readTimes(void) const;

		/**
		 * Read the previous time from our concentration group.
		 *
		 * @return The physical time at the previous timestep
		 */
		double
		readPreviousTime(void) const;

		/**
		 * Read the grid size.
		 *
		 * @param nx The number of grid points in the x direction (depth)
		 * @param hx The step size in the x direction
		 * @param ny The number of grid points in the y direction
		 * @param hy The step size in the y direction
		 * @param nz The number of grid points in the z direction
		 * @param hz The step size in the z direction
		 */
		void
		readSizes(int& nx, double& hx, int& ny, double& hy, int& nz,
			double& hz) const;

		/**
		 * Read the grid.
		 *
		 * @return The grid
		 */
		std::vector<double>
		readGrid() const;

		/**
		 * Read the surface position from our concentration group in
		 * the case of a 2D grid (a vector of surface positions).
		 *
		 * @return The vector of indices of the surface position
		 */
		Surface2DType
		readSurface2D(void) const;

		/**
		 * Read the surface position from our concentration group in
		 * the case of a 3D grid (a vector of vector of surface positions).
		 *
		 * @return The vector of vector of indices of the surface position
		 */
		Surface3DType
		readSurface3D(void) const;

		/**
		 * Read some data from our concentration
		 * group in the case of a 1D grid (one float).
		 *
		 * @param dataName The name of the data we want
		 * @return The value of the data
		 */
		Data1DType
		readData1D(const std::string& dataName) const;

		/**
		 * Read some data from our concentration group in
		 * the case of a 2D grid (a vector).
		 *
		 * @param dataName The name of the data we want
		 * @return The vector of the data
		 */
		Data2DType
		readData2D(const std::string& dataName) const;

		/**
		 * Read some data from our concentration group file in
		 * the case of a 3D grid (a vector of vector).
		 *
		 * @param dataName The name of the data we want
		 * @return The vector of vector of data
		 */
		Data3DType
		readData3D(const std::string& dataName) const;

		/**
		 * Read our (i,j,k)-th grid point concentrations.
		 *
		 * @param i The index of the grid point on the x axis
		 * @param j The index of the grid point on the y axis
		 * @param k The index of the grid point on the z axis
		 * @return The vector of concentrations
		 */
		// TODO remove once have added support for 0D, 2D, and 3D
		// parallel reads of concentrations.
		Data3DType
		readGridPoint(int i, int j = -1, int k = -1) const;
	};

	// Our concentrations group.
	class ConcentrationGroup : public HDF5File::Group
	{
	private:
		// Name of our last timestep and loop attribute.
		static const std::string lastTimestepAttrName;
		static const std::string lastLoopAttrName;

	public:
		// Path of the concentrations group within the file.
		static const fs::path path;

		// Create or open the concentrationsGroup.
		ConcentrationGroup(void) = delete;
		ConcentrationGroup(const ConcentrationGroup& other) = delete;
		ConcentrationGroup(const XFile& file, bool create = false);

		/**
		 * Add a concentration timestep group for the given time step.
		 *
		 * @param loop The loop number
		 * @param timeStep The number of the time step
		 * @param time The physical time at this time step
		 * @param previousTime The physical time at the previous time step
		 * @param deltaTime The physical length of the time step
		 */
		std::unique_ptr<TimestepGroup>
		addTimestepGroup(int loop, int timeStep, double time,
			double previousTime, double deltaTime) const;

		/**
		 * Obtain the last loop known to our group.
		 *
		 * @return Loop of last TimestepGroup written to our group.
		 */
		int
		getLastLoop(void) const;

		/**
		 * Obtain the last timestep known to our group.
		 *
		 * @return Time step of last TimestepGroup written to our group.
		 */
		int
		getLastTimeStep(void) const;

		/**
		 * Determine if we have any TimestepGroups.
		 *
		 * @return True if any TimestepGroups have been written.
		 */
		bool
		hasTimesteps(void) const
		{
			return getLastTimeStep() >= 0;
		}

		/**
		 * Access the TimestepGroup associated with the given time step.
		 *
		 * @param loop The loop number
		 * @param timeStep Time step of the desired TimestepGroup.
		 * @return TimestepGroup associated with the given time step.  Empty
		 *          pointer if the given time step is not known to us.
		 */
		std::unique_ptr<TimestepGroup>
		getTimestepGroup(int loop, int timeStep) const;

		/**
		 * Access the TimestepGroup associated with the last known time step.
		 *
		 * @return TimestepGroup associated with the last known time step.
		 *          Empty pointer if we do not yet have any time steps.
		 */
		std::unique_ptr<TimestepGroup>
		getLastTimestepGroup(void) const;
	};

	// A group describing a network within our HDF5 file.
	class NetworkGroup : public HDF5File::Group
	{
	public:
		// Concise name for type of network bounds
		// in HDF5 class method parameters.
		using NetworkBoundsType = std::vector<
			std::vector<core::network::IReactionNetwork::AmountType>>;

	private:
		// Names of network attribute.
		static const std::string sizeAttrName;
		static const std::string phaseSpaceAttrName;

	public:
		// Path to the network group within our HDF5 file.
		static const fs::path path;

		NetworkGroup(void) = delete;
		NetworkGroup(const NetworkGroup& other) = delete;

		/**
		 * Open an existing network group.
		 *
		 * @param file The file whose network group to open.
		 */
		NetworkGroup(const XFile& file);

		/**
		 * Creating a new network group.
		 *
		 * @param file The file where to create the network group.
		 * @param network The network to write.
		 */
		NetworkGroup(
			const XFile& file, core::network::IReactionNetwork& network);

		/**
		 * Read the network sizes from our group.
		 *
		 * @return The total size
		 */
		int
		readNetworkSize() const;

		/**
		 * Read the reactions for every cluster.
		 *
		 * @param network The network that need the reactions.
		 */
		void
		readReactions(core::network::IReactionNetwork& network) const;

		/**
		 * Copy ourself to the given file.
		 * A NetworkGroup must not already exist in the file.
		 *
		 * @param target The file to copy ourself to.
		 */
		void
		copyTo(const XFile& target) const;
	};

	// A group describing a cluster within our HDF5 file.
	class ClusterGroup : public HDF5File::Group
	{
	public:
		// Concise name for type of network bounds
		// in HDF5 class method parameters.
		using ClusterBoundsType =
			std::vector<core::network::IReactionNetwork::AmountType>;

	private:
		// Names of cluster attributes.
		static const std::string formationEnergyAttrName;
		static const std::string migrationEnergyAttrName;
		static const std::string diffusionFactorAttrName;
		static const std::string boundsAttrName;

	public:
		ClusterGroup(void) = delete;
		ClusterGroup(const ClusterGroup& other) = delete;

		/**
		 * Open a cluster group.
		 *
		 * @param networkGroup The group in which the cluster is located.
		 * @param id The id of the cluster.
		 */
		ClusterGroup(const NetworkGroup& networkGroup, int id);

		/**
		 * Create a cluster group.
		 *
		 * @param networkGroup The group in which to write.
		 * @param id The Cluster id
		 * @param bounds The bounds on the region covered by the cluster.
		 * @param formation The formation energy.
		 * @param migration The migration energy.
		 * @param diffusion The diffusion factor.
		 */
		ClusterGroup(const NetworkGroup& networkGroup, int id,
			ClusterBoundsType bounds, double formation, double migration,
			double diffusion);

		/**
		 * Construct the group name for the given time step.
		 *
		 * @param id The id of the cluster.
		 * @return A string to use for the name of the cluster group.
		 */
		static std::string
		makeGroupName(int id);

		/**
		 * Read the cluster properties from our group.
		 *
		 * @param formationEnergy The formation energy.
		 * @param migrationEnergy The migration energy.
		 * @param diffusionFactor The diffusion factor.
		 * @return The cluster bounds.
		 */
		ClusterBoundsType
		readCluster(double& formationEnergy, double& migrationEnergy,
			double& diffusionFactor) const;
	};

private:
	/**
	 * Pass through only Create* access modes.
	 *
	 * @param mode The access mode to check.
	 * @return The given access mode if it is a Create* mode.  Otherwise,
	 *          throws an exception.
	 */
	static AccessMode
	EnsureCreateAccessMode(AccessMode mode);

	/**
	 * Pass through only Open* access modes.
	 *
	 * @param mode The access mode to check.
	 * @return The given access mode if it is a Open* mode.  Otherwise,
	 *          throws an exception.
	 */
	static AccessMode
	EnsureOpenAccessMode(AccessMode mode);

public:
	/**
	 * Create and initialize a checkpoint file.
	 *
	 * @param path Path of file to create.
	 * @param create Dummy variable
	 * @param _comm The MPI communicator used to access the file.
	 * @param mode Access mode for file.  Only HDF5File Create* modes
	 *              are supported.
	 */
	XFile(fs::path path, int create, MPI_Comm _comm = MPI_COMM_WORLD,
		AccessMode mode = AccessMode::CreateOrTruncateIfExists);

	/**
	 * Open an existing checkpoint or network file.
	 *
	 * @param path Path of file to open.
	 * @param _comm The MPI communicator used to access the file.
	 * @param mode Access mode for file.  Only HDFFile Open* modes
	 *              are supported.
	 */
	XFile(fs::path path, MPI_Comm _comm = MPI_COMM_WORLD,
		AccessMode mode = AccessMode::OpenReadOnly);

	/**
	 * Check whether we have one of our top-level Groups.
	 *
	 * @return True iff we have the desired group.
	 */
	template <typename T>
	bool
	hasGroup(void) const
	{
		return HDF5File::hasGroup(T::path);
	}

	/**
	 * Access one of our top-level Groups within our file.
	 *
	 * @return The group object if we can open the group, else an empty pointer.
	 */
	template <typename T>
	std::unique_ptr<T>
	getGroup(void) const
	{
		std::unique_ptr<T> group;

		if (hasGroup<T>()) {
			// Open the group within our file.
			group = std::make_unique<T>(*this);
		}
		return std::move(group);
	}
};

} // namespace io
} // namespace xolotl

// Ensure we have definitions of template classes/methods.
#include <xolotl/io/XFileType.h>

#endif // XCORE_XFILE_H<|MERGE_RESOLUTION|>--- conflicted
+++ resolved
@@ -42,21 +42,6 @@
 		// Names of surface position attributes.
 		static const std::string surfacePosDataName;
 
-<<<<<<< HEAD
-		// Names of interstitial attributes.
-		static const std::string nIntersAttrName;
-		static const std::string prevIFluxAttrName;
-=======
-		// Names of Helium attributes.
-		static const std::string nHeBurstAttrName;
-
-		// Names of Deuterium attributes.
-		static const std::string nDBurstAttrName;
-
-		// Names of Tritium attributes.
-		static const std::string nTBurstAttrName;
->>>>>>> 7693b656
-
 		// Names of surface and bulk attributes.
 		static const std::string nAttrName;
 		static const std::string previousFluxAttrName;
