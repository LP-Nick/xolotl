--- conflicted
+++ resolved
@@ -1,208 +1,4 @@
-<<<<<<< HEAD
 #include <interface.h>
-=======
-/**
- * Main.c, currently only able to load clusters
- */
-#include <cstdlib>
-#include <iostream>
-#include <fstream>
-#include <cassert>
-#include <Reactant.h>
-#include <PetscSolver.h>
-#include <mpi.h>
-#include <MPIUtils.h>
-#include <Options.h>
-#include <xolotlPerf.h>
-#include <IMaterialFactory.h>
-#include <TemperatureHandlerFactory.h>
-#include <VizHandlerRegistryFactory.h>
-#include <INetworkLoader.h>
-#include <IReactionNetwork.h>
-#include <SolverHandlerFactory.h>
-#include <ISolverHandler.h>
-#include <IReactionHandlerFactory.h>
-#include <ctime>
-
-using namespace std;
-using std::shared_ptr;
-namespace xperf = xolotlPerf;
-
-//! This operation prints the start message
-void printStartMessage() {
-	std::cout << "Starting Xolotl Plasma-Surface Interactions Simulator"
-			<< std::endl;
-	// TODO! Print copyright message
-	// Print date and time
-	std::time_t currentTime = std::time(NULL);
-	std::cout << std::asctime(std::localtime(&currentTime)); // << std::endl;
-}
-
-std::shared_ptr<xolotlFactory::IMaterialFactory> initMaterial(
-		const Options &options) {
-	// Create the material factory
-	auto materialFactory =
-			xolotlFactory::IMaterialFactory::createMaterialFactory(
-					options.getMaterial(), options.getDimensionNumber());
-
-	// Initialize it with the options
-	materialFactory->initializeMaterial(options);
-
-	return materialFactory;
-}
-
-bool initTemp(const Options &options) {
-
-	bool tempInitOK = xolotlFactory::initializeTempHandler(options);
-	if (!tempInitOK) {
-		std::cerr << "Unable to initialize requested temperature.  Aborting"
-				<< std::endl;
-		return EXIT_FAILURE;
-	} else
-		return tempInitOK;
-}
-
-bool initViz(bool opts) {
-
-	bool vizInitOK = xolotlFactory::initializeVizHandler(opts);
-	if (!vizInitOK) {
-		std::cerr
-				<< "Unable to initialize requested visualization infrastructure. "
-				<< "Aborting" << std::endl;
-		return EXIT_FAILURE;
-	} else
-		return vizInitOK;
-}
-
-std::unique_ptr<xolotlSolver::PetscSolver> setUpSolver(
-		std::shared_ptr<xolotlPerf::IHandlerRegistry> handlerRegistry,
-		std::shared_ptr<xolotlFactory::IMaterialFactory> material,
-		std::shared_ptr<xolotlCore::ITemperatureHandler> tempHandler,
-		xolotlSolver::ISolverHandler& solvHandler, const Options &options) {
-	// Initialize the solver handler
-	solvHandler.initializeHandlers(material, tempHandler, options);
-
-	// Setup the solver
-	auto solverInitTimer = handlerRegistry->getTimer("initSolver");
-	solverInitTimer->start();
-	// Once we have widespread C++14 support, use std::make_unique.
-	std::unique_ptr<xolotlSolver::PetscSolver> solver(
-			new xolotlSolver::PetscSolver(solvHandler, handlerRegistry));
-	solver->setCommandLineOptions(options.getPetscArg());
-	solver->initialize();
-	solverInitTimer->stop();
-
-	return solver;
-}
-
-void launchPetscSolver(xolotlSolver::PetscSolver& solver,
-		std::shared_ptr<xolotlPerf::IHandlerRegistry> handlerRegistry) {
-
-	xperf::IHardwareCounter::SpecType hwctrSpec;
-	hwctrSpec.push_back(xperf::IHardwareCounter::FPOps);
-	hwctrSpec.push_back(xperf::IHardwareCounter::Cycles);
-	hwctrSpec.push_back(xperf::IHardwareCounter::L3CacheMisses);
-
-	// Launch the PetscSolver
-	auto solverTimer = handlerRegistry->getTimer("solve");
-	auto solverHwctr = handlerRegistry->getHardwareCounter("solve", hwctrSpec);
-	solverTimer->start();
-	solverHwctr->start();
-	solver.solve();
-	solverHwctr->stop();
-	solverTimer->stop();
-}
-
-//! Run the Xolotl simulation.
-int runXolotl(const Options& opts) {
-
-	// Set up our performance data infrastructure.
-	xperf::initialize(opts.getPerfHandlerType());
-
-	// Get the MPI rank
-	int rank;
-	MPI_Comm_rank(MPI_COMM_WORLD, &rank);
-
-	if (rank == 0) {
-		// Print the start message
-		printStartMessage();
-	}
-
-	// Set up the material infrastructure that is used to calculate flux
-	auto material = initMaterial(opts);
-	// Set up the temperature infrastructure
-	bool tempInitOK = initTemp(opts);
-	if (!tempInitOK) {
-		throw std::runtime_error("Unable to initialize temperature.");
-	}
-	// Set up the visualization infrastructure.
-	bool vizInitOK = initViz(opts.useVizStandardHandlers());
-	if (!vizInitOK) {
-		throw std::runtime_error(
-				"Unable to initialize visualization infrastructure.");
-	}
-
-	// Access the temperature handler registry to get the temperature
-	auto tempHandler = xolotlFactory::getTemperatureHandler();
-
-	// Access our performance handler registry to obtain a Timer
-	// measuring the runtime of the entire program.
-	auto handlerRegistry = xolotlPerf::getHandlerRegistry();
-	auto totalTimer = handlerRegistry->getTimer("total");
-	totalTimer->start();
-
-	// Create the network handler factory
-	auto networkFactory =
-			xolotlFactory::IReactionHandlerFactory::createNetworkFactory(
-					opts.getMaterial());
-
-	// Build a reaction network
-	auto networkLoadTimer = handlerRegistry->getTimer("loadNetwork");
-	networkLoadTimer->start();
-	networkFactory->initializeReactionNetwork(opts, handlerRegistry);
-	networkLoadTimer->stop();
-	if (rank == 0) {
-		std::time_t currentTime = std::time(NULL);
-		std::cout << std::asctime(std::localtime(&currentTime));
-	}
-	auto& network = networkFactory->getNetworkHandler();
-
-	// Initialize and get the solver handler
-	bool dimOK = xolotlFactory::initializeDimension(opts, network);
-	if (!dimOK) {
-		throw std::runtime_error("Unable to initialize dimension from inputs.");
-	}
-	auto& solvHandler = xolotlFactory::getSolverHandler();
-
-	// Setup the solver
-	auto solver = setUpSolver(handlerRegistry, material, tempHandler,
-			solvHandler, opts);
-
-	// Launch the PetscSolver
-	launchPetscSolver(*solver, handlerRegistry);
-
-	// Finalize our use of the solver.
-	auto solverFinalizeTimer = handlerRegistry->getTimer("solverFinalize");
-	solverFinalizeTimer->start();
-	solver->finalize();
-	solverFinalizeTimer->stop();
-
-	totalTimer->stop();
-
-	// Report statistics about the performance data collected during
-	// the run we just completed.
-	xperf::PerfObjStatsMap<xperf::ITimer::ValType> timerStats;
-	xperf::PerfObjStatsMap<xperf::IEventCounter::ValType> counterStats;
-	xperf::PerfObjStatsMap<xperf::IHardwareCounter::CounterType> hwCtrStats;
-	handlerRegistry->collectStatistics(timerStats, counterStats, hwCtrStats);
-	if (rank == 0) {
-		handlerRegistry->reportStatistics(std::cout, timerStats, counterStats,
-				hwCtrStats);
-	}
-
-	return 0;
-}
->>>>>>> 5eca44f2
 
 //! Main program
 int main(int argc, char **argv) {
@@ -210,7 +6,6 @@
 	// Initialize MPI
 	MPI_Init(&argc, &argv);
 
-<<<<<<< HEAD
 	// Create an interface to control the solver
 	XolotlInterface interface;
 
@@ -223,61 +18,10 @@
 	// Run the solve
 	interface.solveXolotl();
 
-//	// Get the concentration vector at the end
-//	auto concVector = interface.getConcVector();
-//
-//	// Loop on it
-//	std::cout << concVector.size() << std::endl;
-//	std::cout << concVector[0].size() << std::endl;
-//	std::cout << concVector[0][0].size() << std::endl;
-//	for (int k = 0; k < concVector.size(); k++) {
-//		for (int j = 0; j < concVector[0].size(); j++) {
-//			for (int i = 0; i < concVector[0][0].size(); i++) {
-//				std::cout << i << " " << j << " " << k << " "
-//						<< concVector[k][j][i].size() << " "
-//						<< concVector[k][j][i][0].first << " "
-//						<< concVector[k][j][i][0].second << std::endl;
-//			}
-//		}
-//	}
-
 	// Finalize the run
 	interface.finalizeXolotl();
 
 	// Finalize MPI
-=======
-	try {
-		// Check the command line arguments.
-		Options opts;
-		opts.readParams(argc, argv);
-		if (opts.shouldRun()) {
-			// Skip the name of the parameter file that was just used.
-			// The arguments should be empty now.
-			// TODO is this needed?
-			argc -= 2;
-			argv += 2;
-
-			// Run the simulation.
-			ret = runXolotl(opts);
-		} else {
-			ret = opts.getExitCode();
-		}
-	} catch (const std::exception& e) {
-		std::cerr << e.what() << std::endl;
-		std::cerr << "Aborting." << std::endl;
-		ret = EXIT_FAILURE;
-	} catch (const std::string& error) {
-		std::cerr << error << std::endl;
-		std::cerr << "Aborting." << std::endl;
-		ret = EXIT_FAILURE;
-	} catch (...) {
-		std::cerr << "Unrecognized exception seen." << std::endl;
-		std::cerr << "Aborting." << std::endl;
-		ret = EXIT_FAILURE;
-	}
-
-	// Clean up.
->>>>>>> 5eca44f2
 	MPI_Finalize();
 
 	return EXIT_SUCCESS;
