# Set the minimum required version of cmake for this project.
cmake_minimum_required(VERSION 3.4)

# Fix cmake behavior for CMAKE_CXX_STANDARD with clang on Mac OS X.
# See cmake documentation on CMP0025 policy for details.
# Must be done before doing project() command.
if(POLICY CMP0025)
    cmake_policy(SET CMP0025 NEW)
endif()

# Set policy so we can use some of the recent Jed Brown Find*.cmake files.
if(POLICY CMP0057)
    cmake_policy(SET CMP0057 NEW)
endif()

if(POLICY CMP0074)
    cmake_policy(SET CMP0074 NEW)
endif()

# Set a name for this project.
PROJECT ( xolotl C CXX )

# Build the tests by default
option(BUILD_TESTS "Build test programs" ON)

# Include the modules to find PETSC, ITAPS, etc. from Jed Brown
list (APPEND CMAKE_MODULE_PATH "${PROJECT_SOURCE_DIR}/cmake-modules")

# xolotl requires some C++11 features.
set(CMAKE_CXX_STANDARD 11)
set(CMAKE_CXX_STANDARD_REQUIRED ON)
set(CMAKE_CXX_EXTENSIONS OFF)

# Tell CMake to look for static libraries
# SET(BUILD_SHARED_LIBS OFF)

# Find PETSc
# We need to save and restore CMAKE_REQUIRED_{INCLUDES,LIBRARIES}
# because the FindPETSc.cmake module sets during its operation
# but does not reset them, and the leftover state then messes with 
# our subsequent configuration checks.
set(SAVED_CMAKE_REQUIRED_INCLUDES ${CMAKE_REQUIRED_INCLUDES})
set(SAVED_CMAKE_REQUIRED_LIBRARIES ${CMAKE_REQUIRED_LIBRARIES})
FIND_PACKAGE(PETSc REQUIRED)
if (PETSC_FOUND)
    include_directories(${PETSC_INCLUDES})
    set(CMAKE_REQUIRED_INCLUDES ${SAVED_CMAKE_REQUIRED_INCLUDES})
    set(CMAKE_REQUIRED_LIBRARIES ${SAVED_CMAKE_REQUIRED_LIBRARIES})
endif()

# Make sure that we only pull the static HDF5
#set(HDF5_USE_STATIC_LIBRARIES yes)
# Find HDF5 - Optional for now until we actually require it
FIND_PACKAGE(HDF5 REQUIRED)
# Check for parallel I/O support in the HDF5 installation.
IF (NOT HDF5_IS_PARALLEL)
   message(STATUS "WARNING! Detected HDF5 installation does not support parallel I/O!")
ENDIF()
# Include the headers
INCLUDE_DIRECTORIES(${HDF5_INCLUDE_DIR})

# Enable testing.
enable_testing()

# Find the Boost libraries we (potentially) use.
# Note that we only need to list Boost component libraries that have a
# library implementation (i.e., not header only) as required components.
FIND_PACKAGE(Boost OPTIONAL_COMPONENTS chrono timer filesystem program_options unit_test_framework)
IF (Boost_FOUND)
    message(STATUS "Boost version ${Boost_VERSION} found.")
    INCLUDE_DIRECTORIES(${Boost_INCLUDE_DIR})
ENDIF()
IF (Boost_UNIT_TEST_FRAMEWORK_FOUND)
<<<<<<< HEAD
    enable_testing()
    message(STATUS "Tests will be built since Boost unit test framework found.")
    add_subdirectory(tests)
=======
    IF (BUILD_TESTS)
        # Enable testing.
        enable_testing()
    	message(STATUS "Tests will be built since Boost unit test framework found.")
    	add_subdirectory(tests)
	ENDIF()
>>>>>>> 749a8afb
ENDIF()

# Add the preprocessor first, it is independent of the other parts of the code
# But only if Java is present
FIND_PACKAGE(Java)
IF (Java_FOUND)
    message(STATUS "The preprocessor will be built since Java was found.")
    add_subdirectory(gov.ornl.xolotl.preprocessor)
ENDIF()

# Build the performance library first, so it can be used by other libraries.
add_subdirectory(xolotlPerf)
# Add the visualization directory
add_subdirectory(xolotlViz)
# Add the I/O, data structures and reactor directories
add_subdirectory(xolotlCore)
# Add the factory directory
add_subdirectory(xolotlFactory)
# Keep the solver for the end (it uses everything else)
add_subdirectory(xolotlSolver)

# Report package information
message(STATUS "----- Configuration Information -----")
message(STATUS "PETSc includes = ${PETSC_INCLUDES}")
message(STATUS "PETSc libraries = ${PETSC_LIBRARIES}")
message(STATUS "----- End Configuration Information -----")

# Create the documentation directory and set up the doc target.
set(DOC_DIR "documentation")
if(NOT EXISTS ${DOC_DIR})
    execute_process(COMMAND ${CMAKE_COMMAND} -E make_directory "${DOC_DIR}")
endif(NOT EXISTS ${DOC_DIR})
set(DOXYFILE_OUTPUT_DIR "${DOC_DIR}")
set(DOXYFILE_LATEX "ON")
set(CMAKE_MODULE_PATH "${PROJECT_SOURCE_DIR}")
include(UseDoxygen OPTIONAL)

# Include directories for the main program
include_directories(${CMAKE_SOURCE_DIR}
                    ${CMAKE_SOURCE_DIR}/xolotlCore
                    ${CMAKE_SOURCE_DIR}/xolotlCore/io
                    ${CMAKE_SOURCE_DIR}/xolotlCore/commandline
                    ${CMAKE_SOURCE_DIR}/xolotlCore/commandline/optionhandlers
                    ${CMAKE_SOURCE_DIR}/xolotlCore/diffusion
                    ${CMAKE_SOURCE_DIR}/xolotlCore/advection
                    ${CMAKE_SOURCE_DIR}/xolotlCore/reactants
                    ${CMAKE_SOURCE_DIR}/xolotlCore/temperature
                    ${CMAKE_SOURCE_DIR}/xolotlCore/modifiedreaction/trapmutation
                    ${CMAKE_SOURCE_DIR}/xolotlCore/modifiedreaction/resolution
                    ${CMAKE_SOURCE_DIR}/xolotlCore/modifiedreaction/heterogeneousnucleation
                    ${CMAKE_SOURCE_DIR}/xolotlCore/flux
                    ${CMAKE_SOURCE_DIR}/xolotlFactory/material
                    ${CMAKE_SOURCE_DIR}/xolotlFactory/vizHandler
                    ${CMAKE_SOURCE_DIR}/xolotlFactory/temperatureHandler
                    ${CMAKE_SOURCE_DIR}/xolotlFactory/solverHandler
                    ${CMAKE_SOURCE_DIR}/xolotlFactory/reactionHandler
                    ${CMAKE_SOURCE_DIR}/xolotlSolver
                    ${CMAKE_SOURCE_DIR}/xolotlPerf
                    ${CMAKE_SOURCE_DIR}/xolotlViz
                    ${CMAKE_BINARY_DIR})

configure_file ("${CMAKE_SOURCE_DIR}/XolotlConfig.h.in" "${CMAKE_BINARY_DIR}/XolotlConfig.h")

# Set the library name
SET(LIBRARY_NAME "xolotlInter")

# Collect the header 
file(GLOB HEADERS interface.h)
# Grab all of the source files
file(GLOB SRC interface.cpp)
# Add a library 
add_library(${LIBRARY_NAME} STATIC ${SRC})
target_link_libraries(${LIBRARY_NAME} xolotlFactory)

# Setup the library list
set(XOLOTL_LIBS xolotlReactants xolotlSolver xolotlIO xolotlPerf xolotlViz 
xolotlFactory xolotlCL xolotlInter ${PETSC_LIBRARIES} ${HDF5_LIBRARIES})

# Add an executable for the main program
ADD_EXECUTABLE (xolotl main.cpp)

# Link the libraries
target_link_libraries(xolotl ${XOLOTL_LIBS})
<|MERGE_RESOLUTION|>--- conflicted
+++ resolved
@@ -71,18 +71,12 @@
     INCLUDE_DIRECTORIES(${Boost_INCLUDE_DIR})
 ENDIF()
 IF (Boost_UNIT_TEST_FRAMEWORK_FOUND)
-<<<<<<< HEAD
-    enable_testing()
-    message(STATUS "Tests will be built since Boost unit test framework found.")
-    add_subdirectory(tests)
-=======
     IF (BUILD_TESTS)
         # Enable testing.
         enable_testing()
     	message(STATUS "Tests will be built since Boost unit test framework found.")
     	add_subdirectory(tests)
 	ENDIF()
->>>>>>> 749a8afb
 ENDIF()
 
 # Add the preprocessor first, it is independent of the other parts of the code
