#include <cmath>
#include <fstream>
#include <iostream>
#include <limits>

#include <mpi.h>

#include <xolotl/core/flux/FluxHandler.h>

namespace xolotl
{
namespace core
{
namespace flux
{
FluxHandler::FluxHandler(const options::IOptions& options) :
	fluxAmplitude(0.0),
	useTimeProfile(false),
	normFactor(0.0),
	cascadeDose(options.getCascadeDose()),
	cascadeEfficiency(options.getCascadeEfficiency())
{
	// Initialize the fluence vector
	fluence.push_back(0.0);
	// Wrong if both the flux and time profile options are used
	if (options.useFluxAmplitude() && options.useFluxTimeProfile()) {
		throw std::runtime_error("\nA constant flux value AND a time profile "
								 "cannot both be given.");
	}
	else if (options.useFluxAmplitude()) {
		// Set the constant value of the flux
		setFluxAmplitude(options.getFluxAmplitude());
	}
	else if (options.useFluxTimeProfile()) {
		// Initialize the time profile
		initializeTimeProfile(options.getFluxTimeProfileFilePath());
	}
}

void
FluxHandler::initializeFluxHandler(network::IReactionNetwork& network,
	int surfacePos, std::vector<double> grid)
{
	// Set the grid
	xGrid = grid;

	if (xGrid.size() == 0) {
		// Add an empty vector
		std::vector<double> tempVector;
		incidentFluxVec.push_back(tempVector);

		return;
	}

	// Compute the norm factor because the fit function has an
	// arbitrary amplitude
	normFactor = 0.0;
	// Loop on the x grid points skipping the first after the surface position
	// and last because of the boundary conditions
	for (int i = surfacePos + 1; i < xGrid.size() - 3; i++) {
		// Get the x position
		double x = (xGrid[i] + xGrid[i + 1]) / 2.0 - xGrid[surfacePos + 1];

		// Add the the value of the function times the step size
		normFactor += FitFunction(x) * (xGrid[i + 1] - xGrid[i]);
	}

	// Factor the incident flux will be multiplied by to get
	// the wanted intensity
	double fluxNormalized = 0.0;
	if (normFactor > 0.0)
		fluxNormalized = fluxAmplitude / normFactor;

	// Clear the flux vector
	incidentFluxVec.clear();
	// The first value corresponding to the surface position should always be
	// 0.0
	std::vector<double> tempVector;
	tempVector.push_back(0.0);

	// Starts a i = surfacePos + 1 because the first value was already put in
	// the vector
	for (int i = surfacePos + 1; i < xGrid.size() - 3; i++) {
		// Get the x position
		auto x = (xGrid[i] + xGrid[i + 1]) / 2.0 - xGrid[surfacePos + 1];

		// Compute the flux value
		double incidentFlux = fluxNormalized * FitFunction(x);
		// Add it to the vector
		tempVector.push_back(incidentFlux);
	}

	// The last value should always be 0.0 because of boundary conditions
	tempVector.push_back(0.0);

	// Add it to the vector of fluxes
	incidentFluxVec.push_back(tempVector);
}

void
FluxHandler::recomputeFluxHandler(int surfacePos)
{
	// Factor the incident flux will be multiplied by
	double fluxNormalized = 0.0;
	if (normFactor > 0.0)
		fluxNormalized = fluxAmplitude / normFactor;

	// Starts at i = surfacePos + 1 because the first values were already put in
	// the vector
	for (int i = surfacePos + 1; i < xGrid.size() - 3; i++) {
		// Get the x position
		auto x = (xGrid[i] + xGrid[i + 1]) / 2.0 - xGrid[surfacePos + 1];

		// Compute the flux value
		double incidentFlux = fluxNormalized * FitFunction(x);
		// Add it to the vector
		incidentFluxVec[0][i - surfacePos] = incidentFlux;
	}
}

void
FluxHandler::syncFluxIndices()
{
	auto ids_h =
		Kokkos::View<IdType*, Kokkos::HostSpace, Kokkos::MemoryUnmanaged>(
			fluxIndices.data(), fluxIndices.size());
	fluxIds = Kokkos::View<IdType*>(
		Kokkos::ViewAllocateWithoutInitializing("Flux Indices"),
		fluxIndices.size());
	deep_copy(fluxIds, ids_h);
}

void
FluxHandler::syncIncidentFluxVec()
{
	incidentFlux = Kokkos::View<double**>(
		"Incident Flux Vec", incidentFluxVec.size(), incidentFluxVec[0].size());
	auto incidentFlux_h = create_mirror_view(incidentFlux);
	for (std::size_t i = 0; i < incidentFluxVec.size(); ++i) {
		for (std::size_t j = 0; j < incidentFluxVec[i].size(); ++j) {
			incidentFlux_h(i, j) = incidentFluxVec[i][j];
		}
	}
	deep_copy(incidentFlux, incidentFlux_h);
}

void
FluxHandler::initializeTimeProfile(const std::string& fileName)
{
	// Set use time profile to true
	useTimeProfile = true;

	// Open file containing the time and amplitude
	std::ifstream inputFile(fileName.c_str());
	std::string line;

	// Read the file and store the values in the two vectors
	while (getline(inputFile, line)) {
		if (!line.length() || line[0] == '#')
			continue;
		double xamp = 0.0, yamp = 0.0;
		sscanf(line.c_str(), "%lf %lf", &xamp, &yamp);
		time.push_back(xamp);
		amplitudes.push_back(yamp);
	}
}

double
FluxHandler::getProfileAmplitude(double currentTime) const
{
	// Initialize the amplitude to return
	double f = 0.0;

	// If the time is smaller than or equal than the first stored time
	if (currentTime <= time[0])
		return f = amplitudes[0];

	// If the time is larger or equal to the last stored time
	if (currentTime >= time[time.size() - 1])
		return f = amplitudes[time.size() - 1];

	// Else loop to determine the interval the time falls in
	// i.e. time[k] < time < time[k + 1]
	for (unsigned int k = 0; k < time.size() - 1; k++) {
		if (currentTime < time[k])
			continue;
		if (currentTime > time[k + 1])
			continue;

		// Compute the amplitude following a linear interpolation between
		// the two stored values
		f = amplitudes[k] +
			(amplitudes[k + 1] - amplitudes[k]) * (currentTime - time[k]) /
				(time[k + 1] - time[k]);
		break;
	}

	return f;
}

void
<<<<<<< HEAD
FluxHandler::computeIncidentFlux(double currentTime, double*,
	double* updatedConcOffset, int xi, int surfacePos)
=======
FluxHandler::computeIncidentFlux(double currentTime,
	Kokkos::View<double*> updatedConcOffset, int xi, int surfacePos)
>>>>>>> e84edee7
{
	// Skip if no index was set
	if (fluxIndices.size() == 0)
		return;

	// Recompute the flux vector if a time profile is used
	if (useTimeProfile) {
		fluxAmplitude = getProfileAmplitude(currentTime);
		recomputeFluxHandler(surfacePos);
	}

	double value{};
	if (incidentFluxVec[0].size() == 0) {
		value = fluxAmplitude;
	}
	else {
		value = incidentFluxVec[0][xi - surfacePos];
	}

	// Update the concentration array
	auto id = fluxIndices[0];
	Kokkos::parallel_for(
		1, KOKKOS_LAMBDA(std::size_t) { updatedConcOffset[id] += value; });
}

void
FluxHandler::incrementFluence(double dt)
{
	// The fluence is the flux times the time
	fluence[0] += fluxAmplitude * dt;

	if (reductionFactors.size() > 0) {
		if (fluence.size() == 1) {
			// Add entries
			for (auto factor : reductionFactors)
				fluence.push_back(0.0);
		}

		// Update entries
		for (auto i = 0; i < reductionFactors.size(); i++) {
			fluence[i + 1] += fluxAmplitude * dt * reductionFactors[i];
		}
	}
}

void
FluxHandler::computeFluence(double time)
{
	// The fluence is the flux times the time
	fluence[0] = fluxAmplitude * time;

	if (reductionFactors.size() > 0) {
		if (fluence.size() == 1) {
			// Add entries
			for (auto factor : reductionFactors)
				fluence.push_back(0.0);
		}

		// Update entries
		for (auto i = 0; i < reductionFactors.size(); i++) {
			fluence[i + 1] = fluxAmplitude * time * reductionFactors[i];
		}
	}
}

void
FluxHandler::setFluence(std::vector<double> f)
{
	fluence = f;
}

std::vector<double>
FluxHandler::getFluence() const
{
	return fluence;
}

void
FluxHandler::setFluxAmplitude(double flux)
{
	fluxAmplitude = flux;
}

double
FluxHandler::getFluxAmplitude() const
{
	return fluxAmplitude;
}

double
FluxHandler::getFluxRate() const
{
	if (incidentFluxVec[0].size() == 0)
		return fluxAmplitude;
	return fluxAmplitude / normFactor;
}

std::vector<double>
FluxHandler::getInstantFlux(double time) const
{
	// Create the vector to return
	std::vector<double> toReturn;

	// Get the current amplitude
	auto ampl = getProfileAmplitude(time);
	toReturn.push_back(ampl);

	return toReturn;
}

std::vector<IdType>
FluxHandler::getFluxIndices() const
{
	return fluxIndices;
}

std::vector<double>
FluxHandler::getReductionFactors() const
{
	return reductionFactors;
}

} // end namespace flux
} // end namespace core
} // end namespace xolotl<|MERGE_RESOLUTION|>--- conflicted
+++ resolved
@@ -199,13 +199,9 @@
 }
 
 void
-<<<<<<< HEAD
-FluxHandler::computeIncidentFlux(double currentTime, double*,
-	double* updatedConcOffset, int xi, int surfacePos)
-=======
 FluxHandler::computeIncidentFlux(double currentTime,
-	Kokkos::View<double*> updatedConcOffset, int xi, int surfacePos)
->>>>>>> e84edee7
+	Kokkos::View<const double*>, Kokkos::View<double*> updatedConcOffset,
+	int xi, int surfacePos)
 {
 	// Skip if no index was set
 	if (fluxIndices.size() == 0)
