#include <xolotl/core/network/ZrReactionNetwork.h>
#include <xolotl/core/network/impl/ZrReactionNetwork.tpp>

namespace xolotl
{
namespace core
{
namespace network
{
template ReactionNetwork<ZrReactionNetwork>::ReactionNetwork(
	const std::vector<AmountType>& maxSpeciesAmounts,
	const std::vector<SubdivisionRatio>& subdivisionRatios, IndexType gridSize,
	const options::IOptions& opts);

template ReactionNetwork<ZrReactionNetwork>::ReactionNetwork(
	const std::vector<AmountType>& maxSpeciesAmounts, IndexType gridSize,
	const options::IOptions& opts);

template double
ReactionNetwork<ZrReactionNetwork>::getTotalConcentration(
	ConcentrationsView concentrations, Species type, AmountType minSize);

template double
ReactionNetwork<ZrReactionNetwork>::getTotalRadiusConcentration(
	ConcentrationsView concentrations, Species type, AmountType minSize);

template double
ReactionNetwork<ZrReactionNetwork>::getTotalAtomConcentration(
	ConcentrationsView concentrations, Species type, AmountType minSize);

template double
ReactionNetwork<ZrReactionNetwork>::getTotalTrappedAtomConcentration(
	ConcentrationsView concentrations, Species type, AmountType minSize);

template double
ReactionNetwork<ZrReactionNetwork>::getTotalVolumeFraction(
	ConcentrationsView concentrations, Species type, AmountType minSize);

<<<<<<< HEAD
template double
ReactionNetwork<ZrReactionNetwork>::getSmallConcentration(
	ConcentrationsView concentrations, Species type, AmountType maxSize);
=======
double
ZrReactionNetwork::checkLatticeParameter(double latticeParameter)
{
	if (latticeParameter <= 0.0) {
		return alphaZrLatticeConstant;
	}
	return latticeParameter;
}

double
ZrReactionNetwork::checkImpurityRadius(double impurityRadius)
{
	if (impurityRadius <= 0.0) {
		return alphaZrCoreRadius;
	}
	return impurityRadius;
}

ZrReactionNetwork::IndexType
ZrReactionNetwork::checkLargestClusterId()
{
	// Copy the cluster data for the parallel loop
	auto clData = _clusterData.d_view;
	using Reducer = Kokkos::MaxLoc<ZrReactionNetwork::AmountType,
		ZrReactionNetwork::IndexType>;
	Reducer::value_type maxLoc;
	Kokkos::parallel_reduce(
		_numClusters,
		KOKKOS_LAMBDA(IndexType i, Reducer::value_type & update) {
			const Region& clReg = clData().getCluster(i).getRegion();
			Composition hi = clReg.getUpperLimitPoint();

			// adding basal
			auto size = hi[Species::V] + hi[Species::I] + hi[Species::Basal];

			if (size > update.val) {
				update.val = size;
				update.loc = i;
			}
		},
		Reducer(maxLoc));

	return maxLoc.loc;
}

void
ZrReactionNetwork::setConstantRates(RateVector rates)
{
	auto dRateView = RatesView("dRates", rates.size(), rates[0].size());
	auto hRateView = create_mirror_view(dRateView);
	for (auto i = 0; i < rates.size(); i++)
		for (auto j = 0; j < rates[0].size(); j++) {
			hRateView(i, j) = rates[i][j];
		}
	deep_copy(dRateView, hRateView);

	_reactions.forEachOn<ZrConstantReaction>(
		"ReactionCollection::setConstantRates", DEVICE_LAMBDA(auto&& reaction) {
			reaction.setRate(dRateView);
			reaction.updateRates();
		});
}

void
ZrReactionNetwork::setConstantConnectivities(ConnectivitiesVector conns)
{
	_constantConns = ConnectivitiesView(
		"dConstantConnectivities", conns.size(), conns[0].size());
	auto hConnsView = create_mirror_view(_constantConns);
	for (auto i = 0; i < conns.size(); i++)
		for (auto j = 0; j < conns[0].size(); j++) {
			hConnsView(i, j) = conns[i][j];
		}
	deep_copy(_constantConns, hConnsView);
}

void
ZrReactionNetwork::initializeExtraClusterData(const options::IOptions& options)
{
	this->_clusterData.h_view().extraData.initialize(
		this->_clusterData.h_view().numClusters,
		this->_clusterData.h_view().gridSize);
	this->copyClusterDataView();

	auto data = this->_clusterData.h_view();
	Kokkos::parallel_for(
		this->_numClusters, KOKKOS_LAMBDA(const IndexType i) {
			auto cluster = data.getCluster(i);
			const auto& reg = cluster.getRegion();
			Composition lo(reg.getOrigin());

			// Set the dislocation capture radii for vacancy a-loops (convert to
			// nm): First index in dislocation capture radius is for I capture;
			// second is for V capture
			if (lo.isOnAxis(Species::V)) {
				// Spontaneous radii:
				// data.extraData.dislocationCaptureRadius(i, 0) = 3.05 *
				// pow(lo[Species::V], 0.12) / 10;
				// data.extraData.dislocationCaptureRadius(i, 1) = 0.39 *
				// pow(lo[Species::V], 0.4) / 10;

				// Thermal radii:
				if (lo[Species::V] < 1000) {
					data.extraData.dislocationCaptureRadius(i, 0) =
						2.8 * pow(lo[Species::V], 0.15) / 10;
					data.extraData.dislocationCaptureRadius(i, 1) =
						2.0 * pow(lo[Species::V], 0.3) / 10;
				}
				else {
					data.extraData.dislocationCaptureRadius(i, 0) = 0.79;
					data.extraData.dislocationCaptureRadius(i, 1) = 1.59;
				}
			}

			// adding basal
			// Set the dislocation capture radii for vacancy c-loops (convert to
			// nm): First index in dislocation capture radius is for I capture;
			// second is for V capture
			if (lo.isOnAxis(Species::Basal)) {
				// Spontaneous radii:
				// if(lo[Species::Basal] < ::xolotl::core::basalTransitionSize)
				// data.extraData.dislocationCaptureRadius(i, 0) = 3.9 *
				// pow(lo[Species::Basal], 0.07) / 10; if(lo[Species::Basal] <
				// ::xolotl::core::basalTransitionSize)
				// data.extraData.dislocationCaptureRadius(i, 1) = 0.55 *
				// pow(lo[Species::Basal], 0.33) / 10;

				// Thermal radii:
				if (lo[Species::Basal] < 1000) {
					if (lo[Species::Basal] <
						::xolotl::core::basalTransitionSize)
						data.extraData.dislocationCaptureRadius(i, 0) = 1.1;
					else
						data.extraData.dislocationCaptureRadius(i, 0) =
							5.2 * pow(lo[Species::Basal], 0.06) / 10;
					data.extraData.dislocationCaptureRadius(i, 1) =
						1.55 * pow(lo[Species::Basal], 0.28) / 10;
				}
				else {
					data.extraData.dislocationCaptureRadius(i, 0) = 0.787;
					data.extraData.dislocationCaptureRadius(i, 1) = 1.072;
				}
			}

			// Set the dislocation capture radii for interstitial a-loops
			// (convert to nm)
			else if (lo.isOnAxis(Species::I)) {
				// Spontaneous radii:
				// data.extraData.dislocationCaptureRadius(i, 0) = 4.2 *
				// pow(lo[Species::I], 0.05) / 10;
				// data.extraData.dislocationCaptureRadius(i, 1) = 5.1 *
				// pow(lo[Species::I], -0.01) / 10;

				// Thermal radii
				if (lo[Species::I] < 1000) {
					data.extraData.dislocationCaptureRadius(i, 0) =
						4.5 * pow(lo[Species::I], 0.205) / 10;
					data.extraData.dislocationCaptureRadius(i, 1) =
						6.0 * pow(lo[Species::I], 0.08) / 10;
				}
				else {
					data.extraData.dislocationCaptureRadius(i, 0) = 1.85;
					data.extraData.dislocationCaptureRadius(i, 1) = 1.04;
				}
			}
		}); // Goes with parallel_for
}
>>>>>>> ca251512
} // namespace network
} // namespace core
} // namespace xolotl<|MERGE_RESOLUTION|>--- conflicted
+++ resolved
@@ -36,11 +36,10 @@
 ReactionNetwork<ZrReactionNetwork>::getTotalVolumeFraction(
 	ConcentrationsView concentrations, Species type, AmountType minSize);
 
-<<<<<<< HEAD
 template double
 ReactionNetwork<ZrReactionNetwork>::getSmallConcentration(
 	ConcentrationsView concentrations, Species type, AmountType maxSize);
-=======
+
 double
 ZrReactionNetwork::checkLatticeParameter(double latticeParameter)
 {
@@ -208,7 +207,6 @@
 			}
 		}); // Goes with parallel_for
 }
->>>>>>> ca251512
 } // namespace network
 } // namespace core
 } // namespace xolotl