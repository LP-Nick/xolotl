--- conflicted
+++ resolved
@@ -37,12 +37,7 @@
 	AmountType maxV = options.getMaxPureV();
 	AmountType maxHeV = options.getMaxV();
 	AmountType maxI = options.getMaxI();
-<<<<<<< HEAD
 	AmountType maxHe = util::getMaxHePerVLoop(maxV, latticeConst, temperature);
-=======
-	AmountType maxHe =
-		psi::getMaxHePerV(options.getMaxV(), options.getHeVRatio());
->>>>>>> 7a6dceb2
 	AmountType maxD = 2.0 / 3.0 * (double)maxHe;
 	AmountType maxT = 2.0 / 3.0 * (double)maxHe;
 	AmountType groupingWidthHe = options.getGroupingWidthA();
