#include <xolotl/core/Constants.h>
#include <xolotl/core/network/PSINetworkHandler.h>

namespace xolotl
{
namespace core
{
namespace network
{
namespace detail
{
template <typename TSpeciesEnum,
	typename TSubdivisionRatio =
		typename PSIReactionNetwork<TSpeciesEnum>::SubdivisionRatio>
std::shared_ptr<PSIReactionNetwork<TSpeciesEnum>>
makePSIReactionNetwork(
	const std::vector<IReactionNetwork::AmountType>& maxSpeciesAmounts,
	const std::vector<TSubdivisionRatio>& subdivRatios,
	const options::IOptions& options)
{
	auto network = std::make_shared<PSIReactionNetwork<TSpeciesEnum>>(
		maxSpeciesAmounts, subdivRatios, 1, options);
	return network;
}

std::shared_ptr<IPSIReactionNetwork>
generatePSIReactionNetwork(const options::IOptions& options)
{
	using AmountType = IReactionNetwork::AmountType;

	// Get the boundaries from the options
	AmountType maxV = options.getMaxPureV();
	AmountType maxHeV = options.getMaxV();
	AmountType maxI = options.getMaxI();
<<<<<<< HEAD
	AmountType maxHe = psi::getMaxHePerV(maxV);
=======
	AmountType maxHe =
		psi::getMaxHePerV(options.getMaxV(), options.getHeVRatio());
>>>>>>> aa506f69
	AmountType maxD = 2.0 / 3.0 * (double)maxHe;
	AmountType maxT = 2.0 / 3.0 * (double)maxHe;
	AmountType groupingWidthHe = options.getGroupingWidthA();
	AmountType groupingWidthD = options.getGroupingWidthA();
	AmountType groupingWidthT = options.getGroupingWidthA();
	AmountType groupingWidthV = options.getGroupingWidthB();
	AmountType groupingWidthI = options.getGroupingWidthB();
	// To deal with pure with grouping
	AmountType deltaI = 0;

	if (options.getMaxImpurity() <= 0) {
		maxHe = 0;
		groupingWidthHe = 1;
	}
	if (options.getMaxD() <= 0) {
		maxD = 0;
		groupingWidthD = 1;
	}
	if (options.getMaxT() <= 0) {
		maxT = 0;
		groupingWidthT = 1;
	}
	if (maxV <= 0) {
		maxHe = options.getMaxImpurity();
		maxD = options.getMaxD();
		maxT = options.getMaxT();
	}
	// Take care of the case with no grouping
	if (options.getGroupingMin() > maxV) {
		groupingWidthHe = maxHe + 1;
		groupingWidthD = maxD + 1;
		groupingWidthT = maxT + 1;
		groupingWidthV = maxV + 1;
	}
	else {
		// Adapt max
		AmountType i = 0;
		while (maxHe + 1 > pow(groupingWidthHe, i)) {
			++i;
		}
		maxHe = pow(groupingWidthHe, i) - 1;
		i = 0;
		while (maxD + 1 > pow(groupingWidthD, i)) {
			++i;
		}
		maxD = pow(groupingWidthD, i) - 1;
		i = 0;
		while (maxT + 1 > pow(groupingWidthT, i)) {
			++i;
		}
		maxT = pow(groupingWidthT, i) - 1;

		// V
		i = 0;
		while (maxV + 1 > pow(groupingWidthV, i)) {
			++i;
		}
		maxV = pow(groupingWidthV, i) - 1;

		// HeV
		AmountType j = 0;
		while (maxHeV + 1 > pow(groupingWidthV, j)) {
			++j;
		}
		maxHeV = pow(groupingWidthV, j) - 1;

		deltaI = i - j;
	}

	if (options.getGroupingMin() >= maxI) {
		groupingWidthI = maxI + 1;
	}
	else {
		// Adapt max
		int i = 0;
		while (maxI + 1 > pow(groupingWidthI, i)) {
			++i;
		}
		maxI = pow(groupingWidthI, i) - 1;
	}

	if (maxI > options.getGroupingMin() and maxV >= options.getGroupingMin() and
		options.getMaxImpurity() == 0) {
		// There should not be He here
		return makePSIReactionNetwork<PSIHeliumSpeciesList>(
			{0, maxV, maxI}, {{1, groupingWidthV, groupingWidthI}}, options);
	}

	if (maxD > 0 && maxT > 0) {
		std::vector<PSIReactionNetwork<PSIFullSpeciesList>::SubdivisionRatio>
			subdivRatios = {{groupingWidthHe, groupingWidthD, groupingWidthT,
				groupingWidthV, groupingWidthI}};
		auto it = subdivRatios.begin();
		for (auto k = 0; k < deltaI; k++) {
			it = subdivRatios.insert(it, {1, 1, 1, groupingWidthV, 1});
		}
		return makePSIReactionNetwork<PSIFullSpeciesList>(
			{maxHe, maxD, maxT, maxV, maxI}, subdivRatios, options);
	}
	if (maxD > 0 && maxT <= 0) {
		std::vector<
			PSIReactionNetwork<PSIDeuteriumSpeciesList>::SubdivisionRatio>
			subdivRatios = {{groupingWidthHe, groupingWidthD, groupingWidthV,
				groupingWidthI}};
		auto it = subdivRatios.begin();
		for (auto k = 0; k < deltaI; k++) {
			it = subdivRatios.insert(it, {1, 1, groupingWidthV, 1});
		}
		return makePSIReactionNetwork<PSIDeuteriumSpeciesList>(
			{maxHe, maxD, maxV, maxI}, subdivRatios, options);
	}
	if (maxD <= 0 && maxT > 0) {
		std::vector<PSIReactionNetwork<PSITritiumSpeciesList>::SubdivisionRatio>
			subdivRatios = {{groupingWidthHe, groupingWidthT, groupingWidthV,
				groupingWidthI}};
		auto it = subdivRatios.begin();
		for (auto k = 0; k < deltaI; k++) {
			it = subdivRatios.insert(it, {1, 1, groupingWidthV, 1});
		}
		return makePSIReactionNetwork<PSITritiumSpeciesList>(
			{maxHe, maxT, maxV, maxI}, subdivRatios, options);
	}
	else {
		// Either V is grouped
		if (options.getGroupingMin() > maxI) {
			AmountType refineHe = (maxHe + 1) / groupingWidthHe;
			AmountType refineV = (maxV + 1) / groupingWidthV;
			std::vector<
				PSIReactionNetwork<PSIHeliumSpeciesList>::SubdivisionRatio>
				subdivRatios = {{refineHe, refineV, maxI + 1},
					{groupingWidthHe, groupingWidthV, 1}};
			auto it = subdivRatios.begin();
			for (auto k = 0; k < deltaI; k++) {
				it = subdivRatios.insert(it, {1, groupingWidthV, 1});
			}
			return makePSIReactionNetwork<PSIHeliumSpeciesList>(
				{maxHe, maxV, maxI}, subdivRatios, options);
		}
		else {
			std::vector<
				PSIReactionNetwork<PSIHeliumSpeciesList>::SubdivisionRatio>
				subdivRatios = {
					{groupingWidthHe, groupingWidthV, groupingWidthI}};
			auto it = subdivRatios.begin();
			for (auto k = 0; k < deltaI; k++) {
				it = subdivRatios.insert(it, {1, groupingWidthV, 1});
			}
			return makePSIReactionNetwork<PSIHeliumSpeciesList>(
				{maxHe, maxV, maxI}, subdivRatios, options);
		}
	}
}

auto psiNetworkHandlerRegistrations =
	xolotl::factory::network::NetworkHandlerFactory::RegistrationCollection<
		PSINetworkHandler>({"W100", "W110", "W111", "W211", "Pulsed"});
} // namespace detail

PSINetworkHandler::PSINetworkHandler(const options::IOptions& options) :
	NetworkHandler(options, detail::generatePSIReactionNetwork)
{
}
} // namespace network
} // namespace core
} // namespace xolotl<|MERGE_RESOLUTION|>--- conflicted
+++ resolved
@@ -32,12 +32,7 @@
 	AmountType maxV = options.getMaxPureV();
 	AmountType maxHeV = options.getMaxV();
 	AmountType maxI = options.getMaxI();
-<<<<<<< HEAD
-	AmountType maxHe = psi::getMaxHePerV(maxV);
-=======
-	AmountType maxHe =
-		psi::getMaxHePerV(options.getMaxV(), options.getHeVRatio());
->>>>>>> aa506f69
+	AmountType maxHe = psi::getMaxHePerV(options.getMaxV());
 	AmountType maxD = 2.0 / 3.0 * (double)maxHe;
 	AmountType maxT = 2.0 / 3.0 * (double)maxHe;
 	AmountType groupingWidthHe = options.getGroupingWidthA();
