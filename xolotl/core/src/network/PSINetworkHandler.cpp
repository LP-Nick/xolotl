#include <xolotl/core/network/PSINetworkHandler.h>

namespace xolotl
{
namespace core
{
namespace network
{
namespace detail
{
template <typename TSpeciesEnum,
	typename TSubdivisionRatio =
		typename PSIReactionNetwork<TSpeciesEnum>::SubdivisionRatio>
std::shared_ptr<PSIReactionNetwork<TSpeciesEnum>>
makePSIReactionNetwork(
	const std::vector<IReactionNetwork::AmountType>& maxSpeciesAmounts,
	const std::vector<TSubdivisionRatio>& subdivRatios,
	const options::IOptions& options)
{
	auto network = std::make_shared<PSIReactionNetwork<TSpeciesEnum>>(
		maxSpeciesAmounts, subdivRatios, 1, options);
	return network;
}

std::shared_ptr<IPSIReactionNetwork>
generatePSIReactionNetwork(const options::IOptions& options)
{
	using AmountType = IReactionNetwork::AmountType;

	// Get the temperature and lattice constant from the options
	double latticeConst = options.getLatticeParameter() <= 0.0 ?
		xolotl::core::tungstenLatticeConstant :
		options.getLatticeParameter();
	double temperature = options.getTempParam();
	// Get the boundaries from the options
	AmountType maxV = options.getMaxV();
	AmountType maxI = options.getMaxI();
	AmountType maxHe = psi::getMaxHePerVLoop(maxV, latticeConst, temperature);
	AmountType maxD = 2.0 / 3.0 * (double)maxHe;
	AmountType maxT = 2.0 / 3.0 * (double)maxHe;
	AmountType groupingWidthHe = options.getGroupingWidthA();
	AmountType groupingWidthD = options.getGroupingWidthA();
	AmountType groupingWidthT = options.getGroupingWidthA();
	AmountType groupingWidthV = options.getGroupingWidthB();
	AmountType groupingWidthI = options.getGroupingWidthB();

<<<<<<< HEAD
=======
	if (maxI > options.getGroupingMin() and maxV >= options.getGroupingMin() and
		options.getMaxImpurity() > 0) {
		throw std::runtime_error("Both V and I are grouped, with He, this is "
								 "not currently possible!");
	}

>>>>>>> 79077e9d
	if (options.getMaxImpurity() <= 0) {
		maxHe = 0;
		groupingWidthHe = 1;
	}
	if (options.getMaxD() <= 0) {
		maxD = 0;
		groupingWidthD = 1;
	}
	if (options.getMaxT() <= 0) {
		maxT = 0;
		groupingWidthT = 1;
	}
	if (maxV <= 0) {
		maxHe = options.getMaxImpurity();
		maxD = options.getMaxD();
		maxT = options.getMaxT();
	}
	// Take care of the case with no grouping
	if (options.getGroupingMin() > maxV) {
		groupingWidthHe = maxHe + 1;
		groupingWidthD = maxD + 1;
		groupingWidthT = maxT + 1;
		groupingWidthV = maxV + 1;
	}
	else {
		// Adapt max
		int i = 0;
		while (maxHe + 1 > pow(groupingWidthHe, i)) {
			++i;
		}
		maxHe = pow(groupingWidthHe, i) - 1;
		i = 0;
		while (maxD + 1 > pow(groupingWidthD, i)) {
			++i;
		}
		maxD = pow(groupingWidthD, i) - 1;
		i = 0;
		while (maxT + 1 > pow(groupingWidthT, i)) {
			++i;
		}
		maxT = pow(groupingWidthT, i) - 1;
		i = 0;
		while (maxV + 1 > pow(groupingWidthV, i)) {
			++i;
		}
		maxV = pow(groupingWidthV, i) - 1;
	}

	if (maxI > options.getGroupingMin() and maxV >= options.getGroupingMin()) {
		AmountType refineHe = (maxHe + 1) / groupingWidthHe;
		AmountType refineV = (maxV + 1) / groupingWidthV;
		return makePSIReactionNetwork<PSIHeliumSpeciesList>({maxHe, maxV, maxI},
			{{refineHe, refineV, maxI + 1},
				{groupingWidthHe, groupingWidthV, 1}},
			options);
	}

	if (options.getGroupingMin() >= maxI) {
		groupingWidthI = maxI + 1;
	}
	else {
		// Adapt max
		int i = 0;
		while (maxI + 1 > pow(groupingWidthI, i)) {
			++i;
		}
		maxI = pow(groupingWidthI, i) - 1;
	}

	if (maxI > options.getGroupingMin() and maxV >= options.getGroupingMin()) {
		// There should not be He here
		return makePSIReactionNetwork<PSIHeliumSpeciesList>(
			{0, maxV, maxI}, {{1, groupingWidthV, groupingWidthI}}, options);
	}

	if (maxD > 0 && maxT > 0) {
		return makePSIReactionNetwork<PSIFullSpeciesList>(
			{maxHe, maxD, maxT, maxV, maxI},
			{{groupingWidthHe, groupingWidthD, groupingWidthT, groupingWidthV,
				groupingWidthI}},
			options);
	}
	if (maxD > 0 && maxT <= 0) {
		return makePSIReactionNetwork<PSIDeuteriumSpeciesList>(
			{maxHe, maxD, maxV, maxI},
			{{groupingWidthHe, groupingWidthD, groupingWidthV, groupingWidthI}},
			options);
	}
	if (maxD <= 0 && maxT > 0) {
		return makePSIReactionNetwork<PSITritiumSpeciesList>(
			{maxHe, maxT, maxV, maxI},
			{{groupingWidthHe, groupingWidthT, groupingWidthV, groupingWidthI}},
			options);
	}
	else {
		// Either V is grouped
		if (options.getGroupingMin() > maxI) {
			AmountType refineHe = (maxHe + 1) / groupingWidthHe;
			AmountType refineV = (maxV + 1) / groupingWidthV;
			return makePSIReactionNetwork<PSIHeliumSpeciesList>(
				{maxHe, maxV, maxI},
				{{refineHe, refineV, maxI + 1},
					{groupingWidthHe, groupingWidthV, 1}},
				options);
		}
		else {
			return makePSIReactionNetwork<PSIHeliumSpeciesList>(
				{maxHe, maxV, maxI},
				{{groupingWidthHe, groupingWidthV, groupingWidthI}}, options);
		}
	}
}

auto psiNetworkHandlerRegistrations =
	xolotl::factory::network::NetworkHandlerFactory::RegistrationCollection<
		PSINetworkHandler>({"W100", "W110", "W111", "W211", "Pulsed"});
} // namespace detail

PSINetworkHandler::PSINetworkHandler(const options::IOptions& options) :
	NetworkHandler(options, detail::generatePSIReactionNetwork)
{
}
} // namespace network
} // namespace core
} // namespace xolotl<|MERGE_RESOLUTION|>--- conflicted
+++ resolved
@@ -44,15 +44,12 @@
 	AmountType groupingWidthV = options.getGroupingWidthB();
 	AmountType groupingWidthI = options.getGroupingWidthB();
 
-<<<<<<< HEAD
-=======
 	if (maxI > options.getGroupingMin() and maxV >= options.getGroupingMin() and
 		options.getMaxImpurity() > 0) {
 		throw std::runtime_error("Both V and I are grouped, with He, this is "
 								 "not currently possible!");
 	}
 
->>>>>>> 79077e9d
 	if (options.getMaxImpurity() <= 0) {
 		maxHe = 0;
 		groupingWidthHe = 1;
