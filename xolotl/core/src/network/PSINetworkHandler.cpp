--- conflicted
+++ resolved
@@ -130,15 +130,9 @@
 			{{groupingWidthHe, groupingWidthT, groupingWidthV, groupingWidthI}},
 			options);
 	}
-<<<<<<< HEAD
-	// Either V is grouped
-	if (options.getGroupingMin() > maxI) {
-		if (maxV < 10000) {
-=======
 	else {
 		// Either V is grouped
 		if (options.getGroupingMin() > maxI) {
->>>>>>> 735e7bd0
 			AmountType refineHe = (maxHe + 1) / groupingWidthHe;
 			AmountType refineV = (maxV + 1) / groupingWidthV;
 			return makePSIReactionNetwork<PSIHeliumSpeciesList>(
@@ -152,12 +146,6 @@
 				{maxHe, maxV, maxI},
 				{{groupingWidthHe, groupingWidthV, groupingWidthI}}, options);
 		}
-	}
-
-	// Or I is grouped
-	else {
-		return makePSIReactionNetwork<PSIHeliumSpeciesList>({maxHe, maxV, maxI},
-			{{maxHe + 1, maxV + 1, groupingWidthI}}, options);
 	}
 }
 
