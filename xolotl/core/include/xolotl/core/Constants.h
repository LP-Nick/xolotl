--- conflicted
+++ resolved
@@ -102,12 +102,9 @@
 // Tungsten density in nm^-3
 constexpr double tungstenDensity = 62.8;
 
-<<<<<<< HEAD
-=======
 // V value for which the grouping behavior changes for PSI
 constexpr IdType psiVThreshold = 150;
 
->>>>>>> 86b1ca30
 // Parameters for W Benedict EOS
 constexpr double gammaEOS = 2.67;
 constexpr double gEOS = 156.1e9;
