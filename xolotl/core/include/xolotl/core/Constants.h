/*
 * Constants.h
 *
 *  Created on: May 6, 2013
 *      Author: bkj
 */
#pragma once

#include <cmath>
#include <memory>

namespace xolotl
{
namespace core
{
//! Definitions of fundamental constants used in Xolotl

//! The Boltzmann constant in units of eV K^-1.
constexpr double kBoltzmann = 8.61733240000000000E-5;

//! Pi, taken from "100000 digits of Pi,"
//! at http://www.geom.uiuc.edu/~huberty/math5337/groupe/digits.html
constexpr double pi = 3.1415926535897932;

//! Lattice Parameter. Equal to 3.17 Angstroms, taken from Becquart et. al.
//! Journal of Nuclear Materials 403 (2010) 75–88. Given in units here of nm.
constexpr double tungstenLatticeConstant = 0.31700000000000000;

//! Lattice Parameter. Given in units here of nm.
constexpr double alloyLatticeConstant = 0.36000000000000000;

//! Lattice Parameter for UO2
constexpr double uraniumDioxydeLatticeConstant = 0.54700000000000000;

//! Lattice Parameter for Iron
constexpr double ironLatticeConstant = 0.28700000000000000;

//! Lattice Parameter. Given in units here of nm.
constexpr double alphaZrLatticeConstant = 0.32294500000000000; // the a-constant

//! Core radius. Given in units here of nm.
constexpr double alloyCoreRadius = 0.36000000000000000;

//! Core radius. Given in units here of nm.
<<<<<<< HEAD
constexpr double fecrCoreRadius = 0.37000000000000000;

//! Coalescence radius. Given in units here of nm.
constexpr double fecrCoalesceRadius = 0.74000000000000000;
=======
constexpr double alphaZrCoreRadius = 0.64500000000000000;
>>>>>>> a8c19f4b

//! Single helium radius. Given in units here of nm.
constexpr double heliumRadius = 0.30000000000000000;

//! Single xenon radius. Given in units here of nm.
constexpr double xenonRadius = 0.30000000000000000;

// Tungsten heat coefficient = lambda / (rho * C) in nm2 s-1
constexpr double tungstenHeatCoefficient = 6.835e13;

// UO2 heat coefficient = lambda / (rho * C) in nm2 s-1
constexpr double uo2HeatCoefficient = 0.0;

// Iron heat coefficient = lambda / (rho * C) in nm2 s-1
constexpr double feHeatCoefficient = 0.0;

// Alloy heat coefficient = lambda / (rho * C) in nm2 s-1
constexpr double alloyHeatCoefficient = 0.0;

// Alloy heat coefficient = lambda / (rho * C) in nm2 s-1
constexpr double alphaZrHeatCoefficient = 0.0;

// Tungsten heat conductivity = lambda in W K-1 nm-1
constexpr double tungstenHeatConductivity = 173 * 1.0e-9;

// UO2 heat conductivity = lambda in W K-1 m-1
constexpr double uo2HeatConductivity = 0.0;

// Iron heat conductivity = lambda in W K-1 m-1
constexpr double feHeatConductivity = 0.0;

// Alloy heat conductivity = lambda in W K-1 m-1
constexpr double alloyHeatConductivity = 0.0;

// Alloy heat conductivity = lambda in W K-1 m-1
constexpr double alphaZrHeatConductivity = 0.0;

// Burgers vector magnitudes for loops in Alloy case
// In lattice parameter units
constexpr double perfectBurgers = 0.5;
constexpr double faultedBurgers = 0.333;
constexpr double frankBurgers = 0.333;
// Burgers vector magnitudes for loops in FeCr case
// In lattice parameter units
constexpr double fecrBurgers = 0.8660254038;
constexpr double fecrLoopBurgers = 1.0;

// Sink strength for Alloy case in nm^-2
<<<<<<< HEAD
constexpr double alloysinkStrength = 1.0e-5;
// Sink strength for FeCr case in nm^-2
constexpr double fecrSinkStrength = 0.00025;

// Phonon frequency for FeCr case
constexpr double fecrPhononFrequency = 0.96e13;

// FeCr detrap frequency
constexpr double detrapFrequency = 0.1;
=======
constexpr double alloySinkStrength = 1.0e-5;

// Sink strength for alphaZr case in nm^-2
constexpr double alphaZrASinkStrength = 7.25e-8; // Single crystal
constexpr double alphaZrCSinkStrength = 2.25e-8; // Single crystal
// constexpr double alphaZrASinkStrength = 2e-5; //cold-worked Zr
// constexpr double alphaZrCSinkStrength = 5e-6; //cold-worked Zr

// Transition size for basal faulted pyramids to basal c-loops
constexpr double basalTransitionSize = 325;
>>>>>>> a8c19f4b

// Tungsten density in nm^-3
constexpr double tungstenDensity = 62.8;

} /* end namespace core */
} /* end namespace xolotl */<|MERGE_RESOLUTION|>--- conflicted
+++ resolved
@@ -42,14 +42,11 @@
 constexpr double alloyCoreRadius = 0.36000000000000000;
 
 //! Core radius. Given in units here of nm.
-<<<<<<< HEAD
 constexpr double fecrCoreRadius = 0.37000000000000000;
 
 //! Coalescence radius. Given in units here of nm.
 constexpr double fecrCoalesceRadius = 0.74000000000000000;
-=======
 constexpr double alphaZrCoreRadius = 0.64500000000000000;
->>>>>>> a8c19f4b
 
 //! Single helium radius. Given in units here of nm.
 constexpr double heliumRadius = 0.30000000000000000;
@@ -98,7 +95,6 @@
 constexpr double fecrLoopBurgers = 1.0;
 
 // Sink strength for Alloy case in nm^-2
-<<<<<<< HEAD
 constexpr double alloysinkStrength = 1.0e-5;
 // Sink strength for FeCr case in nm^-2
 constexpr double fecrSinkStrength = 0.00025;
@@ -108,8 +104,6 @@
 
 // FeCr detrap frequency
 constexpr double detrapFrequency = 0.1;
-=======
-constexpr double alloySinkStrength = 1.0e-5;
 
 // Sink strength for alphaZr case in nm^-2
 constexpr double alphaZrASinkStrength = 7.25e-8; // Single crystal
@@ -119,7 +113,6 @@
 
 // Transition size for basal faulted pyramids to basal c-loops
 constexpr double basalTransitionSize = 325;
->>>>>>> a8c19f4b
 
 // Tungsten density in nm^-3
 constexpr double tungstenDensity = 62.8;
