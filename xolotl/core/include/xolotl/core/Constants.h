/*
 * Constants.h
 *
 *  Created on: May 6, 2013
 *      Author: bkj
 */
#pragma once

#include <cmath>
#include <memory>

namespace xolotl
{
namespace core
{
//! Definitions of fundamental constants used in Xolotl

//! The Boltzmann constant in units of eV K^-1.
constexpr double kBoltzmann = 8.61733240000000000E-5;

//! Pi, taken from "100000 digits of Pi,"
//! at http://www.geom.uiuc.edu/~huberty/math5337/groupe/digits.html
constexpr double pi = 3.1415926535897932;

//! Lattice Parameter. Equal to 3.17 Angstroms, taken from Becquart et. al.
//! Journal of Nuclear Materials 403 (2010) 75–88. Given in units here of nm.
constexpr double tungstenLatticeConstant = 0.31700000000000000;

//! Lattice Parameter. Given in units here of nm.
constexpr double alloyLatticeConstant = 0.36000000000000000;

//! Lattice Parameter for UO2
constexpr double uraniumDioxydeLatticeConstant = 0.54700000000000000;

//! Lattice Parameter for Iron
constexpr double ironLatticeConstant = 0.28700000000000000;

//! Lattice Parameter. Given in units here of nm.
constexpr double alphaZrLatticeConstant = 0.32294500000000000; // the a-constant

//! Core radius. Given in units here of nm.
constexpr double alloyCoreRadius = 0.36000000000000000;

//! Core radius. Given in units here of nm.
constexpr double alphaZrCoreRadius = 0.64500000000000000;

//! Single helium radius. Given in units here of nm.
constexpr double heliumRadius = 0.30000000000000000;

//! Single xenon radius. Given in units here of nm.
constexpr double xenonRadius = 0.30000000000000000;

// Tungsten heat coefficient = 1 / (rho * C)
// constexpr double tungstenHeatCoefficient = 1.236e13;
constexpr double tungstenHeatCoefficient = 3.8868e20;

// UO2 heat coefficient = lambda / (rho * C) in nm2 s-1
constexpr double uo2HeatCoefficient = 0.0;

// Iron heat coefficient = lambda / (rho * C) in nm2 s-1
constexpr double feHeatCoefficient = 0.0;

// Alloy heat coefficient = lambda / (rho * C) in nm2 s-1
constexpr double alloyHeatCoefficient = 0.0;

// Alloy heat coefficient = lambda / (rho * C) in nm2 s-1
constexpr double alphaZrHeatCoefficient = 0.0;

// Tungsten heat conductivity = lambda in W K-1 nm-1
// constexpr double tungstenHeatConductivity = 31.8 * 1.0e-9;
constexpr double tungstenHeatConductivity = 159 * 1.0e-9;

// UO2 heat conductivity = lambda in W K-1 m-1
constexpr double uo2HeatConductivity = 0.0;

// Iron heat conductivity = lambda in W K-1 m-1
constexpr double feHeatConductivity = 0.0;

// Alloy heat conductivity = lambda in W K-1 m-1
constexpr double alloyHeatConductivity = 0.0;

// Alloy heat conductivity = lambda in W K-1 m-1
constexpr double alphaZrHeatConductivity = 0.0;

// Burgers vector magnitudes for loops in Alloy case
// In lattice parameter units
constexpr double perfectBurgers = 0.5;
constexpr double faultedBurgers = 0.333;
constexpr double frankBurgers = 0.333;

// Sink strength for Alloy case in nm^-2
constexpr double alloySinkStrength = 1.0e-5;

// Sink strength for alphaZr case in nm^-2
constexpr double alphaZrASinkStrength = 7.25e-8; // Single crystal
constexpr double alphaZrCSinkStrength = 2.25e-8; // Single crystal
// constexpr double alphaZrASinkStrength = 2e-5; //cold-worked Zr
// constexpr double alphaZrCSinkStrength = 5e-6; //cold-worked Zr

<<<<<<< HEAD
// Transition size for basal faulted pyramids to basal c-loops
constexpr double basalTransitionSize = 325;

constexpr double uConcentration = 24.44;
// constexpr double uConcentration = 1.0;

constexpr double zFactor = 100.0;

=======
>>>>>>> e84edee7
// Tungsten density in nm^-3
constexpr double tungstenDensity = 62.8;

} /* end namespace core */
} /* end namespace xolotl */<|MERGE_RESOLUTION|>--- conflicted
+++ resolved
@@ -97,17 +97,11 @@
 // constexpr double alphaZrASinkStrength = 2e-5; //cold-worked Zr
 // constexpr double alphaZrCSinkStrength = 5e-6; //cold-worked Zr
 
-<<<<<<< HEAD
-// Transition size for basal faulted pyramids to basal c-loops
-constexpr double basalTransitionSize = 325;
-
 constexpr double uConcentration = 24.44;
 // constexpr double uConcentration = 1.0;
 
 constexpr double zFactor = 100.0;
 
-=======
->>>>>>> e84edee7
 // Tungsten density in nm^-3
 constexpr double tungstenDensity = 62.8;
 
