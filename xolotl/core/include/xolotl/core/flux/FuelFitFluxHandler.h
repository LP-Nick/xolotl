--- conflicted
+++ resolved
@@ -46,6 +46,8 @@
 	// The list of pure vacancy indices
 	std::vector<IdType> pureDefectIds;
 	std::vector<double> pureDefectFactors;
+	Kokkos::View<IdType*> pureDefectIdsView;
+	Kokkos::View<double*> pureDefectFactorsView;
 
 public:
 	/**
@@ -177,6 +179,24 @@
 			tokens = util::Tokenizer<double>{line}();
 		}
 
+		// Copy data to device views
+		auto pureDefectFactors_h =
+			Kokkos::View<double*, Kokkos::HostSpace, Kokkos::MemoryUnmanaged>(
+				pureDefectFactors.data(), pureDefectFactors.size());
+		pureDefectFactorsView = Kokkos::View<double*>(
+			Kokkos::ViewAllocateWithoutInitializing("Pure Defect Factors"),
+			pureDefectFactors.size());
+		deep_copy(pureDefectFactorsView, pureDefectFactors_h);
+		auto pureDefectIds_h =
+			Kokkos::View<IdType*, Kokkos::HostSpace, Kokkos::MemoryUnmanaged>(
+				pureDefectIds.data(), pureDefectIds.size());
+		pureDefectIdsView = Kokkos::View<IdType*>(
+			Kokkos::ViewAllocateWithoutInitializing("Pure Defect Ids"),
+			pureDefectIds.size());
+		deep_copy(pureDefectIdsView, pureDefectIds_h);
+
+		syncFluxIndices();
+
 		return;
 	}
 
@@ -184,41 +204,36 @@
 	 * \see IFluxHandler.h
 	 */
 	void
-<<<<<<< HEAD
-	computeIncidentFlux(double currentTime, double* concOffset,
-		double* updatedConcOffset, int xi, int surfacePos)
-=======
 	computeIncidentFlux(double currentTime,
+		Kokkos::View<const double*> concOffset,
 		Kokkos::View<double*> updatedConcOffset, int xi,
 		int surfacePos) override
->>>>>>> e84edee7
 	{
 		if (fluxIndices.empty()) {
 			return;
 		}
 
-<<<<<<< HEAD
-		// Compute the available site fraction
-		double availVFraction = 1.0; // nm-3
-		for (auto i = 0; i < pureDefectFactors.size(); i++) {
-			availVFraction -=
-				concOffset[pureDefectIds[i]] * pureDefectFactors[i];
-		}
-
-		updatedConcOffset[fluxIndices[0]] +=
-			defectYield * fluxAmplitude * availVFraction; // V
-		updatedConcOffset[fluxIndices[1]] +=
-			defectYield * fluxAmplitude * availVFraction; // I
-		updatedConcOffset[fluxIndices[2]] += xeYield * fluxAmplitude; // Xe
-
-		return;
-=======
-		auto id = fluxIndices[0];
+		auto factors = this->pureDefectFactorsView;
+		auto defectIds = this->pureDefectIdsView;
 		auto amplitude = fluxAmplitude;
+		auto yield = defectYield;
+		auto xenonYield = xeYield;
+		auto ids = this->fluxIds;
+
 		Kokkos::parallel_for(
-			1,
-			KOKKOS_LAMBDA(std::size_t) { updatedConcOffset[id] += amplitude; });
->>>>>>> e84edee7
+			1, KOKKOS_LAMBDA(std::size_t) {
+				// Compute the available site fraction
+				double availVFraction = 1.0; // nm-3
+				for (auto i = 0; i < factors.size(); i++) {
+					availVFraction -= concOffset[defectIds[i]] * factors[i];
+				}
+
+				updatedConcOffset[ids[0]] +=
+					yield * amplitude * availVFraction; // V
+				updatedConcOffset[ids[1]] +=
+					yield * amplitude * availVFraction; // I
+				updatedConcOffset[ids[2]] += xenonYield * amplitude; // Xe
+			});
 	}
 
 	/**
