#pragma once

#include <cmath>

#include <xolotl/core/flux/FluxHandler.h>
#include <xolotl/core/network/FeReactionNetwork.h>

namespace xolotl
{
namespace core
{
namespace flux
{
/**
 * This class realizes the IFluxHandler interface to calculate the incident
 * fluxes for an iron material.
 */
class FeFitFluxHandler : public FluxHandler
{
private:
	/**
	 * \see FluxHandler.h
	 */
	double
	FitFunction(double x)
	{
		// Not actually used
		return 0.0;
	}

public:
	/**
	 * The constructor
	 */
	FeFitFluxHandler(const options::IOptions& options) : FluxHandler(options)
	{
	}

	/**
	 * The Destructor
	 */
	~FeFitFluxHandler()
	{
	}

	/**
	 * \see IFluxHandler.h
	 */
	void
	initializeFluxHandler(network::IReactionNetwork& network, int surfacePos,
		std::vector<double> grid)
	{
		// Only defined in 0D
		if (xGrid.size() == 0) {
			// Add an empty vector
			std::vector<double> tempVector;
			incidentFluxVec.push_back(tempVector);
		}

		using NetworkType = network::FeReactionNetwork;
		auto feNetwork = dynamic_cast<NetworkType*>(&network);

		// Set the flux index corresponding the the single helium cluster here
		NetworkType::Composition comp = NetworkType::Composition::zero();
		comp[NetworkType::Species::He] = 1;
		auto cluster = feNetwork->findCluster(comp, plsm::HostMemSpace{});
		if (cluster.getId() == NetworkType::invalidIndex()) {
			throw std::runtime_error(
				"\nThe single helium cluster is not present in the network, "
				"cannot use the flux option!");
		}
		fluxIndices.push_back(cluster.getId());

		// Look for interstitial now
		comp[NetworkType::Species::He] = 0;
		comp[NetworkType::Species::I] = 1;
		cluster = feNetwork->findCluster(comp, plsm::HostMemSpace{});
		if (cluster.getId() == NetworkType::invalidIndex()) {
			throw std::runtime_error("\nThe single interstitial cluster is not "
									 "present in the network, "
									 "cannot use the flux option!");
		}
		fluxIndices.push_back(cluster.getId());

		// Look for vacancies now
		comp[NetworkType::Species::I] = 0;
		comp[NetworkType::Species::V] = 1;
		cluster = feNetwork->findCluster(comp, plsm::HostMemSpace{});
		if (cluster.getId() == NetworkType::invalidIndex()) {
			throw std::runtime_error(
				"\nThe single vacancy cluster is not present in the network, "
				"cannot use the flux option!");
		}
		fluxIndices.push_back(cluster.getId());
		comp[NetworkType::Species::V] = 2;
		cluster = feNetwork->findCluster(comp, plsm::HostMemSpace{});
		if (cluster.getId() == NetworkType::invalidIndex()) {
			throw std::runtime_error(
				"\nThe double vacancy cluster is not present in the network, "
				"cannot use the flux option!");
		}
		fluxIndices.push_back(cluster.getId());
		comp[NetworkType::Species::V] = 3;
		cluster = feNetwork->findCluster(comp, plsm::HostMemSpace{});
		if (cluster.getId() == NetworkType::invalidIndex()) {
			throw std::runtime_error(
				"\nThe triple vacancy cluster is not present in the network, "
				"cannot use the flux option!");
		}
		fluxIndices.push_back(cluster.getId());
		comp[NetworkType::Species::V] = 4;
		cluster = feNetwork->findCluster(comp, plsm::HostMemSpace{});
		if (cluster.getId() == NetworkType::invalidIndex()) {
			throw std::runtime_error(
				"\nThe quadruple vacancy cluster is not present "
				"in the network, "
				"cannot use the flux option!");
		}
		fluxIndices.push_back(cluster.getId());
		comp[NetworkType::Species::V] = 5;
		cluster = feNetwork->findCluster(comp, plsm::HostMemSpace{});
		if (cluster.getId() == NetworkType::invalidIndex()) {
			throw std::runtime_error(
				"\nVacancy 5 cluster is not present in the network, "
				"cannot use the flux option!");
		}
		fluxIndices.push_back(cluster.getId());
		comp[NetworkType::Species::V] = 9;
		cluster = feNetwork->findCluster(comp, plsm::HostMemSpace{});
		if (cluster.getId() == NetworkType::invalidIndex()) {
			throw std::runtime_error(
				"\nVacancy 9 cluster is not present in the network, "
				"cannot use the flux option!");
		}
		fluxIndices.push_back(cluster.getId());

		return;
	}

	/**
	 * \see IFluxHandler.h
	 */
	void
<<<<<<< HEAD
	computeIncidentFlux(double currentTime, double*, double* updatedConcOffset,
		int xi, int surfacePos)
=======
	computeIncidentFlux(double currentTime,
		Kokkos::View<double*> updatedConcOffset, int xi,
		int surfacePos) override
>>>>>>> e84edee7
	{
		// Define only for a 0D case
		if (incidentFluxVec[0].size() != 0) {
			throw std::runtime_error(
				"\nThe iron problem is not defined for more than 0D!");
		}

		Kokkos::View<IdType*, Kokkos::HostSpace, Kokkos::MemoryUnmanaged> ids_h{
			fluxIndices.data(), 8};
		Kokkos::View<IdType*> ids{"Flux Indices", 8};
		deep_copy(ids, ids_h);
		Kokkos::parallel_for(
			1, KOKKOS_LAMBDA(std::size_t) {
				updatedConcOffset[ids[0]] += 2.11e-11; // He1
				updatedConcOffset[ids[1]] += 1.49e-05; // I1
				updatedConcOffset[ids[2]] += 9.91e-06; // V1
				updatedConcOffset[ids[3]] += 1.51e-06; // V2
				updatedConcOffset[ids[4]] += 2.60e-07; // V3
				updatedConcOffset[ids[5]] += 1.58e-07; // V4
				updatedConcOffset[ids[6]] += 6.29e-08; // V5
				updatedConcOffset[ids[7]] += 3.16e-08; // V9
			});
	}
};
// end class FeFitFluxHandler

} // namespace flux
} // namespace core
} // namespace xolotl<|MERGE_RESOLUTION|>--- conflicted
+++ resolved
@@ -141,14 +141,9 @@
 	 * \see IFluxHandler.h
 	 */
 	void
-<<<<<<< HEAD
-	computeIncidentFlux(double currentTime, double*, double* updatedConcOffset,
-		int xi, int surfacePos)
-=======
-	computeIncidentFlux(double currentTime,
+	computeIncidentFlux(double currentTime, Kokkos::View<const double*>,
 		Kokkos::View<double*> updatedConcOffset, int xi,
 		int surfacePos) override
->>>>>>> e84edee7
 	{
 		// Define only for a 0D case
 		if (incidentFluxVec[0].size() != 0) {
