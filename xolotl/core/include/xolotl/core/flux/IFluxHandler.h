--- conflicted
+++ resolved
@@ -123,7 +123,6 @@
 	setProportion(double a) = 0;
 
 	/**
-<<<<<<< HEAD
 	 * Get the implanted flux for a specific sub network.
 	 *
 	 * @param The map of indices for this sub network
@@ -139,7 +138,8 @@
 	 */
 	virtual void
 	setImplantedFlux(std::vector<std::pair<IdType, double>> fluxVector) = 0;
-=======
+
+	/**
 	 * This operation gets the vector of flux amplitudes for each cluster at
 	 * this time.
 	 *
@@ -156,7 +156,6 @@
 	 */
 	virtual std::vector<IdType>
 	getFluxIndices() const = 0;
->>>>>>> 18acd6f6
 };
 // end class IFluxHandler
 
