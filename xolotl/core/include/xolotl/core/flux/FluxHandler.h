#pragma once

#include <memory>
#include <vector>

#include <xolotl/core/Constants.h>
#include <xolotl/core/flux/IFluxHandler.h>
#include <xolotl/options/IOptions.h>

namespace xolotl
{
namespace core
{
namespace flux
{
/**
 * Realizations of this interface are responsible for handling the incident
 * (incoming) flux calculations.
 */
class FluxHandler : public IFluxHandler
{
protected:
	/**
	 * Vector to hold the incident flux values at each grid
	 * point (x position).
	 */
	std::vector<std::vector<double>> incidentFluxVec;

	/**
	 * View copy of incidentFluxVec
	 */
	Kokkos::View<double**> incidentFlux;

	/**
	 * The reduction factors for each deposition.
	 */
	std::vector<double> reductionFactors;

	/**
	 * Vector to hold the position at each grid
	 * point (x position).
	 */
	std::vector<double> xGrid;

	/**
	 *  Fluence.
	 */
	std::vector<double> fluence;

	/**
	 * The amplitude of the flux.
	 */
	double fluxAmplitude;

	/**
	 * The indices of the incoming clusters.
	 */
	std::vector<IdType> fluxIndices;

	/**
	 * View copy of fluxIndices
	 */
	Kokkos::View<IdType*> fluxIds;

	/**
	 * Are we using a time profile for the amplitude of the incoming
	 * flux?
	 */
	bool useTimeProfile;

	/**
	 * Value of the fit function integrated on the grid.
	 */
	double normFactor;

	/**
	 * Vector to hold the time read from the input
	 * time profile file.
	 */
	std::vector<double> time;

	/**
	 * Vector to hold the amplitude read from the input
	 * time profile file.
	 */
	std::vector<double> amplitudes;

	/**
	 * Value of the cascade dose.
	 */
	double cascadeDose;

	/**
	 * Value of remaining cascade efficiency.
	 */
	double cascadeEfficiency;

	/**
	 * Function that calculates the flux at a given position x (in nm).
	 * It needs to be implemented by the daughter classes.
	 *
	 * @param x The position where to evaluate the fit
	 * @return The evaluated value
	 */
	virtual double
	FitFunction(double x)
	{
		return 0.0;
	}

	/**
	 * This method returns the value of the incident flux amplitude at
	 * the given time when a time profile is used.
	 *
	 * @param currentTime The time
	 * @return The value of the flux at this time
	 */
	double
	getProfileAmplitude(double currentTime) const;

	/**
	 * This method recomputes the values of the incident flux vector when
	 * conditions changed in the simulation.
	 *
	 * @param surfacePos The current position of the surface
	 */
	void
	recomputeFluxHandler(int surfacePos);

	/**
	 * This method copies flux indices to device view
	 */
	void
	syncFluxIndices();

	/**
	 * This method copies incident flux data to device view
	 */
	void
	syncIncidentFluxVec();

public:
	FluxHandler(const options::IOptions&);

	~FluxHandler()
	{
	}

	/**
	 * \see IFluxHandler.h
	 */
	void
	initializeFluxHandler(network::IReactionNetwork& network, int surfacePos,
		std::vector<double> grid) override;

	/**
	 * \see IFluxHandler.h
	 */
	void
	initializeTimeProfile(const std::string& fileName) final;

	/**
	 * \see IFluxHandler.h
	 */
	virtual void
	computeIncidentFlux(double currentTime, Kokkos::View<const double*>,
		Kokkos::View<double*> updatedConcOffset, int xi,
		int surfacePos) override;

	/**
	 * \see IFluxHandler.h
	 */
	void
	incrementFluence(double dt) override;

	/**
	 * \see IFluxHandler.h
	 */
	void
	computeFluence(double time) override;

	/**
	 * \see IFluxHandler.h
	 */
	void
	setFluence(std::vector<double> fluence) override;

	/**
	 * \see IFluxHandler.h
	 */
	std::vector<double>
	getFluence() const override;

	/**
	 * \see IFluxHandler.h
	 */
	void
	setFluxAmplitude(double flux) final;

	/**
	 * \see IFluxHandler.h
	 */
	double
	getFluxAmplitude() const override;

	/**
	 * \see IFluxHandler.h
	 */
	double
	getFluxRate() const override;

	/**
	 * \see IFluxHandler.h
	 */
	void
	setPulseTime(double time) override
	{
		return;
	}

	/**
	 * \see IFluxHandler.h
	 */
	void
	setProportion(double a) override
	{
		return;
	}

	/**
	 * \see IFluxHandler.h
	 */
<<<<<<< HEAD
	virtual void
	setFissionYield(double yield)
	{
		return;
	}

	/**
	 * \see IFluxHandler.h
	 */
	virtual std::vector<std::pair<IdType, double>>
	getImplantedFlux(std::vector<IdType> map)
=======
	std::vector<std::pair<IdType, double>>
	getImplantedFlux(std::vector<IdType> map) override
>>>>>>> 8d7a5606
	{
		return std::vector<std::pair<IdType, double>>();
	}

	/**
	 * \see IFluxHandler.h
	 */
	void
	setImplantedFlux(std::vector<std::pair<IdType, double>> fluxVector) override
	{
		return;
	}

	/**
	 * \see IFluxHandler.h
	 */
	std::vector<double>
	getInstantFlux(double time) const override;

	/**
	 * \see IFluxHandler.h
	 */
	std::vector<IdType>
	getFluxIndices() const override;

	/**
	 * \see IFluxHandler.h
	 */
	std::vector<double>
	getReductionFactors() const override;
};
// end class FluxHandler

} // namespace flux
} // namespace core
} // namespace xolotl<|MERGE_RESOLUTION|>--- conflicted
+++ resolved
@@ -230,7 +230,6 @@
 	/**
 	 * \see IFluxHandler.h
 	 */
-<<<<<<< HEAD
 	virtual void
 	setFissionYield(double yield)
 	{
@@ -242,10 +241,6 @@
 	 */
 	virtual std::vector<std::pair<IdType, double>>
 	getImplantedFlux(std::vector<IdType> map)
-=======
-	std::vector<std::pair<IdType, double>>
-	getImplantedFlux(std::vector<IdType> map) override
->>>>>>> 8d7a5606
 	{
 		return std::vector<std::pair<IdType, double>>();
 	}
