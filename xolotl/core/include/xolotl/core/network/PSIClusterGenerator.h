--- conflicted
+++ resolved
@@ -22,14 +22,9 @@
 	 * It could support a mixture of up to nine
 	 * helium atoms with one vacancy.
 	 */
-<<<<<<< HEAD
 	constexpr Kokkos::Array<AmountType, 30> maxHePerV = {8, 9, 14, 18, 20, 27,
 		30, 35, 40, 45, 50, 55, 60, 65, 70, 75, 80, 85, 90, 95, 98, 100, 101,
 		103, 105, 107, 109, 110, 112, 116};
-=======
-	constexpr Kokkos::Array<AmountType, 15> maxHePerV = {
-		0, 9, 14, 18, 20, 27, 30, 35, 40, 45, 50, 55, 60, 65, 70};
->>>>>>> c1b4ef95
 
 	if (amtV < maxHePerV.size()) {
 		return maxHePerV[amtV];
