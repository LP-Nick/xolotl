--- conflicted
+++ resolved
@@ -636,14 +636,12 @@
 
 	std::map<std::string, SpeciesId> _speciesLabelMap;
 
-<<<<<<< HEAD
 	// Reaction energies
 	Kokkos::View<double**> _reactionEnergies;
-=======
+
 	ConnectivitiesView _constantConns;
 
 	double _currentTime;
->>>>>>> a68e0b74
 };
 
 namespace detail
