--- conflicted
+++ resolved
@@ -228,11 +228,10 @@
 	setEnableTrapMutation(bool reaction) override;
 
 	void
-<<<<<<< HEAD
 	setEnableBursting(bool reaction) override;
-=======
+
+	void
 	setEnableConstantReaction(bool reaction) override;
->>>>>>> 7693b656
 
 	void
 	setEnableReducedJacobian(bool reduced) override;
