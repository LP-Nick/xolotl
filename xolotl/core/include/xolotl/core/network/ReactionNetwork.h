--- conflicted
+++ resolved
@@ -233,14 +233,13 @@
 	setEnableTrapMutation(bool reaction) override;
 
 	void
-<<<<<<< HEAD
 	setEnableBursting(bool reaction) override;
 
 	void
 	setEnableLargeBubble(bool reaction) override;
-=======
+
+	void
 	setEnableConstantReaction(bool reaction) override;
->>>>>>> ae3ead54
 
 	void
 	setEnableReducedJacobian(bool reduced) override;
