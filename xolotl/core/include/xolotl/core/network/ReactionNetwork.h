--- conflicted
+++ resolved
@@ -810,15 +810,11 @@
 
 	std::map<std::string, SpeciesId> _speciesLabelMap;
 
-<<<<<<< HEAD
 	// Reaction energies
 	Kokkos::View<double**> _reactionEnergies;
 
-	ConnectivitiesView _constantConns;
-=======
 	ConnectivitiesPairView _constantConnsRows;
 	ConnectivitiesPairView _constantConnsEntries;
->>>>>>> 8d7a5606
 
 	double _currentTime;
 
