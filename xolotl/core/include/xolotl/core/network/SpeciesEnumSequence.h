--- conflicted
+++ resolved
@@ -58,7 +58,6 @@
 KOKKOS_INLINE_FUNCTION
 constexpr bool
 isVacancy(TSpeciesEnum val,
-<<<<<<< HEAD
 	std::enable_if_t<(numberOfInterstitialSpecies<TSpeciesEnum>() > 3), int> =
 		0) noexcept
 {
@@ -70,9 +69,6 @@
 constexpr bool
 isVacancy(TSpeciesEnum val,
 	std::enable_if_t<(numberOfInterstitialSpecies<TSpeciesEnum>() == 3), int> =
-=======
-	std::enable_if_t<(numberOfInterstitialSpecies<TSpeciesEnum>() > 2), int> =
->>>>>>> a8c19f4b
 		0) noexcept
 {
 	return val == TSpeciesEnum::V || val == TSpeciesEnum::Void ||
