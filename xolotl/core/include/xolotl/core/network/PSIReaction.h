#pragma once

#include <xolotl/core/network/BurstingReaction.h>
#include <xolotl/core/network/PSITraits.h>
#include <xolotl/core/network/Reaction.h>
#include <xolotl/core/network/SinkReaction.h>
#include <xolotl/core/network/TrapMutationReaction.h>

namespace xolotl
{
namespace core
{
namespace network
{
template <typename TSpeciesEnum>
class PSIReactionNetwork;

template <typename TSpeciesEnum>
class PSIProductionReaction :
	public ProductionReaction<PSIReactionNetwork<TSpeciesEnum>,
		PSIProductionReaction<TSpeciesEnum>>
{
public:
	using Superclass = ProductionReaction<PSIReactionNetwork<TSpeciesEnum>,
		PSIProductionReaction<TSpeciesEnum>>;

	using Superclass::Superclass;
<<<<<<< HEAD
	using NetworkType = typename Superclass::NetworkType;
	using ReactionDataRef = typename Superclass::ReactionDataRef;
	using ClusterData = typename Superclass::ClusterData;
	using IndexType = typename Superclass::IndexType;
	using Composition = typename Superclass::Composition;
	using Region = typename Superclass::Region;
	using ConcentrationsView = typename Superclass::ConcentrationsView;
	using FluxesView = typename Superclass::FluxesView;
	using Species = typename Superclass::Species;

	KOKKOS_INLINE_FUNCTION
	PSIProductionReaction(ReactionDataRef reactionData,
		const ClusterData& clusterData, IndexType reactionId,
		IndexType cluster0, IndexType cluster1,
		IndexType cluster2 = Superclass::invalidIndex,
		IndexType cluster3 = Superclass::invalidIndex)
	{
		this->_clusterData = &clusterData;
		this->_reactionId = reactionId;
		this->_rate = reactionData.getRates(reactionId);
		this->_widths = reactionData.getWidths(reactionId);
		this->_coefs = reactionData.getCoefficients(reactionId);

		this->_reactants = {cluster0, cluster1};
		this->_products = {cluster2, cluster3};

		auto numClusters = clusterData.numClusters;
		// Check if the large bubble is involved
		if (cluster0 >= numClusters)
			isLargeBubbleReaction = true;
		if (cluster1 >= numClusters)
			isLargeBubbleReaction = true;
		if (cluster2 != Superclass::invalidIndex and cluster2 >= numClusters)
			isLargeBubbleReaction = true;
		if (cluster3 != Superclass::invalidIndex and cluster3 >= numClusters)
			isLargeBubbleReaction = true;

		// static
		const auto dummyRegion = Region(Composition{});

		for (auto i : {0, 1}) {
			if (this->_reactants[i] < numClusters) {
				this->copyMomentIds(
					this->_reactants[i], this->_reactantMomentIds[i]);
			}
			else {
				this->_reactantMomentIds[i][0] =
					this->_clusterData->bubbleAvHeId();
				this->_reactantMomentIds[i][1] =
					this->_clusterData->bubbleAvVId();
			}
			if (this->_products[i] < numClusters) {
				this->copyMomentIds(
					this->_products[i], this->_productMomentIds[i]);
			}
			else {
				if (this->_products[i] == Superclass::invalidIndex) {
					for (IndexType j = 0; j < Superclass::nMomentIds; ++j) {
						this->_productMomentIds[i][j] =
							Superclass::invalidIndex;
					}
				}
				else {
					this->_productMomentIds[i][0] =
						this->_clusterData->bubbleAvHeId();
					this->_productMomentIds[i][1] =
						this->_clusterData->bubbleAvVId();
				}
			}
		}

		const auto& cl1Reg = (this->_reactants[0] < numClusters) ?
			this->_clusterData->getCluster(this->_reactants[0]).getRegion() :
			dummyRegion;
		const auto& cl2Reg = (this->_reactants[1] < numClusters) ?
			this->_clusterData->getCluster(this->_reactants[1]).getRegion() :
			dummyRegion;
		const auto& pr1Reg = (this->_products[0] == Superclass::invalidIndex) ?
			dummyRegion :
			(this->_products[0] < numClusters) ?
			this->_clusterData->getCluster(this->_products[0]).getRegion() :
			dummyRegion;
		const auto& pr2Reg = (this->_products[1] == Superclass::invalidIndex) ?
			dummyRegion :
			(this->_products[1] < numClusters) ?
			this->_clusterData->getCluster(this->_products[1]).getRegion() :
			dummyRegion;

		this->_reactantVolumes = {cl1Reg.volume(), cl2Reg.volume()};
		this->_productVolumes = {pr1Reg.volume(), pr2Reg.volume()};

		this->initialize();
	}

	KOKKOS_INLINE_FUNCTION
	PSIProductionReaction(ReactionDataRef reactionData,
		const ClusterData& clusterData, IndexType reactionId,
		const detail::ClusterSet& clusterSet) :
		PSIProductionReaction(reactionData, clusterData, reactionId,
			clusterSet.cluster0, clusterSet.cluster1, clusterSet.cluster2,
			clusterSet.cluster3)
	{
	}

	KOKKOS_INLINE_FUNCTION
	void
	computeCoefficients();

	KOKKOS_INLINE_FUNCTION
	double
	computeRate(IndexType gridIndex);

	KOKKOS_INLINE_FUNCTION
	void
	computeFlux(ConcentrationsView concentrations, FluxesView fluxes,
		IndexType gridIndex);

	KOKKOS_INLINE_FUNCTION
	void
	computePartialDerivatives(ConcentrationsView concentrations,
		Kokkos::View<double*> values, IndexType gridIndex);

private:
	bool isLargeBubbleReaction = false;
=======
	using IndexType = typename Superclass::IndexType;

	KOKKOS_INLINE_FUNCTION
	double
	getRateForProduction(IndexType gridIndex);
>>>>>>> ae3ead54
};

template <typename TSpeciesEnum>
class PSIDissociationReaction :
	public DissociationReaction<PSIReactionNetwork<TSpeciesEnum>,
		PSIDissociationReaction<TSpeciesEnum>>
{
public:
	using Superclass = DissociationReaction<PSIReactionNetwork<TSpeciesEnum>,
		PSIDissociationReaction<TSpeciesEnum>>;

	using Superclass::Superclass;
	using IndexType = typename Superclass::IndexType;

	KOKKOS_INLINE_FUNCTION
	double
	getRateForProduction(IndexType gridIndex);

	KOKKOS_INLINE_FUNCTION
	double
	computeBindingEnergy(double time = 0.0);
};

template <typename TSpeciesEnum>
class PSISinkReaction :
	public SinkReaction<PSIReactionNetwork<TSpeciesEnum>,
		PSISinkReaction<TSpeciesEnum>>
{
public:
	using Superclass = SinkReaction<PSIReactionNetwork<TSpeciesEnum>,
		PSISinkReaction<TSpeciesEnum>>;

	using Superclass::Superclass;

	KOKKOS_INLINE_FUNCTION
	double
	getSinkBias();

	KOKKOS_INLINE_FUNCTION
	double
	getSinkStrength();
};

template <typename TSpeciesEnum>
class PSITrapMutationReaction :
	public TrapMutationReaction<PSIReactionNetwork<TSpeciesEnum>,
		PSITrapMutationReaction<TSpeciesEnum>>
{
public:
	using Superclass = TrapMutationReaction<PSIReactionNetwork<TSpeciesEnum>,
		PSITrapMutationReaction<TSpeciesEnum>>;
	using Superclass::Superclass;
};

template <typename TSpeciesEnum>
class PSIBurstingReaction :
	public BurstingReaction<PSIReactionNetwork<TSpeciesEnum>,
		PSIBurstingReaction<TSpeciesEnum>>
{
public:
	using Superclass = BurstingReaction<PSIReactionNetwork<TSpeciesEnum>,
		PSIBurstingReaction<TSpeciesEnum>>;
	using Superclass::Superclass;
	using NetworkType = typename Superclass::NetworkType;
	using ReactionDataRef = typename Superclass::ReactionDataRef;
	using ClusterData = typename Superclass::ClusterData;
	using IndexType = typename Superclass::IndexType;
	using Composition = typename Superclass::Composition;
	using Region = typename Superclass::Region;
	using ConcentrationsView = typename Superclass::ConcentrationsView;
	using FluxesView = typename Superclass::FluxesView;
	using Species = typename Superclass::Species;

	KOKKOS_INLINE_FUNCTION
	PSIBurstingReaction(ReactionDataRef reactionData,
		const ClusterData& clusterData, IndexType reactionId,
		IndexType cluster0, IndexType cluster1)
	{
		this->_clusterData = &clusterData;
		this->_reactionId = reactionId;
		this->_rate = reactionData.getRates(reactionId);
		this->_widths = reactionData.getWidths(reactionId);
		this->_coefs = reactionData.getCoefficients(reactionId);

		this->_reactant = cluster0;
		this->_product = cluster1;

		auto numClusters = clusterData.numClusters;
		// Check if the large bubble is involved
		if (cluster0 >= numClusters)
			isLargeBubbleReaction = true;
		if (cluster1 >= numClusters)
			isLargeBubbleReaction = true;

		// static
		const auto dummyRegion = Region(Composition{});

		if (this->_reactant < numClusters) {
			this->copyMomentIds(this->_reactant, this->_reactantMomentIds);
		}
		else {
			this->_reactantMomentIds[0] = this->_clusterData->bubbleAvHeId();
			this->_reactantMomentIds[1] = this->_clusterData->bubbleAvVId();
		}

		const auto& cl1Reg = (this->_reactant < numClusters) ?
			this->_clusterData->getCluster(this->_reactant).getRegion() :
			dummyRegion;

		this->_reactantVolume = cl1Reg.volume();

		this->initialize();
	}

	KOKKOS_INLINE_FUNCTION
	PSIBurstingReaction(ReactionDataRef reactionData,
		const ClusterData& clusterData, IndexType reactionId,
		const detail::ClusterSet& clusterSet) :
		PSIBurstingReaction(reactionData, clusterData, reactionId,
			clusterSet.cluster0, clusterSet.cluster1)
	{
	}

	KOKKOS_INLINE_FUNCTION
	double
	getAppliedRate(IndexType gridIndex) const;

	KOKKOS_INLINE_FUNCTION
	void
	computeCoefficients();

	KOKKOS_INLINE_FUNCTION
	void
	computeFlux(ConcentrationsView concentrations, FluxesView fluxes,
		IndexType gridIndex);

	KOKKOS_INLINE_FUNCTION
	void
	computePartialDerivatives(ConcentrationsView concentrations,
		Kokkos::View<double*> values, IndexType gridIndex);

private:
	bool isLargeBubbleReaction = false;
};
} // namespace network
} // namespace core
} // namespace xolotl<|MERGE_RESOLUTION|>--- conflicted
+++ resolved
@@ -25,7 +25,6 @@
 		PSIProductionReaction<TSpeciesEnum>>;
 
 	using Superclass::Superclass;
-<<<<<<< HEAD
 	using NetworkType = typename Superclass::NetworkType;
 	using ReactionDataRef = typename Superclass::ReactionDataRef;
 	using ClusterData = typename Superclass::ClusterData;
@@ -136,7 +135,7 @@
 
 	KOKKOS_INLINE_FUNCTION
 	double
-	computeRate(IndexType gridIndex);
+	getRateForProduction(IndexType gridIndex);
 
 	KOKKOS_INLINE_FUNCTION
 	void
@@ -150,13 +149,6 @@
 
 private:
 	bool isLargeBubbleReaction = false;
-=======
-	using IndexType = typename Superclass::IndexType;
-
-	KOKKOS_INLINE_FUNCTION
-	double
-	getRateForProduction(IndexType gridIndex);
->>>>>>> ae3ead54
 };
 
 template <typename TSpeciesEnum>
