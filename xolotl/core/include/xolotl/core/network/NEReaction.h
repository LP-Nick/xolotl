--- conflicted
+++ resolved
@@ -41,11 +41,7 @@
 
 	KOKKOS_INLINE_FUNCTION
 	double
-<<<<<<< HEAD
-	computeBindingEnergy();
-=======
 	computeBindingEnergy(double time = 0.0);
->>>>>>> a8c19f4b
 };
 
 class NEReSolutionReaction :
