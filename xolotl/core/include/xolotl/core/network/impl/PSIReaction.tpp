#pragma once

#include <xolotl/core/network/PSIClusterGenerator.h>
#include <xolotl/core/network/impl/BurstingReaction.tpp>
#include <xolotl/core/network/impl/Reaction.tpp>
#include <xolotl/core/network/impl/SinkReaction.tpp>
#include <xolotl/core/network/impl/TrapMutationReaction.tpp>
#include <xolotl/util/MathUtils.h>

namespace xolotl
{
namespace core
{
namespace network
{
namespace psi
{
template <typename TRegion>
KOKKOS_INLINE_FUNCTION
double
getRate(const TRegion& pairCl0Reg, const TRegion& pairCl1Reg, const double r0,
	const double r1, const double dc0, const double dc1)
{
	constexpr double pi = ::xolotl::core::pi;

	double kPlus = 4.0 * pi * (r0 + r1) * (dc0 + dc1);

	return kPlus;
}
} // namespace psi

template <typename TSpeciesEnum>
KOKKOS_INLINE_FUNCTION
double
PSIProductionReaction<TSpeciesEnum>::getRateForProduction(IndexType gridIndex)
{
	auto cl0 = this->_clusterData->getCluster(this->_reactants[0]);
	auto cl1 = this->_clusterData->getCluster(this->_reactants[1]);

	double r0 = cl0.getReactionRadius();
	double r1 = cl1.getReactionRadius();

	double dc0 = cl0.getDiffusionCoefficient(gridIndex);
	double dc1 = cl1.getDiffusionCoefficient(gridIndex);

	return psi::getRate(cl0.getRegion(), cl1.getRegion(), r0, r1, dc0, dc1);
}

template <typename TSpeciesEnum>
KOKKOS_INLINE_FUNCTION
double
PSIDissociationReaction<TSpeciesEnum>::getRateForProduction(IndexType gridIndex)
{
	auto cl0 = this->_clusterData->getCluster(this->_products[0]);
	auto cl1 = this->_clusterData->getCluster(this->_products[1]);

	double r0 = cl0.getReactionRadius();
	double r1 = cl1.getReactionRadius();

	double dc0 = cl0.getDiffusionCoefficient(gridIndex);
	double dc1 = cl1.getDiffusionCoefficient(gridIndex);

	return psi::getRate(cl0.getRegion(), cl1.getRegion(), r0, r1, dc0, dc1);
}

template <typename TSpeciesEnum>
KOKKOS_INLINE_FUNCTION
double
<<<<<<< HEAD
PSIProductionReaction<TSpeciesEnum>::computeRate(IndexType gridIndex)
{
	auto rate = Superclass::computeRate(gridIndex);

	using NetworkType = typename Superclass::NetworkType;
	using Species = typename NetworkType::Species;
	using Composition = typename NetworkType::Composition;
	using AmountType = typename NetworkType::AmountType;

	auto cl1 = this->_clusterData->getCluster(this->_reactants[0]);
	auto cl2 = this->_clusterData->getCluster(this->_reactants[1]);

	auto cl1Reg = cl1.getRegion();
	auto cl2Reg = cl2.getRegion();

	Composition lo1Comp(cl1Reg.getOrigin());
	Composition lo2Comp(cl2Reg.getOrigin());
	if (lo1Comp[Species::He] == 0)
		return rate;
	if (lo2Comp[Species::He] == 0)
		return rate;

	if (lo1Comp[Species::V] == 0 and lo2Comp[Species::V] == 0)
		return rate;

	double avHe = 0.0;
	AmountType avV = 0;
	if (lo1Comp[Species::V] > 0) {
		Composition hi1Comp(cl1Reg.getUpperLimitPoint());
		avHe = (hi1Comp[Species::He] + lo1Comp[Species::He]) / 2.0;
		avV = (hi1Comp[Species::V] + lo1Comp[Species::V]) / 2.0;
	}
	else {
		Composition hi2Comp(cl2Reg.getUpperLimitPoint());
		avHe = (hi2Comp[Species::He] + lo2Comp[Species::He]) / 2.0;
		avV = (hi2Comp[Species::V] + lo2Comp[Species::V]) / 2.0;
	}
	auto nHeEq = xolotl::core::network::psi::getMaxHePerVEq(
		avV, this->_clusterData->latticeParameter(), 933.0);
	double factor =
		std::max(1.0 + 5.0 * (double)(nHeEq - avHe) / (double)nHeEq, 1.0);

	return factor * rate;
}

template <typename TSpeciesEnum>
KOKKOS_INLINE_FUNCTION
double
PSIDissociationReaction<TSpeciesEnum>::computeBindingEnergy()
=======
PSIDissociationReaction<TSpeciesEnum>::computeBindingEnergy(double time)
>>>>>>> 7693b656
{
	using psi::hasDeuterium;
	using psi::hasTritium;

	using NetworkType = typename Superclass::NetworkType;

	constexpr double beTableV1[10][7] = {
		// H:  1     2     3     4     5     6      // He:
		{0.0, 1.21, 1.17, 1.05, 0.93, 0.85, 0.60}, // 0
		{0.0, 1.00, 0.95, 0.90, 0.88, 0.80, 0.60}, // 1
		{0.0, 0.96, 0.92, 0.85, 0.84, 0.83, 0.50}, // 2
		{0.0, 0.86, 0.81, 0.69, 0.64, 0.65, 0.50}, // 3
		{0.0, 0.83, 0.80, 0.65, 0.60, 0.60, 0.55}, // 4
		{0.0, 0.83, 0.80, 0.60, 0.50, 0.50, 0.50}, // 5
		{0.0, 0.80, 0.70, 0.60, 0.50, 0.50, 0.50}, // 6
		{0.0, 0.80, 0.75, 0.65, 0.55, 0.55, 0.45}, // 7
		{0.0, 0.80, 0.80, 0.70, 0.65, 0.60, 0.55}, // 8
		{0.0, 0.80, 0.80, 0.75, 0.70, 0.65, 0.60}, // 9
	};

	constexpr double beTableV2[15][12] = {
		// H:  1     2     3     4     5     6     7     8     9     10    11 //
		// He:
		{0.0, 1.63, 1.31, 1.25, 1.16, 1.00, 1.00, 0.95, 0.95, 0.75, 0.70,
			0.65}, // 0
		{0.0, 1.30, 1.30, 1.24, 1.08, 0.95, 0.95, 0.95, 0.95, 0.75, 0.70,
			0.65}, // 1
		{0.0, 1.15, 1.14, 1.11, 1.14, 0.95, 0.95, 0.95, 0.90, 0.75, 0.70,
			0.65}, // 2
		{0.0, 1.12, 1.06, 0.99, 0.99, 0.90, 0.95, 0.90, 0.90, 0.70, 0.70,
			0.65}, // 3
		{0.0, 1.10, 1.06, 0.99, 0.99, 0.90, 0.95, 0.90, 0.90, 0.70, 0.65,
			0.65}, // 4
		{0.0, 1.10, 1.05, 0.99, 0.99, 0.90, 0.90, 0.90, 0.90, 0.70, 0.65,
			0.65}, // 5
		{0.0, 1.10, 1.05, 0.99, 0.99, 0.90, 0.90, 0.90, 0.85, 0.70, 0.65,
			0.60}, // 6
		{0.0, 1.05, 1.00, 0.95, 0.95, 0.90, 0.90, 0.90, 0.85, 0.65, 0.65,
			0.60}, // 7
		{0.0, 1.05, 1.00, 0.95, 0.95, 0.90, 0.90, 0.85, 0.85, 0.65, 0.65,
			0.60}, // 8
		{0.0, 1.05, 1.00, 0.95, 0.95, 0.85, 0.85, 0.85, 0.85, 0.65, 0.65,
			0.60}, // 9
		{0.0, 1.00, 0.95, 0.90, 0.90, 0.85, 0.85, 0.85, 0.80, 0.65, 0.60,
			0.60}, // 10
		{0.0, 0.95, 0.95, 0.90, 0.90, 0.85, 0.85, 0.85, 0.80, 0.65, 0.60,
			0.60}, // 11
		{0.0, 0.95, 0.90, 0.90, 0.85, 0.85, 0.85, 0.80, 0.80, 0.60, 0.60,
			0.55}, // 12
		{0.0, 0.90, 0.90, 0.85, 0.85, 0.85, 0.85, 0.80, 0.80, 0.60, 0.60,
			0.55}, // 13
		{0.0, 0.90, 0.90, 0.85, 0.85, 0.80, 0.80, 0.80, 0.70, 0.60, 0.60,
			0.55}, // 14
	};

	using Species = typename NetworkType::Species;
	using Composition = typename NetworkType::Composition;
	using AmountType = typename NetworkType::AmountType;

	double be = 0.0;

	auto cl = this->_clusterData->getCluster(this->_reactant);
	auto prod1 = this->_clusterData->getCluster(this->_products[0]);
	auto prod2 = this->_clusterData->getCluster(this->_products[1]);

	auto clReg = cl.getRegion();
	auto prod1Reg = prod1.getRegion();
	auto prod2Reg = prod2.getRegion();
	bool useTable = false;
	if (clReg.isSimplex()) {
		if (prod1Reg.isSimplex()) {
			auto orig1 = prod1Reg.getOrigin();
			if constexpr (hasDeuterium<Species> && hasTritium<Species>) {
				if (orig1.isOnAxis(Species::D) || orig1.isOnAxis(Species::T)) {
					useTable = true;
				}
			}
		}
		else if (prod2Reg.isSimplex()) {
			auto orig2 = prod2Reg.getOrigin();
			if constexpr (hasDeuterium<Species> && hasTritium<Species>) {
				if (orig2.isOnAxis(Species::D) || orig2.isOnAxis(Species::T)) {
					useTable = true;
				}
			}
		}
	}

	if constexpr (hasDeuterium<Species> && hasTritium<Species>) {
		if (useTable) {
			Composition comp(clReg.getOrigin());
			auto hAmount = comp[Species::D] + comp[Species::T];
			if (comp[Species::V] == 1) {
				be = beTableV1[comp[Species::He]][hAmount];
			}
			else if (comp[Species::V] == 2) {
				be = beTableV2[comp[Species::He]][hAmount];
			}
		}
	}

	if (be == 0.0) {
		// Special case for V
		auto orig1 = prod1Reg.getOrigin();
		auto orig2 = prod2Reg.getOrigin();
		Composition comp(clReg.getOrigin());
		AmountType lowerV = 16, higherV = 31;
		AmountType minV = 1;
		for (auto i = 1; i < higherV; i++) {
			auto maxHe = psi::getMaxHePerV(i);
			if (comp[Species::He] > maxHe)
				minV = i;
		}
		lowerV = util::max(lowerV, minV + 2);
		if ((orig1.isOnAxis(Species::V) || orig2.isOnAxis(Species::V)) &&
			(comp[Species::V] >= lowerV && comp[Species::V] <= higherV)) {
			// Get the be at 16 and 30
			Composition HeVComp(clReg.getOrigin());
			HeVComp[Species::V] = lowerV;
			auto fe1 = PSIClusterGenerator<TSpeciesEnum>::getHeVFormationEnergy(
				HeVComp);
			HeVComp[Species::V] = lowerV - 1;
			auto fe2 = PSIClusterGenerator<TSpeciesEnum>::getHeVFormationEnergy(
				HeVComp);
			Composition vComp{};
			vComp[Species::V] = 1;
			auto fe3 =
				PSIClusterGenerator<TSpeciesEnum>::getHeVFormationEnergy(vComp);
			auto be1 = fe2 + fe3 - fe1;
			HeVComp[Species::V] = higherV;
			fe1 = PSIClusterGenerator<TSpeciesEnum>::getHeVFormationEnergy(
				HeVComp);
			HeVComp[Species::V] = higherV - 1;
			fe2 = PSIClusterGenerator<TSpeciesEnum>::getHeVFormationEnergy(
				HeVComp);
			auto be2 = fe2 + fe3 - fe1;
			if (higherV - lowerV < 4)
				be = be2;
			else
				be = be1 +
					(comp[Species::V] - lowerV) * (be2 - be1) /
						(higherV - lowerV);
		}
		else {
			be = prod1.getFormationEnergy() + prod2.getFormationEnergy() -
				cl.getFormationEnergy();
		}
	}

	return util::max(be, -5.0);
}

template <typename TSpeciesEnum>
KOKKOS_INLINE_FUNCTION
double
PSISinkReaction<TSpeciesEnum>::getSinkBias()
{
	return 1.0;
}

template <typename TSpeciesEnum>
KOKKOS_INLINE_FUNCTION
double
PSISinkReaction<TSpeciesEnum>::getSinkStrength()
{
	constexpr double pi = ::xolotl::core::pi;
	double grainSize = 50000.0; // 50 um

	return 1.0 / (pi * grainSize * grainSize);
}

template <typename TSpeciesEnum>
KOKKOS_INLINE_FUNCTION
double
PSIBurstingReaction<TSpeciesEnum>::getAppliedRate(IndexType gridIndex) const
{
	using NetworkType = typename Superclass::NetworkType;
	using Species = typename NetworkType::Species;
	using Composition = typename NetworkType::Composition;
	using AmountType = typename NetworkType::AmountType;

	// Get the radius of the cluster
	auto cl = this->_clusterData->getCluster(this->_reactant);
	auto clReg = cl.getRegion();
	auto radius = cl.getReactionRadius();
	Composition lo = clReg.getOrigin();
	Composition hi = clReg.getUpperLimitPoint();

	// Get the current depth
	auto depth = this->_clusterData->getDepth();
	auto tau = this->_clusterData->getTauBursting();
	auto f = this->_clusterData->getFBursting();
	double beta_d = 0.01;
	double alpha_p = 1.0e40;
	double beta_p = 0.1;
	auto d_l = depth * 2.0 / this->_clusterData->latticeParameter();
	auto V_b = std::pow(d_l, 3.566) / 21.8;
	auto a0 = this->_clusterData->latticeParameter();
	auto a0Cubed = a0 * a0 * a0;
	auto temp = depth - a0 * sqrt(3.0) / 4.0 +
		cbrt(3.0 * a0Cubed / (8.0 * ::xolotl::core::pi));
	auto V_d = temp * temp * temp * 8.0 * ::xolotl::core::pi / (3.0 * a0Cubed);
	double V_n = (double)(lo[Species::V] + hi[Species::V] - 1) / 2.0;
	auto term1 = util::max(
		0.0, util::min(1.0, (V_n - beta_d * V_b) / ((1.0 - beta_d) * V_b)));
	auto term2 = util::max(1.0, alpha_p * util::min(1.0, (V_n - V_d) / beta_p));
	auto term3 = util::min(1.0, exp(-(depth - tau) / (2.0 * tau)));

	return f * term1 * term2 * term3;
}
} // namespace network
} // namespace core
} // namespace xolotl<|MERGE_RESOLUTION|>--- conflicted
+++ resolved
@@ -66,59 +66,7 @@
 template <typename TSpeciesEnum>
 KOKKOS_INLINE_FUNCTION
 double
-<<<<<<< HEAD
-PSIProductionReaction<TSpeciesEnum>::computeRate(IndexType gridIndex)
-{
-	auto rate = Superclass::computeRate(gridIndex);
-
-	using NetworkType = typename Superclass::NetworkType;
-	using Species = typename NetworkType::Species;
-	using Composition = typename NetworkType::Composition;
-	using AmountType = typename NetworkType::AmountType;
-
-	auto cl1 = this->_clusterData->getCluster(this->_reactants[0]);
-	auto cl2 = this->_clusterData->getCluster(this->_reactants[1]);
-
-	auto cl1Reg = cl1.getRegion();
-	auto cl2Reg = cl2.getRegion();
-
-	Composition lo1Comp(cl1Reg.getOrigin());
-	Composition lo2Comp(cl2Reg.getOrigin());
-	if (lo1Comp[Species::He] == 0)
-		return rate;
-	if (lo2Comp[Species::He] == 0)
-		return rate;
-
-	if (lo1Comp[Species::V] == 0 and lo2Comp[Species::V] == 0)
-		return rate;
-
-	double avHe = 0.0;
-	AmountType avV = 0;
-	if (lo1Comp[Species::V] > 0) {
-		Composition hi1Comp(cl1Reg.getUpperLimitPoint());
-		avHe = (hi1Comp[Species::He] + lo1Comp[Species::He]) / 2.0;
-		avV = (hi1Comp[Species::V] + lo1Comp[Species::V]) / 2.0;
-	}
-	else {
-		Composition hi2Comp(cl2Reg.getUpperLimitPoint());
-		avHe = (hi2Comp[Species::He] + lo2Comp[Species::He]) / 2.0;
-		avV = (hi2Comp[Species::V] + lo2Comp[Species::V]) / 2.0;
-	}
-	auto nHeEq = xolotl::core::network::psi::getMaxHePerVEq(
-		avV, this->_clusterData->latticeParameter(), 933.0);
-	double factor =
-		std::max(1.0 + 5.0 * (double)(nHeEq - avHe) / (double)nHeEq, 1.0);
-
-	return factor * rate;
-}
-
-template <typename TSpeciesEnum>
-KOKKOS_INLINE_FUNCTION
-double
-PSIDissociationReaction<TSpeciesEnum>::computeBindingEnergy()
-=======
 PSIDissociationReaction<TSpeciesEnum>::computeBindingEnergy(double time)
->>>>>>> 7693b656
 {
 	using psi::hasDeuterium;
 	using psi::hasTritium;
