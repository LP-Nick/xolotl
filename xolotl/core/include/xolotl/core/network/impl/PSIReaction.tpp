#pragma once

<<<<<<< HEAD
#include <boost/math/special_functions/gamma.hpp>

=======
#include <xolotl/core/network/PSIClusterGenerator.h>
#include <xolotl/core/network/impl/BurstingReaction.tpp>
>>>>>>> 86b1ca30
#include <xolotl/core/network/impl/Reaction.tpp>
#include <xolotl/core/network/impl/SinkReaction.tpp>
#include <xolotl/core/network/impl/TrapMutationReaction.tpp>
#include <xolotl/util/MathUtils.h>

namespace xolotl
{
namespace core
{
namespace network
{
namespace psi
{
template <typename TRegion>
KOKKOS_INLINE_FUNCTION
double
getRate(const TRegion& pairCl0Reg, const TRegion& pairCl1Reg, const double r0,
	const double r1, const double dc0, const double dc1,
	const double temperature, const double atomicVolume)
{
	constexpr double pi = ::xolotl::core::pi;

	double kPlus = 4.0 * pi * (r0 + r1) * (dc0 + dc1);

	using Species = typename TRegion::EnumIndex;
	xolotl::core::network::detail::Composition<typename TRegion::VectorType,
		Species>
		lo0 = pairCl0Reg.getOrigin();
	xolotl::core::network::detail::Composition<typename TRegion::VectorType,
		Species>
		lo1 = pairCl1Reg.getOrigin();

	// If both are pure helium
	if (lo0.isOnAxis(Species::He) and lo1.isOnAxis(Species::He))
		return kPlus;

	// If no helium is involved
	if (lo0[Species::He] == 0 or lo1[Species::He] == 0)
		return kPlus;

	// He + HeV
	xolotl::core::network::detail::Composition<typename TRegion::VectorType,
		Species>
		hi0 = pairCl0Reg.getUpperLimitPoint();
	xolotl::core::network::detail::Composition<typename TRegion::VectorType,
		Species>
		hi1 = pairCl1Reg.getUpperLimitPoint();

	// Get the pure helium and bubble radii
	double rHe = (lo0[Species::V] == 0) ? r0 : r1;
	double rB = (lo0[Species::V] == 0) ? r1 : r0;

	// Other constants
	double beta =
		(temperature > 0.0) ? 1.0 / (temperature * 1.380649e-23) : 0.0;
	double T = temperature - 273.15;
	double nu = 0.28005 + 0.05744e-4 * T + 0.54e-8 * T * T; // Poisson ratio
	double gamma = 8.27 - 0.0032 * temperature; // W/He interface free energy

	// Relaxation radius
	auto nHe = (lo0[Species::V] == 0) ? lo0[Species::He] : lo1[Species::He];
	double factor = 0.0;
	switch (nHe) {
	case 1:
		factor = 0.36;
		break;
	case 2:
		factor = 0.8;
		break;
	case 3:
		factor = 1.16;
		break;
	case 4:
		factor = 1.65;
		break;
	case 5:
		factor = 2.03;
		break;
	case 6:
		factor = 2.5; // TODO: update
		break;
	case 7:
		factor = 3.0; // TODO: update
		break;
	}
	double relaxVolume = factor * atomicVolume * 1.0e-27; // m^3

	// Pressure
	double vB =
		(4.0 / 3.0) * ::xolotl::core::pi * rB * rB * rB * 1.0e-27; // m^3
	double nHeB = (lo0[Species::V] == 0) ?
		(double)(lo1[Species::He] + hi1[Species::He] - 1) / 2.0 :
		(double)(lo0[Species::He] + hi0[Species::He] - 1) / 2.0;
	double coeff_c =
		(22.575 + 0.0064655 * temperature - 7.2645 * sqrt(1.0 / temperature));
	double coeff_b = (-12.483 - 0.024549 * temperature);
	double coeff_a = (1.0596 + 0.10604 * temperature -
		19.641 * sqrt(1.0 / temperature) + (189.84 / temperature));
	double coeff_d = -(vB / nHeB) * 6.023 * 1.0e29;

	double d = coeff_d / coeff_a;
	double c = coeff_c / coeff_a;
	double b = coeff_b / coeff_a;
	double a = b;
	b = c, c = d;

	double Q = (a * a - 3.0 * b) / 9.0;
	double R = (2.0 * a * a * a - 9.0 * a * b + 27.0 * c) / 54.0;

	double pMLB = 0.0;
	if (R * R < Q * Q * Q) {
		double theta = acos(R / sqrt(Q * Q * Q));
		pMLB = -2.0 * sqrt(Q) * cos(theta / 3.0) - (a / 3.0);
	}
	else {
		double A = -((R > 0) - (R < 0)) *
			pow(fabs(R) + sqrt(R * R - Q * Q * Q), 1.0 / 3.0);
		double B = Q / A;
		pMLB = (A + B) - (a / 3.0);
	}

	double P = 1.0e8 * (1.0 / (pMLB * pMLB * pMLB)); // Pressure P is in Pa

	// A(T)
	double rBCube = rB * rB * rB * 1.0e-27; // m^3
	double AT = (relaxVolume / 2.0) * ((1.0 + nu) / (1.0 - 2.0 * nu)) *
		(P - (2.0 * gamma) / (rB * 1.0e-9)) * rBCube;

	// Skip smaller clusters
	double nV = (lo0[Species::V] + hi0[Species::V] + lo1[Species::V] +
					hi1[Species::V] - 2) /
		2.0;
	if ((P - (2.0 * gamma) / (rB * 1.0e-9)) <= 0.0) {
		//		std::cout << nHe << " " << lo0[Species::He] + lo1[Species::He] -
		// nHe << " " << hi0[Species::He] + hi1[Species::He] - nHe - 2
		//				 << " " << lo0[Species::V] + lo1[Species::V] << " " <<
		// hi0[Species::V] + hi1[Species::V] - 2 << " " << rB << " " << 1 <<
		// std::endl;
		return kPlus;
	}

	// Incomplete gamma
	auto upper = boost::math::tgamma(1.0 / 3.0, beta * AT / rBCube);
	auto full = std::tgamma(1.0 / 3.0);

	// Effective radius
	double rEff = 3.0e9 * pow(beta * AT, 1.0 / 3.0) / (full - upper); // nm

	// Remove changes that are too large
	if (rEff / rB > 6.0)
		return kPlus;

	//	std::cout << nHe << " " << lo0[Species::He] + lo1[Species::He] - nHe <<
	//" " << hi0[Species::He] + hi1[Species::He] - nHe - 2
	//			 << " " << lo0[Species::V] + lo1[Species::V] << " " <<
	// hi0[Species::V] + hi1[Species::V] - 2 << " " << rEff << " " << rEff / rB
	//<< std::endl;

	return 4.0 * pi * (rEff + rHe) * (dc0 + dc1);
}
} // namespace psi

template <typename TSpeciesEnum>
KOKKOS_INLINE_FUNCTION
void
PSIProductionReaction<TSpeciesEnum>::computeCoefficients()
{
	// Check if the large bubble is involved
	if (isLargeBubbleReaction) {
		constexpr auto speciesRangeNoI = NetworkType::getSpeciesRangeNoI();
		for (auto i : speciesRangeNoI) {
			this->_widths(i()) = 1.0;
		}
		this->_coefs(0, 0, 0, 0) = 1.0;
	}
	else {
		// Standard case
		Superclass::computeCoefficients();
	}
}

template <typename TSpeciesEnum>
KOKKOS_INLINE_FUNCTION
void
PSIProductionReaction<TSpeciesEnum>::computeFlux(
	ConcentrationsView concentrations, FluxesView fluxes, IndexType gridIndex)
{
	// Standard case
	if (not isLargeBubbleReaction) {
		return Superclass::computeFlux(concentrations, fluxes, gridIndex);
	}

	// The rate need to be computed each time because it depends on the current
	// large bubble size
	auto rate = getRateForProduction(gridIndex);

	constexpr auto speciesRangeNoI = NetworkType::getSpeciesRangeNoI();
	auto largeBubbleId = this->_clusterData->bubbleId();

	// Large bubble is one of the reactants
	if (this->_reactants[0] == largeBubbleId or
		this->_reactants[1] == largeBubbleId) {
		// Get the standard cluster
		auto stdClusterId = (this->_reactants[0] == largeBubbleId) ?
			this->_reactants[1] :
			this->_reactants[0];
		auto cl = this->_clusterData->getCluster(stdClusterId);
		auto clReg = cl.getRegion();
		auto orig = clReg.getOrigin();
		Composition comp(orig);

		// Compute the flux
		double f = this->_coefs(0, 0, 0, 0) * concentrations(stdClusterId) *
			concentrations(largeBubbleId) * rate;
		// The standard cluster always loses the flux
		Kokkos::atomic_sub(&fluxes[stdClusterId], f);

		// He case
		if (orig.isOnAxis(Species::He)) {
			// The average He increases
			Kokkos::atomic_add(&fluxes[this->_clusterData->bubbleAvHeId()],
				f * comp[Species::He]);

			// Trap mutation case
			auto avHe = this->_clusterData->bubbleAvHe();
			auto avV = this->_clusterData->bubbleAvV();

			// Sigmoid
			double x = ((comp[Species::He] + avHe) /
						   util::getMaxHePerVLoop(avV,
							   this->_clusterData->latticeParameter(),
							   cl.getTemperature(gridIndex))) -
				1.0;
			double sigmo = 1.0 / (1.0 + std::exp(-50.0 * x));
			double nI = 1.0;

			// The other product increases
			if (this->_products[1] != Superclass::invalidIndex) {
				Kokkos::atomic_add(&fluxes[this->_products[1]], nI * f * sigmo);

				// The average V increases
				Composition prodComp(
					this->_clusterData->getCluster(this->_products[1])
						.getRegion()
						.getOrigin());
				Kokkos::atomic_add(&fluxes[this->_clusterData->bubbleAvVId()],
					nI * f * prodComp[Species::I] * sigmo);
			}
			else {
				Kokkos::atomic_add(
					&fluxes[this->_clusterData->bubbleAvVId()], nI * f * sigmo);
			}
		}
		// V case
		else if (orig.isOnAxis(Species::V)) {
			// The average V increases
			Kokkos::atomic_add(&fluxes[this->_clusterData->bubbleAvVId()],
				f * comp[Species::V]);
		}
		// I case
		else if (orig.isOnAxis(Species::I)) {
			auto avV = this->_clusterData->bubbleAvV();
			// Either the product is also the large bubble
			if (this->_products[0] == largeBubbleId) {
				// The average V decreases
				Kokkos::atomic_sub(&fluxes[this->_clusterData->bubbleAvVId()],
					f * comp[Species::I]);
			}
			// Or not
			else {
				// Only the case if the bubble is close to the V limit
				Composition prodComp(
					this->_clusterData->getCluster(this->_products[0])
						.getRegion()
						.getOrigin());
				if ((int)avV == comp[Species::I] + prodComp[Species::V]) {
					// The large bubble concentration decreases
					Kokkos::atomic_sub(&fluxes[largeBubbleId], f);
					// The product increases
					Kokkos::atomic_add(&fluxes[this->_products[0]], f);
					// The average He and V decrease
					Kokkos::atomic_sub(
						&fluxes[this->_clusterData->bubbleAvHeId()],
						f * prodComp[Species::He]);
					// TODO: check the factor is correct
					Kokkos::atomic_sub(
						&fluxes[this->_clusterData->bubbleAvVId()],
						f * (prodComp[Species::V] + comp[Species::I]));
				}
			}
		}
	}
	// Large bubble is one of the product
	else {
		auto cR1 = concentrations[this->_reactants[0]];
		auto cR2 = concentrations[this->_reactants[1]];
		auto cl1 = this->_clusterData->getCluster(this->_reactants[0]);
		auto cl1Reg = cl1.getRegion();
		auto orig1 = cl1Reg.getOrigin();
		Composition comp1(orig1);
		auto cl2 = this->_clusterData->getCluster(this->_reactants[1]);
		auto cl2Reg = cl2.getRegion();
		auto orig2 = cl2Reg.getOrigin();
		Composition comp2(orig2);

		double f = this->_coefs(0, 0, 0, 0) * cR1 * cR2 * rate;

		// He case
		if (orig1.isOnAxis(Species::He) or orig2.isOnAxis(Species::He)) {
			// Both reactants decrease
			Kokkos::atomic_sub(&fluxes[this->_reactants[0]], f);
			Kokkos::atomic_sub(&fluxes[this->_reactants[1]], f);
			// The large bubble increases, as well as average He and V
			Kokkos::atomic_add(&fluxes[largeBubbleId], f);
			Kokkos::atomic_add(&fluxes[this->_clusterData->bubbleAvHeId()],
				f * (comp1[Species::He] + comp2[Species::He]));

			// Trap mutation case
			if (this->_products[1] != Superclass::invalidIndex) {
				// The second product increases
				Kokkos::atomic_add(&fluxes[this->_products[1]], f);

				Composition prodComp(
					this->_clusterData->getCluster(this->_products[1])
						.getRegion()
						.getOrigin());
				Kokkos::atomic_add(&fluxes[this->_clusterData->bubbleAvVId()],
					f *
						(comp1[Species::V] + comp2[Species::V] +
							prodComp[Species::I]));
			}
			else {
				Kokkos::atomic_add(&fluxes[this->_clusterData->bubbleAvVId()],
					f * (comp1[Species::V] + comp2[Species::V]));
			}

			return;
		}
		// V case
		if (orig1.isOnAxis(Species::V) or orig2.isOnAxis(Species::V)) {
			// Both reactants decrease
			Kokkos::atomic_sub(&fluxes[this->_reactants[0]], f);
			Kokkos::atomic_sub(&fluxes[this->_reactants[1]], f);
			// The large bubble increases, as well as average He and V
			Kokkos::atomic_add(&fluxes[largeBubbleId], f);
			Kokkos::atomic_add(&fluxes[this->_clusterData->bubbleAvHeId()],
				f * (comp1[Species::He] + comp2[Species::He]));
			Kokkos::atomic_add(&fluxes[this->_clusterData->bubbleAvVId()],
				f * (comp1[Species::V] + comp2[Species::V]));

			return;
		}
	}
}

template <typename TSpeciesEnum>
KOKKOS_INLINE_FUNCTION
void
PSIProductionReaction<TSpeciesEnum>::computePartialDerivatives(
	ConcentrationsView concentrations, Kokkos::View<double*> values,
	IndexType gridIndex)
{
	// Standard case
	if (not isLargeBubbleReaction) {
		return Superclass::computePartialDerivatives(
			concentrations, values, gridIndex);
	}

	// The rate need to be computed each time because it depends on the current
	// large bubble size
	auto rate = getRateForProduction(gridIndex);

	constexpr auto speciesRangeNoI = NetworkType::getSpeciesRangeNoI();
	auto largeBubbleId = this->_clusterData->bubbleId();

	// Large bubble is one of the reactants
	if (this->_reactants[0] == largeBubbleId or
		this->_reactants[1] == largeBubbleId) {
		// Get the standard cluster
		auto stdClusterId = (this->_reactants[0] == largeBubbleId) ?
			this->_reactants[1] :
			this->_reactants[0];
		auto cl = this->_clusterData->getCluster(stdClusterId);
		auto clReg = cl.getRegion();
		auto orig = clReg.getOrigin();
		Composition comp(orig);
		auto stdC = concentrations(stdClusterId);
		auto bC = concentrations(largeBubbleId);

		// Compute the flux
		double f = this->_coefs(0, 0, 0, 0) * rate;
		// The standard cluster always loses the flux
		if (this->_reactants[0] == largeBubbleId) {
			Kokkos::atomic_sub(
				&values(this->_connEntries[1][0][0][0]), f * stdC);
			Kokkos::atomic_sub(&values(this->_connEntries[1][0][1][0]), f * bC);
		}
		else {
			Kokkos::atomic_sub(
				&values(this->_connEntries[0][0][1][0]), f * stdC);
			Kokkos::atomic_sub(&values(this->_connEntries[0][0][0][0]), f * bC);
		}

		// He case
		if (orig.isOnAxis(Species::He)) {
			f = this->_coefs(0, 0, 0, 0) * rate * comp[Species::He];
			// The average He increases
			if (this->_reactants[0] == largeBubbleId) {
				Kokkos::atomic_add(
					&values(this->_connEntries[0][1][0][0]), f * stdC);
				Kokkos::atomic_add(
					&values(this->_connEntries[0][1][1][0]), f * bC);
			}
			else {
				Kokkos::atomic_add(
					&values(this->_connEntries[1][1][1][0]), f * stdC);
				Kokkos::atomic_add(
					&values(this->_connEntries[1][1][0][0]), f * bC);
			}

			// Trap mutation case
			auto avHe = this->_clusterData->bubbleAvHe();
			auto avV = this->_clusterData->bubbleAvV();

			// Sigmoid
			double x = ((comp[Species::He] + avHe) /
						   util::getMaxHePerVLoop(avV,
							   this->_clusterData->latticeParameter(),
							   cl.getTemperature(gridIndex))) -
				1.0;
			double sigmo = 1.0 / (1.0 + std::exp(-50.0 * x));
			double nI = 1.0;

			// The other product increases
			f = this->_coefs(0, 0, 0, 0) * rate * nI;
			if (this->_products[1] != Superclass::invalidIndex) {
				if (this->_reactants[0] == largeBubbleId) {
					Kokkos::atomic_add(&values(this->_connEntries[3][0][0][0]),
						f * sigmo * stdC);
					Kokkos::atomic_add(&values(this->_connEntries[3][0][1][0]),
						f * sigmo * bC);
				}
				else {
					Kokkos::atomic_add(&values(this->_connEntries[3][0][1][0]),
						f * sigmo * stdC);
					Kokkos::atomic_add(&values(this->_connEntries[3][0][0][0]),
						f * sigmo * bC);
				}
				// The average V increases
				Composition prodComp(
					this->_clusterData->getCluster(this->_products[1])
						.getRegion()
						.getOrigin());
				f = this->_coefs(0, 0, 0, 0) * rate * nI * prodComp[Species::I];
				if (this->_reactants[0] == largeBubbleId) {
					Kokkos::atomic_add(&values(this->_connEntries[0][2][0][0]),
						f * sigmo * stdC);
					Kokkos::atomic_add(&values(this->_connEntries[0][2][1][0]),
						f * sigmo * bC);
				}
				else {
					Kokkos::atomic_add(&values(this->_connEntries[1][2][1][0]),
						f * sigmo * stdC);
					Kokkos::atomic_add(&values(this->_connEntries[1][2][0][0]),
						f * sigmo * bC);
				}
			}
			else {
				f = this->_coefs(0, 0, 0, 0) * rate * nI;
				if (this->_reactants[0] == largeBubbleId) {
					Kokkos::atomic_add(&values(this->_connEntries[0][2][0][0]),
						f * sigmo * stdC);
					Kokkos::atomic_add(&values(this->_connEntries[0][2][1][0]),
						f * sigmo * bC);
				}
				else {
					Kokkos::atomic_add(&values(this->_connEntries[1][2][1][0]),
						f * sigmo * stdC);
					Kokkos::atomic_add(&values(this->_connEntries[1][2][0][0]),
						f * sigmo * bC);
				}
			}
		}
		// V case
		else if (orig.isOnAxis(Species::V)) {
			// The average V increases
			f = this->_coefs(0, 0, 0, 0) * rate * comp[Species::V];
			if (this->_reactants[0] == largeBubbleId) {
				Kokkos::atomic_add(
					&values(this->_connEntries[0][2][0][0]), f * stdC);
				Kokkos::atomic_add(
					&values(this->_connEntries[0][2][1][0]), f * bC);
			}
			else {
				Kokkos::atomic_add(
					&values(this->_connEntries[1][2][1][0]), f * stdC);
				Kokkos::atomic_add(
					&values(this->_connEntries[1][2][0][0]), f * bC);
			}
		}
		// I case
		else if (orig.isOnAxis(Species::I)) {
			auto avV = this->_clusterData->bubbleAvV();
			// Either the product is also the large bubble
			if (this->_products[0] == largeBubbleId) {
				// The average V decreases
				f = this->_coefs(0, 0, 0, 0) * rate * comp[Species::I];
				if (this->_reactants[0] == largeBubbleId) {
					Kokkos::atomic_sub(
						&values(this->_connEntries[0][2][0][0]), f * stdC);
					Kokkos::atomic_sub(
						&values(this->_connEntries[0][2][1][0]), f * bC);
				}
				else {
					Kokkos::atomic_sub(
						&values(this->_connEntries[1][2][1][0]), f * stdC);
					Kokkos::atomic_sub(
						&values(this->_connEntries[1][2][0][0]), f * bC);
				}
			}
			// Or not
			else {
				// Only the case if the bubble is close to the V limit
				Composition prodComp(
					this->_clusterData->getCluster(this->_products[0])
						.getRegion()
						.getOrigin());
				if ((int)avV == comp[Species::I] + prodComp[Species::V]) {
					// The large bubble concentration decreases
					f = this->_coefs(0, 0, 0, 0) * rate;
					if (this->_reactants[0] == largeBubbleId) {
						Kokkos::atomic_sub(
							&values(this->_connEntries[0][0][0][0]), f * stdC);
						Kokkos::atomic_sub(
							&values(this->_connEntries[0][0][1][0]), f * bC);
					}
					else {
						Kokkos::atomic_sub(
							&values(this->_connEntries[1][0][1][0]), f * stdC);
						Kokkos::atomic_sub(
							&values(this->_connEntries[1][0][0][0]), f * bC);
					}
					// The product increases
					if (this->_reactants[0] == largeBubbleId) {
						Kokkos::atomic_add(
							&values(this->_connEntries[2][0][0][0]), f * stdC);
						Kokkos::atomic_add(
							&values(this->_connEntries[2][0][1][0]), f * bC);
					}
					else {
						Kokkos::atomic_add(
							&values(this->_connEntries[2][0][1][0]), f * stdC);
						Kokkos::atomic_add(
							&values(this->_connEntries[2][0][0][0]), f * bC);
					}
					// The average He and V decrease
					f = this->_coefs(0, 0, 0, 0) * rate * prodComp[Species::He];
					if (this->_reactants[0] == largeBubbleId) {
						Kokkos::atomic_sub(
							&values(this->_connEntries[0][1][0][0]), f * stdC);
						Kokkos::atomic_sub(
							&values(this->_connEntries[0][1][1][0]), f * bC);
					}
					else {
						Kokkos::atomic_sub(
							&values(this->_connEntries[1][1][1][0]), f * stdC);
						Kokkos::atomic_sub(
							&values(this->_connEntries[1][1][0][0]), f * bC);
					}
					// TODO: check the factor is correct
					f = this->_coefs(0, 0, 0, 0) * rate *
						(prodComp[Species::V] + comp[Species::I]);
					if (this->_reactants[0] == largeBubbleId) {
						Kokkos::atomic_sub(
							&values(this->_connEntries[0][2][0][0]), f * stdC);
						Kokkos::atomic_sub(
							&values(this->_connEntries[0][2][1][0]), f * bC);
					}
					else {
						Kokkos::atomic_sub(
							&values(this->_connEntries[1][2][1][0]), f * stdC);
						Kokkos::atomic_sub(
							&values(this->_connEntries[1][2][0][0]), f * bC);
					}
				}
			}
		}
	}
	// Large bubble is one of the product
	else {
		auto cR1 = concentrations[this->_reactants[0]];
		auto cR2 = concentrations[this->_reactants[1]];
		auto cl1 = this->_clusterData->getCluster(this->_reactants[0]);
		auto cl1Reg = cl1.getRegion();
		auto orig1 = cl1Reg.getOrigin();
		Composition comp1(orig1);
		auto cl2 = this->_clusterData->getCluster(this->_reactants[1]);
		auto cl2Reg = cl2.getRegion();
		auto orig2 = cl2Reg.getOrigin();
		Composition comp2(orig2);

		double f = this->_coefs(0, 0, 0, 0) * rate;

		// He case
		if (orig1.isOnAxis(Species::He) or orig2.isOnAxis(Species::He)) {
			// Both reactants decrease
			Kokkos::atomic_sub(
				&values(this->_connEntries[0][0][0][0]), f * cR2);
			Kokkos::atomic_sub(
				&values(this->_connEntries[1][0][0][0]), f * cR2);
			Kokkos::atomic_sub(
				&values(this->_connEntries[0][0][1][0]), f * cR1);
			Kokkos::atomic_sub(
				&values(this->_connEntries[1][0][1][0]), f * cR1);
			// The large bubble increases, as well as average He and V
			Kokkos::atomic_add(
				&values(this->_connEntries[2][0][0][0]), f * cR2);
			Kokkos::atomic_add(
				&values(this->_connEntries[2][0][1][0]), f * cR1);
			f = this->_coefs(0, 0, 0, 0) * rate *
				(comp1[Species::He] + comp2[Species::He]);
			Kokkos::atomic_add(
				&values(this->_connEntries[2][1][0][0]), f * cR2);
			Kokkos::atomic_add(
				&values(this->_connEntries[2][1][1][0]), f * cR1);

			// Trap mutation case
			if (this->_products[1] != Superclass::invalidIndex) {
				// The second product increases
				f = this->_coefs(0, 0, 0, 0) * rate;
				Kokkos::atomic_add(
					&values(this->_connEntries[3][0][0][0]), f * cR2);
				Kokkos::atomic_add(
					&values(this->_connEntries[3][0][1][0]), f * cR1);

				Composition prodComp(
					this->_clusterData->getCluster(this->_products[1])
						.getRegion()
						.getOrigin());
				f = this->_coefs(0, 0, 0, 0) * rate *
					(comp1[Species::V] + comp2[Species::V] +
						prodComp[Species::I]);
				Kokkos::atomic_add(
					&values(this->_connEntries[2][2][0][0]), f * cR2);
				Kokkos::atomic_add(
					&values(this->_connEntries[2][2][1][0]), f * cR1);
			}
			else {
				f = this->_coefs(0, 0, 0, 0) * rate *
					(comp1[Species::V] + comp2[Species::V]);
				Kokkos::atomic_add(
					&values(this->_connEntries[2][2][0][0]), f * cR2);
				Kokkos::atomic_add(
					&values(this->_connEntries[2][2][1][0]), f * cR1);
			}

			return;
		}
		// V case
		if (orig1.isOnAxis(Species::V) or orig2.isOnAxis(Species::V)) {
			// Both reactants decrease
			Kokkos::atomic_sub(
				&values(this->_connEntries[0][0][0][0]), f * cR2);
			Kokkos::atomic_sub(
				&values(this->_connEntries[1][0][0][0]), f * cR2);
			Kokkos::atomic_sub(
				&values(this->_connEntries[0][0][1][0]), f * cR1);
			Kokkos::atomic_sub(
				&values(this->_connEntries[1][0][1][0]), f * cR1);
			// The large bubble increases, as well as average He and V
			Kokkos::atomic_add(
				&values(this->_connEntries[2][0][0][0]), f * cR2);
			Kokkos::atomic_add(
				&values(this->_connEntries[2][0][1][0]), f * cR1);
			f = this->_coefs(0, 0, 0, 0) * rate *
				(comp1[Species::He] + comp2[Species::He]);
			Kokkos::atomic_add(
				&values(this->_connEntries[2][1][0][0]), f * cR2);
			Kokkos::atomic_add(
				&values(this->_connEntries[2][1][1][0]), f * cR1);
			f = this->_coefs(0, 0, 0, 0) * rate *
				(comp1[Species::V] + comp2[Species::V]);
			Kokkos::atomic_add(
				&values(this->_connEntries[2][2][0][0]), f * cR2);
			Kokkos::atomic_add(
				&values(this->_connEntries[2][2][1][0]), f * cR1);

			return;
		}
	}
}

template <typename TSpeciesEnum>
KOKKOS_INLINE_FUNCTION
double
PSIProductionReaction<TSpeciesEnum>::getRateForProduction(IndexType gridIndex)
{
	auto cl0 = this->_clusterData->getCluster(this->_reactants[0]);
	auto cl1 = this->_clusterData->getCluster(this->_reactants[1]);

	// Standard case
	if (not isLargeBubbleReaction) {
		double r0 = cl0.getReactionRadius();
		double r1 = cl1.getReactionRadius();

		double dc0 = cl0.getDiffusionCoefficient(gridIndex);
		double dc1 = cl1.getDiffusionCoefficient(gridIndex);

		return psi::getRate(cl0.getRegion(), cl1.getRegion(), r0, r1, dc0, dc1);
	}

	// static
	const auto dummyRegion = Region(Composition{});

	double r0 = 0.0, r1 = 0.0, dc0 = 0.0, dc1 = 0.0;
	Region cl0Reg = dummyRegion, cl1Reg = dummyRegion;
	auto largeBubbleId = this->_clusterData->bubbleId();

	if (this->_reactants[0] == largeBubbleId) {
		r0 = this->_clusterData->bubbleAvRadius();
	}
	else {
		auto cl0 = this->_clusterData->getCluster(this->_reactants[0]);
		r0 = cl0.getReactionRadius();
		dc0 = cl0.getDiffusionCoefficient(gridIndex);
		cl0Reg = cl0.getRegion();
	}

	if (this->_reactants[1] == largeBubbleId) {
		r1 = this->_clusterData->bubbleAvRadius();
	}
	else {
		auto cl1 = this->_clusterData->getCluster(this->_reactants[1]);
		r1 = cl1.getReactionRadius();
		dc1 = cl1.getDiffusionCoefficient(gridIndex);
		cl1Reg = cl1.getRegion();
	}

	double temperature = cl0.getTemperature(gridIndex);
	double atomicVolume = this->_clusterData->atomicVolume();

	return psi::getRate(cl0.getRegion(), cl1.getRegion(), r0, r1, dc0, dc1,
		temperature, atomicVolume);
}

template <typename TSpeciesEnum>
KOKKOS_INLINE_FUNCTION
double
PSIDissociationReaction<TSpeciesEnum>::getRateForProduction(IndexType gridIndex)
{
	auto cl0 = this->_clusterData->getCluster(this->_products[0]);
	auto cl1 = this->_clusterData->getCluster(this->_products[1]);

	double r0 = cl0.getReactionRadius();
	double r1 = cl1.getReactionRadius();

	double dc0 = cl0.getDiffusionCoefficient(gridIndex);
	double dc1 = cl1.getDiffusionCoefficient(gridIndex);

	double temperature = cl0.getTemperature(gridIndex);
	double atomicVolume = this->_clusterData->atomicVolume();

	return psi::getRate(cl0.getRegion(), cl1.getRegion(), r0, r1, dc0, dc1,
		temperature, atomicVolume);
}

template <typename TSpeciesEnum>
KOKKOS_INLINE_FUNCTION
double
PSIDissociationReaction<TSpeciesEnum>::computeBindingEnergy(double time)
{
	using psi::hasDeuterium;
	using psi::hasTritium;

	using NetworkType = typename Superclass::NetworkType;

	constexpr double beTableV1[10][7] = {
		// H:  1     2     3     4     5     6      // He:
		{0.0, 1.21, 1.17, 1.05, 0.93, 0.85, 0.60}, // 0
		{0.0, 1.00, 0.95, 0.90, 0.88, 0.80, 0.60}, // 1
		{0.0, 0.96, 0.92, 0.85, 0.84, 0.83, 0.50}, // 2
		{0.0, 0.86, 0.81, 0.69, 0.64, 0.65, 0.50}, // 3
		{0.0, 0.83, 0.80, 0.65, 0.60, 0.60, 0.55}, // 4
		{0.0, 0.83, 0.80, 0.60, 0.50, 0.50, 0.50}, // 5
		{0.0, 0.80, 0.70, 0.60, 0.50, 0.50, 0.50}, // 6
		{0.0, 0.80, 0.75, 0.65, 0.55, 0.55, 0.45}, // 7
		{0.0, 0.80, 0.80, 0.70, 0.65, 0.60, 0.55}, // 8
		{0.0, 0.80, 0.80, 0.75, 0.70, 0.65, 0.60}, // 9
	};

	constexpr double beTableV2[15][12] = {
		// H:  1     2     3     4     5     6     7     8     9     10    11 //
		// He:
		{0.0, 1.63, 1.31, 1.25, 1.16, 1.00, 1.00, 0.95, 0.95, 0.75, 0.70,
			0.65}, // 0
		{0.0, 1.30, 1.30, 1.24, 1.08, 0.95, 0.95, 0.95, 0.95, 0.75, 0.70,
			0.65}, // 1
		{0.0, 1.15, 1.14, 1.11, 1.14, 0.95, 0.95, 0.95, 0.90, 0.75, 0.70,
			0.65}, // 2
		{0.0, 1.12, 1.06, 0.99, 0.99, 0.90, 0.95, 0.90, 0.90, 0.70, 0.70,
			0.65}, // 3
		{0.0, 1.10, 1.06, 0.99, 0.99, 0.90, 0.95, 0.90, 0.90, 0.70, 0.65,
			0.65}, // 4
		{0.0, 1.10, 1.05, 0.99, 0.99, 0.90, 0.90, 0.90, 0.90, 0.70, 0.65,
			0.65}, // 5
		{0.0, 1.10, 1.05, 0.99, 0.99, 0.90, 0.90, 0.90, 0.85, 0.70, 0.65,
			0.60}, // 6
		{0.0, 1.05, 1.00, 0.95, 0.95, 0.90, 0.90, 0.90, 0.85, 0.65, 0.65,
			0.60}, // 7
		{0.0, 1.05, 1.00, 0.95, 0.95, 0.90, 0.90, 0.85, 0.85, 0.65, 0.65,
			0.60}, // 8
		{0.0, 1.05, 1.00, 0.95, 0.95, 0.85, 0.85, 0.85, 0.85, 0.65, 0.65,
			0.60}, // 9
		{0.0, 1.00, 0.95, 0.90, 0.90, 0.85, 0.85, 0.85, 0.80, 0.65, 0.60,
			0.60}, // 10
		{0.0, 0.95, 0.95, 0.90, 0.90, 0.85, 0.85, 0.85, 0.80, 0.65, 0.60,
			0.60}, // 11
		{0.0, 0.95, 0.90, 0.90, 0.85, 0.85, 0.85, 0.80, 0.80, 0.60, 0.60,
			0.55}, // 12
		{0.0, 0.90, 0.90, 0.85, 0.85, 0.85, 0.85, 0.80, 0.80, 0.60, 0.60,
			0.55}, // 13
		{0.0, 0.90, 0.90, 0.85, 0.85, 0.80, 0.80, 0.80, 0.70, 0.60, 0.60,
			0.55}, // 14
	};

	using Species = typename NetworkType::Species;
	using Composition = typename NetworkType::Composition;
	using AmountType = typename NetworkType::AmountType;

	double be = 0.0;

	auto cl = this->_clusterData->getCluster(this->_reactant);
	auto prod1 = this->_clusterData->getCluster(this->_products[0]);
	auto prod2 = this->_clusterData->getCluster(this->_products[1]);

	auto clReg = cl.getRegion();
	auto prod1Reg = prod1.getRegion();
	auto prod2Reg = prod2.getRegion();
	bool useTable = false;
	if (clReg.isSimplex()) {
		if (prod1Reg.isSimplex()) {
			auto orig1 = prod1Reg.getOrigin();
			if constexpr (hasDeuterium<Species> && hasTritium<Species>) {
				if (orig1.isOnAxis(Species::D) || orig1.isOnAxis(Species::T)) {
					useTable = true;
				}
			}
		}
		else if (prod2Reg.isSimplex()) {
			auto orig2 = prod2Reg.getOrigin();
			if constexpr (hasDeuterium<Species> && hasTritium<Species>) {
				if (orig2.isOnAxis(Species::D) || orig2.isOnAxis(Species::T)) {
					useTable = true;
				}
			}
		}
	}

	if constexpr (hasDeuterium<Species> && hasTritium<Species>) {
		if (useTable) {
			Composition comp(clReg.getOrigin());
			auto hAmount = comp[Species::D] + comp[Species::T];
			if (comp[Species::V] == 1) {
				be = beTableV1[comp[Species::He]][hAmount];
			}
			else if (comp[Species::V] == 2) {
				be = beTableV2[comp[Species::He]][hAmount];
			}
		}
	}

	if (be == 0.0) {
		// Special case for V
		auto orig1 = prod1Reg.getOrigin();
		auto orig2 = prod2Reg.getOrigin();
		Composition comp(clReg.getOrigin());
		AmountType lowerV = 16, higherV = 31;
		AmountType minV = 1;

		for (auto i = 1; i < higherV; i++) {
<<<<<<< HEAD
			auto maxHe = util::getMaxHePerVLoop(
				i, this->_clusterData->latticeParameter(), 1000.0);
=======
			auto maxHe = util::getMaxHePerVLoop(i,
				this->_clusterData->latticeParameter(), cl.getTemperature(0));
>>>>>>> 86b1ca30
			if (comp[Species::He] > maxHe)
				minV = i;
		}
		lowerV = util::max(lowerV, minV + 2);
		if ((orig1.isOnAxis(Species::V) || orig2.isOnAxis(Species::V)) &&
			(comp[Species::V] >= lowerV && comp[Species::V] <= higherV)) {
			// Get the be at 16 and 30
			Composition HeVComp(clReg.getOrigin());
			HeVComp[Species::V] = lowerV;
			auto fe1 = PSIClusterGenerator<TSpeciesEnum>::getHeVFormationEnergy(
				HeVComp);
			HeVComp[Species::V] = lowerV - 1;
			auto fe2 = PSIClusterGenerator<TSpeciesEnum>::getHeVFormationEnergy(
				HeVComp);
			Composition vComp{};
			vComp[Species::V] = 1;
			auto fe3 =
				PSIClusterGenerator<TSpeciesEnum>::getHeVFormationEnergy(vComp);
			auto be1 = fe2 + fe3 - fe1;
			HeVComp[Species::V] = higherV;
			fe1 = PSIClusterGenerator<TSpeciesEnum>::getHeVFormationEnergy(
				HeVComp);
			HeVComp[Species::V] = higherV - 1;
			fe2 = PSIClusterGenerator<TSpeciesEnum>::getHeVFormationEnergy(
				HeVComp);
			auto be2 = fe2 + fe3 - fe1;
			if (higherV - lowerV < 4)
				be = be2;
			else
				be = be1 +
					(comp[Species::V] - lowerV) * (be2 - be1) /
						(higherV - lowerV);
		}
		else {
			be = prod1.getFormationEnergy() + prod2.getFormationEnergy() -
				cl.getFormationEnergy();
		}
	}

	return util::max(be, -5.0);
}

template <typename TSpeciesEnum>
KOKKOS_INLINE_FUNCTION
double
PSISinkReaction<TSpeciesEnum>::getSinkBias()
{
	return 1.0;
}

template <typename TSpeciesEnum>
KOKKOS_INLINE_FUNCTION
double
PSISinkReaction<TSpeciesEnum>::getSinkStrength()
{
	constexpr double pi = ::xolotl::core::pi;
	double grainSize = 50000.0; // 50 um

	return 1.0 / (pi * grainSize * grainSize);
}

template <typename TSpeciesEnum>
KOKKOS_INLINE_FUNCTION
double
PSIBurstingReaction<TSpeciesEnum>::getAppliedRate(IndexType gridIndex) const
{
	using NetworkType = typename Superclass::NetworkType;
	using Species = typename NetworkType::Species;
	using Composition = typename NetworkType::Composition;
	using AmountType = typename NetworkType::AmountType;

	// Get the radius of the cluster
	double radius = 0.0;
	if (isLargeBubbleReaction) {
		radius = this->_clusterData->bubbleAvRadius();
	}
	else {
		auto cl = this->_clusterData->getCluster(this->_reactant);
		radius = cl.getReactionRadius();
	}

	// Get the current depth
	auto depth = this->_clusterData->getDepth();
	auto tau = this->_clusterData->getTauBursting();
	auto f = this->_clusterData->getFBursting();

	return f * (radius / depth) *
		util::min(1.0, exp(-(depth - tau) / (2.0 * tau)));
}

template <typename TSpeciesEnum>
KOKKOS_INLINE_FUNCTION
void
PSIBurstingReaction<TSpeciesEnum>::computeCoefficients()
{
	// Check if the large bubble is involved
	if (isLargeBubbleReaction) {
		constexpr auto speciesRangeNoI = NetworkType::getSpeciesRangeNoI();
		for (auto i : speciesRangeNoI) {
			this->_widths(i()) = 1.0;
		}
		this->_coefs(0, 0, 0, 0) = 1.0;
	}
	else {
		// Standard case
		Superclass::computeCoefficients();
	}
}

template <typename TSpeciesEnum>
KOKKOS_INLINE_FUNCTION
void
PSIBurstingReaction<TSpeciesEnum>::computeFlux(
	ConcentrationsView concentrations, FluxesView fluxes, IndexType gridIndex)
{
	// Standard case
	if (not isLargeBubbleReaction) {
		return Superclass::computeFlux(concentrations, fluxes, gridIndex);
	}

	auto rate = this->getAppliedRate(gridIndex);

	Kokkos::atomic_sub(&fluxes[this->_clusterData->bubbleAvHeId()],
		rate * concentrations[this->_clusterData->bubbleAvHeId()]);
}

template <typename TSpeciesEnum>
KOKKOS_INLINE_FUNCTION
void
PSIBurstingReaction<TSpeciesEnum>::computePartialDerivatives(
	ConcentrationsView concentrations, Kokkos::View<double*> values,
	IndexType gridIndex)
{
	// Standard case
	if (not isLargeBubbleReaction) {
		return Superclass::computePartialDerivatives(
			concentrations, values, gridIndex);
	}

	auto rate = this->getAppliedRate(gridIndex);

	Kokkos::atomic_sub(&values(this->_connEntries[0][1][0][1]), rate);
}
} // namespace network
} // namespace core
} // namespace xolotl<|MERGE_RESOLUTION|>--- conflicted
+++ resolved
@@ -1,12 +1,9 @@
 #pragma once
 
-<<<<<<< HEAD
 #include <boost/math/special_functions/gamma.hpp>
 
-=======
 #include <xolotl/core/network/PSIClusterGenerator.h>
 #include <xolotl/core/network/impl/BurstingReaction.tpp>
->>>>>>> 86b1ca30
 #include <xolotl/core/network/impl/Reaction.tpp>
 #include <xolotl/core/network/impl/SinkReaction.tpp>
 #include <xolotl/core/network/impl/TrapMutationReaction.tpp>
@@ -707,6 +704,9 @@
 	auto cl0 = this->_clusterData->getCluster(this->_reactants[0]);
 	auto cl1 = this->_clusterData->getCluster(this->_reactants[1]);
 
+	double temperature = cl0.getTemperature(gridIndex);
+	double atomicVolume = this->_clusterData->atomicVolume();
+
 	// Standard case
 	if (not isLargeBubbleReaction) {
 		double r0 = cl0.getReactionRadius();
@@ -715,7 +715,8 @@
 		double dc0 = cl0.getDiffusionCoefficient(gridIndex);
 		double dc1 = cl1.getDiffusionCoefficient(gridIndex);
 
-		return psi::getRate(cl0.getRegion(), cl1.getRegion(), r0, r1, dc0, dc1);
+		return psi::getRate(cl0.getRegion(), cl1.getRegion(), r0, r1, dc0, dc1,
+			temperature, atomicVolume);
 	}
 
 	// static
@@ -727,6 +728,8 @@
 
 	if (this->_reactants[0] == largeBubbleId) {
 		r0 = this->_clusterData->bubbleAvRadius();
+		cl0Reg[Species::He] = {1, 2};
+		cl0Reg[Species::V] = {1, 2};
 	}
 	else {
 		auto cl0 = this->_clusterData->getCluster(this->_reactants[0]);
@@ -737,6 +740,8 @@
 
 	if (this->_reactants[1] == largeBubbleId) {
 		r1 = this->_clusterData->bubbleAvRadius();
+		cl1Reg[Species::He] = {1, 2};
+		cl1Reg[Species::V] = {1, 2};
 	}
 	else {
 		auto cl1 = this->_clusterData->getCluster(this->_reactants[1]);
@@ -744,9 +749,6 @@
 		dc1 = cl1.getDiffusionCoefficient(gridIndex);
 		cl1Reg = cl1.getRegion();
 	}
-
-	double temperature = cl0.getTemperature(gridIndex);
-	double atomicVolume = this->_clusterData->atomicVolume();
 
 	return psi::getRate(cl0.getRegion(), cl1.getRegion(), r0, r1, dc0, dc1,
 		temperature, atomicVolume);
@@ -887,13 +889,8 @@
 		AmountType minV = 1;
 
 		for (auto i = 1; i < higherV; i++) {
-<<<<<<< HEAD
-			auto maxHe = util::getMaxHePerVLoop(
-				i, this->_clusterData->latticeParameter(), 1000.0);
-=======
 			auto maxHe = util::getMaxHePerVLoop(i,
 				this->_clusterData->latticeParameter(), cl.getTemperature(0));
->>>>>>> 86b1ca30
 			if (comp[Species::He] > maxHe)
 				minV = i;
 		}
