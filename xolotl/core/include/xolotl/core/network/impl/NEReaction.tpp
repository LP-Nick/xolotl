--- conflicted
+++ resolved
@@ -14,8 +14,35 @@
 template <typename TRegion>
 KOKKOS_INLINE_FUNCTION
 double
-<<<<<<< HEAD
-NEProductionReaction::computeRate(IndexType gridIndex)
+getRate(const TRegion& pairCl0Reg, const TRegion& pairCl1Reg, const double r0,
+	const double r1, const double dc0, const double dc1)
+{
+	constexpr double pi = ::xolotl::core::pi;
+
+	double kPlus = 4.0 * pi * (r0 + r1) * (dc0 + dc1);
+
+	return kPlus;
+}
+
+KOKKOS_INLINE_FUNCTION
+double
+NEProductionReaction::getRateForProduction(IndexType gridIndex)
+{
+	auto cl0 = this->_clusterData->getCluster(_reactants[0]);
+	auto cl1 = this->_clusterData->getCluster(_reactants[1]);
+
+	double r0 = cl0.getReactionRadius();
+	double r1 = cl1.getReactionRadius();
+
+	double dc0 = cl0.getDiffusionCoefficient(gridIndex);
+	double dc1 = cl1.getDiffusionCoefficient(gridIndex);
+
+	return getRate(cl0.getRegion(), cl1.getRegion(), r0, r1, dc0, dc1);
+}
+
+KOKKOS_INLINE_FUNCTION
+double
+NEProductionReaction::computeRate(IndexType gridIndex, double time)
 {
 	auto cl0 = this->_clusterData->getCluster(_reactants[0]);
 	auto cl1 = this->_clusterData->getCluster(_reactants[1]);
@@ -45,11 +72,7 @@
 		return 4.0 * ::xolotl::core::pi * (r0 + r1) * rate;
 	}
 
-	double dc0 = cl0.getDiffusionCoefficient(gridIndex);
-	double dc1 = cl1.getDiffusionCoefficient(gridIndex);
-
-	rate = getRateForProduction(
-		cl0.getRegion(), cl1.getRegion(), r0, r1, dc0, dc1);
+	rate = getRateForProduction(gridIndex);
 
 	return rate;
 }
@@ -644,57 +667,11 @@
 			}
 		}
 	}
-=======
-getRate(const TRegion& pairCl0Reg, const TRegion& pairCl1Reg, const double r0,
-	const double r1, const double dc0, const double dc1)
-{
-	constexpr double pi = ::xolotl::core::pi;
-
-	double kPlus = 4.0 * pi * (r0 + r1) * (dc0 + dc1);
-
-	return kPlus;
 }
 
 KOKKOS_INLINE_FUNCTION
 double
-NEProductionReaction::getRateForProduction(IndexType gridIndex)
-{
-	auto cl0 = this->_clusterData->getCluster(_reactants[0]);
-	auto cl1 = this->_clusterData->getCluster(_reactants[1]);
-
-	double r0 = cl0.getReactionRadius();
-	double r1 = cl1.getReactionRadius();
-
-	double dc0 = cl0.getDiffusionCoefficient(gridIndex);
-	double dc1 = cl1.getDiffusionCoefficient(gridIndex);
-
-	return getRate(cl0.getRegion(), cl1.getRegion(), r0, r1, dc0, dc1);
-}
-
-KOKKOS_INLINE_FUNCTION
-double
-NEDissociationReaction::getRateForProduction(IndexType gridIndex)
-{
-	auto cl0 = this->_clusterData->getCluster(_products[0]);
-	auto cl1 = this->_clusterData->getCluster(_products[1]);
-
-	double r0 = cl0.getReactionRadius();
-	double r1 = cl1.getReactionRadius();
-
-	double dc0 = cl0.getDiffusionCoefficient(gridIndex);
-	double dc1 = cl1.getDiffusionCoefficient(gridIndex);
-
-	return getRate(cl0.getRegion(), cl1.getRegion(), r0, r1, dc0, dc1);
->>>>>>> a68e0b74
-}
-
-KOKKOS_INLINE_FUNCTION
-double
-<<<<<<< HEAD
 NEDissociationReaction::computeBindingEnergy()
-=======
-NEDissociationReaction::computeBindingEnergy(double time)
->>>>>>> a68e0b74
 {
 	using Species = typename Superclass::Species;
 	using Composition = typename Superclass::Composition;
@@ -759,7 +736,23 @@
 
 KOKKOS_INLINE_FUNCTION
 double
-NEDissociationReaction::computeRate(IndexType gridIndex)
+NEDissociationReaction::getRateForProduction(IndexType gridIndex)
+{
+	auto cl0 = this->_clusterData->getCluster(_products[0]);
+	auto cl1 = this->_clusterData->getCluster(_products[1]);
+
+	double r0 = cl0.getReactionRadius();
+	double r1 = cl1.getReactionRadius();
+
+	double dc0 = cl0.getDiffusionCoefficient(gridIndex);
+	double dc1 = cl1.getDiffusionCoefficient(gridIndex);
+
+	return getRate(cl0.getRegion(), cl1.getRegion(), r0, r1, dc0, dc1);
+}
+
+KOKKOS_INLINE_FUNCTION
+double
+NEDissociationReaction::computeRate(IndexType gridIndex, double time)
 {
 	double omega = this->_clusterData->atomicVolume();
 	double T = this->_clusterData->temperature(gridIndex);
@@ -771,9 +764,6 @@
 
 	double r0 = cl0.getReactionRadius();
 	double r1 = cl1.getReactionRadius();
-
-	double dc0 = cl0.getDiffusionCoefficient(gridIndex);
-	double dc1 = cl1.getDiffusionCoefficient(gridIndex);
 
 	// Read the rates if available// Read the rates if available
 	double rate = -1.0;
@@ -794,8 +784,7 @@
 		return (1.0 / omega) * 4.0 * ::xolotl::core::pi * (r0 + r1) * rate;
 	}
 
-	double kPlus = getRateForProduction(
-		cl0.getRegion(), cl1.getRegion(), r0, r1, dc0, dc1);
+	double kPlus = getRateForProduction(gridIndex);
 	double E_b = this->computeBindingEnergy();
 
 	double kMinus = (1.0 / omega) * kPlus * std::exp(-E_b / (k_B * T));
