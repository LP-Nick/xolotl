#pragma once

#include <xolotl/core/network/impl/NucleationReaction.tpp>
#include <xolotl/core/network/impl/ReSolutionReaction.tpp>
#include <xolotl/core/network/impl/Reaction.tpp>

namespace xolotl
{
namespace core
{
namespace network
{
template <typename TRegion>
<<<<<<< HEAD
KOKKOS_INLINE_FUNCTION
double
getRate(const TRegion& pairCl0Reg, const TRegion& pairCl1Reg, const double r0,
	const double r1, const double dc0, const double dc1)
{
	constexpr double pi = ::xolotl::core::pi;

	double kPlus = 4.0 * pi * (r0 + r1) * (dc0 + dc1);

	return kPlus;
}

KOKKOS_INLINE_FUNCTION
double
NEProductionReaction::getRateForProduction(IndexType gridIndex)
{
	auto cl0 = this->_clusterData->getCluster(_reactants[0]);
	auto cl1 = this->_clusterData->getCluster(_reactants[1]);

	double r0 = cl0.getReactionRadius();
	double r1 = cl1.getReactionRadius();

	double dc0 = cl0.getDiffusionCoefficient(gridIndex);
	double dc1 = cl1.getDiffusionCoefficient(gridIndex);

	return getRate(cl0.getRegion(), cl1.getRegion(), r0, r1, dc0, dc1);
}

KOKKOS_INLINE_FUNCTION
double
NEDissociationReaction::getRateForProduction(IndexType gridIndex)
{
	auto cl0 = this->_clusterData->getCluster(_products[0]);
	auto cl1 = this->_clusterData->getCluster(_products[1]);

	double r0 = cl0.getReactionRadius();
	double r1 = cl1.getReactionRadius();

	double dc0 = cl0.getDiffusionCoefficient(gridIndex);
	double dc1 = cl1.getDiffusionCoefficient(gridIndex);

	return getRate(cl0.getRegion(), cl1.getRegion(), r0, r1, dc0, dc1);
}

=======
>>>>>>> a8c19f4b
KOKKOS_INLINE_FUNCTION
double
getRate(const TRegion& pairCl0Reg, const TRegion& pairCl1Reg, const double r0,
	const double r1, const double dc0, const double dc1)
{
	constexpr double pi = ::xolotl::core::pi;

	double kPlus = 4.0 * pi * (r0 + r1) * (dc0 + dc1);

	return kPlus;
}

KOKKOS_INLINE_FUNCTION
double
NEProductionReaction::getRateForProduction(IndexType gridIndex)
{
	auto cl0 = this->_clusterData->getCluster(_reactants[0]);
	auto cl1 = this->_clusterData->getCluster(_reactants[1]);

	double r0 = cl0.getReactionRadius();
	double r1 = cl1.getReactionRadius();

	double dc0 = cl0.getDiffusionCoefficient(gridIndex);
	double dc1 = cl1.getDiffusionCoefficient(gridIndex);

	return getRate(cl0.getRegion(), cl1.getRegion(), r0, r1, dc0, dc1);
}

KOKKOS_INLINE_FUNCTION
double
NEDissociationReaction::getRateForProduction(IndexType gridIndex)
{
	auto cl0 = this->_clusterData->getCluster(_products[0]);
	auto cl1 = this->_clusterData->getCluster(_products[1]);

	double r0 = cl0.getReactionRadius();
	double r1 = cl1.getReactionRadius();

	double dc0 = cl0.getDiffusionCoefficient(gridIndex);
	double dc1 = cl1.getDiffusionCoefficient(gridIndex);

	return getRate(cl0.getRegion(), cl1.getRegion(), r0, r1, dc0, dc1);
}

KOKKOS_INLINE_FUNCTION
double
NEDissociationReaction::computeBindingEnergy(double time)
{
	auto cl = this->_clusterData->getCluster(this->_reactant);
	auto prod1 = this->_clusterData->getCluster(this->_products[0]);
	auto prod2 = this->_clusterData->getCluster(this->_products[1]);
	return prod1.getFormationEnergy() + prod2.getFormationEnergy() -
		cl.getFormationEnergy();
}
} // namespace network
} // namespace core
} // namespace xolotl<|MERGE_RESOLUTION|>--- conflicted
+++ resolved
@@ -11,53 +11,6 @@
 namespace network
 {
 template <typename TRegion>
-<<<<<<< HEAD
-KOKKOS_INLINE_FUNCTION
-double
-getRate(const TRegion& pairCl0Reg, const TRegion& pairCl1Reg, const double r0,
-	const double r1, const double dc0, const double dc1)
-{
-	constexpr double pi = ::xolotl::core::pi;
-
-	double kPlus = 4.0 * pi * (r0 + r1) * (dc0 + dc1);
-
-	return kPlus;
-}
-
-KOKKOS_INLINE_FUNCTION
-double
-NEProductionReaction::getRateForProduction(IndexType gridIndex)
-{
-	auto cl0 = this->_clusterData->getCluster(_reactants[0]);
-	auto cl1 = this->_clusterData->getCluster(_reactants[1]);
-
-	double r0 = cl0.getReactionRadius();
-	double r1 = cl1.getReactionRadius();
-
-	double dc0 = cl0.getDiffusionCoefficient(gridIndex);
-	double dc1 = cl1.getDiffusionCoefficient(gridIndex);
-
-	return getRate(cl0.getRegion(), cl1.getRegion(), r0, r1, dc0, dc1);
-}
-
-KOKKOS_INLINE_FUNCTION
-double
-NEDissociationReaction::getRateForProduction(IndexType gridIndex)
-{
-	auto cl0 = this->_clusterData->getCluster(_products[0]);
-	auto cl1 = this->_clusterData->getCluster(_products[1]);
-
-	double r0 = cl0.getReactionRadius();
-	double r1 = cl1.getReactionRadius();
-
-	double dc0 = cl0.getDiffusionCoefficient(gridIndex);
-	double dc1 = cl1.getDiffusionCoefficient(gridIndex);
-
-	return getRate(cl0.getRegion(), cl1.getRegion(), r0, r1, dc0, dc1);
-}
-
-=======
->>>>>>> a8c19f4b
 KOKKOS_INLINE_FUNCTION
 double
 getRate(const TRegion& pairCl0Reg, const TRegion& pairCl1Reg, const double r0,
