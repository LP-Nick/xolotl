#pragma once

#include <set>

#include <xolotl/core/network/detail/PSITrapMutation.h>
#include <xolotl/core/network/detail/impl/BurstingReactionGenerator.tpp>
#include <xolotl/core/network/detail/impl/SinkReactionGenerator.tpp>
#include <xolotl/core/network/detail/impl/TrapMutationClusterData.tpp>
#include <xolotl/core/network/detail/impl/TrapMutationReactionGenerator.tpp>
#include <xolotl/core/network/impl/PSIClusterGenerator.tpp>
#include <xolotl/core/network/impl/PSIReaction.tpp>
#include <xolotl/core/network/impl/ReactionNetwork.tpp>

namespace xolotl
{
namespace core
{
namespace network
{
template <typename TSpeciesEnum>
PSIReactionNetwork<TSpeciesEnum>::PSIReactionNetwork(const Subpaving& subpaving,
	IndexType gridSize, const options::IOptions& options) :
	Superclass(subpaving, gridSize, options),
	_tmHandler(psi::getTrapMutationHandler(
		this->_enableTrapMutation, options.getMaterial())),
	hevRatio(options.getHeVRatio())
{
	auto map = options.getProcesses();
	if (not map["largeBubble"])
		return;

	largestClusterId = checkLargestClusterId();

	bubbleId = this->_numDOFs;
	bubbleAvHeId = bubbleId + 1;
	bubbleAvVId = bubbleId + 2;
	this->_numDOFs += 3;

	Connectivity connectivity;
	Superclass::defineReactions(connectivity);
	Superclass::generateDiagonalFill(connectivity);
}

template <typename TSpeciesEnum>
PSIReactionNetwork<TSpeciesEnum>::PSIReactionNetwork(
	const std::vector<AmountType>& maxSpeciesAmounts,
	const std::vector<SubdivisionRatio>& subdivisionRatios, IndexType gridSize,
	const options::IOptions& options) :
	Superclass(maxSpeciesAmounts, subdivisionRatios, gridSize, options),
	_tmHandler(psi::getTrapMutationHandler(
		this->_enableTrapMutation, options.getMaterial())),
	hevRatio(options.getHeVRatio())
{
	auto map = options.getProcesses();
	if (not map["largeBubble"])
		return;

	largestClusterId = checkLargestClusterId();
	this->_clusterData.h_view().setHeVRatio(options.getHeVRatio());

	bubbleId = this->_numDOFs;
	bubbleAvHeId = bubbleId + 1;
	bubbleAvVId = bubbleId + 2;
	this->_clusterData.h_view().setBubbleId(bubbleId);
	this->_clusterData.h_view().setBubbleAvHeId(bubbleAvHeId);
	this->_clusterData.h_view().setBubbleAvVId(bubbleAvVId);
	this->_numDOFs += 3;

	Connectivity connectivity;
	Superclass::defineReactions(connectivity);
	Superclass::generateDiagonalFill(connectivity);
}

template <typename TSpeciesEnum>
PSIReactionNetwork<TSpeciesEnum>::PSIReactionNetwork(
	const std::vector<AmountType>& maxSpeciesAmounts, IndexType gridSize,
	const options::IOptions& options) :
	Superclass(maxSpeciesAmounts, gridSize, options),
	_tmHandler(psi::getTrapMutationHandler(
		this->_enableTrapMutation, options.getMaterial())),
	hevRatio(options.getHeVRatio())
{
	auto map = options.getProcesses();
	if (not map["largeBubble"])
		return;

	largestClusterId = checkLargestClusterId();

	bubbleId = this->_numDOFs;
	bubbleAvHeId = bubbleId + 1;
	bubbleAvVId = bubbleId + 2;
	this->_numDOFs += 3;

	Connectivity connectivity;
	Superclass::defineReactions(connectivity);
	Superclass::generateDiagonalFill(connectivity);
}

template <typename TSpeciesEnum>
void
PSIReactionNetwork<TSpeciesEnum>::initializeExtraClusterData(
	const options::IOptions& options)
{
	if (!this->_enableTrapMutation) {
		return;
	}

	this->_clusterData.h_view().extraData.trapMutationData.initialize();
	this->copyClusterDataView();
	this->invalidateDataMirror();
}

template <typename TSpeciesEnum>
void
PSIReactionNetwork<TSpeciesEnum>::updateExtraClusterData(
	const std::vector<double>& gridTemps, const std::vector<double>& gridDepths)
{
	if (!this->_enableTrapMutation) {
		return;
	}

	// Check which temperature index to use
	IdType tempId = 0;
	for (tempId = 0; tempId < gridDepths.size(); tempId++) {
		if (gridDepths[tempId] > 0.01)
			break;
	}

	_tmHandler->updateData(gridTemps[tempId]);

	auto& tmData = this->_clusterData.h_view().extraData.trapMutationData;

	using Kokkos::HostSpace;
	using Kokkos::MemoryUnmanaged;

	auto desorpInit = _tmHandler->getDesorptionInitializer();
	auto subpaving = this->_subpaving;
	IndexType desorpId = this->invalidIndex();
	Kokkos::parallel_reduce(
		1,
		KOKKOS_LAMBDA(std::size_t, IndexType & running) {
			Composition comp{};
			comp[Species::He] = desorpInit.size;
			running = static_cast<IndexType>(subpaving.findTileId(comp));
		},
		desorpId);
	auto desorp = create_mirror_view(tmData.desorption);
	desorp() = detail::Desorption{desorpInit, desorpId};
	deep_copy(tmData.desorption, desorp);

	auto depths = Kokkos::View<const double[7], HostSpace, MemoryUnmanaged>(
		_tmHandler->getDepths().data());
	deep_copy(tmData.tmDepths, depths);

	auto vSizes = Kokkos::View<const AmountType[7], HostSpace, MemoryUnmanaged>(
		_tmHandler->getVacancySizes().data());
	deep_copy(tmData.tmVSizes, vSizes);

	this->invalidateDataMirror();
}

template <typename TSpeciesEnum>
void
PSIReactionNetwork<TSpeciesEnum>::selectTrapMutationReactions(
	double depth, double spacing)
{
	auto& tmData = this->_clusterData.h_view().extraData.trapMutationData;
	auto depths = create_mirror_view(tmData.tmDepths);
	deep_copy(depths, tmData.tmDepths);
	auto enable = create_mirror_view(tmData.tmEnabled);
	for (std::size_t l = 0; l < depths.size(); ++l) {
		enable[l] = false;
		if (depths[l] == 0.0) {
			continue;
		}
		if (depths[l] < depth + 0.01 && depths[l] > depth - spacing - 0.01) {
			enable[l] = true;
		}
	}
	deep_copy(tmData.tmEnabled, enable);

	// NOTE:
	// Not calling invalidateDataMirror() here because this change should
	// only matter to reactions on-device
}

template <typename TSpeciesEnum>
void
PSIReactionNetwork<TSpeciesEnum>::computeFluxesPreProcess(
	ConcentrationsView concentrations, FluxesView fluxes, IndexType gridIndex,
	double surfaceDepth, double spacing)
{
	if (this->_enableTrapMutation) {
		updateDesorptionLeftSideRate(concentrations, gridIndex);
		selectTrapMutationReactions(surfaceDepth, spacing);
	}
<<<<<<< HEAD

	this->_clusterData.h_view().setBubbleAvHe(
		concentrations(this->_clusterData.h_view().bubbleAvHeId()));
	this->_clusterData.h_view().setBubbleAvRadius(computeBubbleRadius(
		concentrations(this->_clusterData.h_view().bubbleAvVId()),
		this->_clusterData.h_view().latticeParameter()));
=======
	if (this->_enableBursting) {
		this->_clusterData.h_view().setDepth(surfaceDepth);
	}
>>>>>>> c1b4ef95
}

template <typename TSpeciesEnum>
void
PSIReactionNetwork<TSpeciesEnum>::computePartialsPreProcess(
	ConcentrationsView concentrations, Kokkos::View<double*> values,
	IndexType gridIndex, double surfaceDepth, double spacing)
{
	if (this->_enableTrapMutation) {
		updateDesorptionLeftSideRate(concentrations, gridIndex);
		selectTrapMutationReactions(surfaceDepth, spacing);
	}
<<<<<<< HEAD

	this->_clusterData.h_view().setBubbleAvHe(
		concentrations(this->_clusterData.h_view().bubbleAvHeId()));
	this->_clusterData.h_view().setBubbleAvRadius(computeBubbleRadius(
		concentrations(this->_clusterData.h_view().bubbleAvVId()),
		this->_clusterData.h_view().latticeParameter()));
}

template <typename TSpeciesEnum>
void
PSIReactionNetwork<TSpeciesEnum>::updateBurstingConcs(
	double* gridPointSolution, double factor, std::vector<double>& nBurst)
{
	using detail::toIndex;

	// Loop on every cluster
	for (unsigned int i = 0; i < this->getNumClusters(); i++) {
		const auto& clReg =
			this->getCluster(i, plsm::HostMemSpace{}).getRegion();
		// Non-grouped clusters
		if (clReg.isSimplex()) {
			// Get the composition
			Composition comp = clReg.getOrigin();
			// Pure He, D, or T case
			if (comp.isOnAxis(Species::He)) {
				// Compute the number of atoms released
				nBurst[toIndex(Species::He)] +=
					gridPointSolution[i] * (double)comp[Species::He] * factor;
				// Reset concentration
				gridPointSolution[i] = 0.0;
				continue;
			}
			if constexpr (psi::hasDeuterium<Species>) {
				if (comp.isOnAxis(Species::D)) {
					// Compute the number of atoms released
					nBurst[toIndex(Species::D)] += gridPointSolution[i] *
						(double)comp[Species::D] * factor;
					// Reset concentration
					gridPointSolution[i] = 0.0;
					continue;
				}
			}
			if constexpr (psi::hasTritium<Species>) {
				if (comp.isOnAxis(Species::T)) {
					// Compute the number of atoms released
					nBurst[toIndex(Species::T)] += gridPointSolution[i] *
						(double)comp[Species::T] * factor;
					// Reset concentration
					gridPointSolution[i] = 0.0;
					continue;
				}
			}
			// Mixed cluster case
			if (!comp.isOnAxis(Species::V) && !comp.isOnAxis(Species::I)) {
				// Compute the number of atoms released
				nBurst[toIndex(Species::He)] +=
					gridPointSolution[i] * (double)comp[Species::He] * factor;
				if constexpr (psi::hasDeuterium<Species>) {
					nBurst[toIndex(Species::D)] += gridPointSolution[i] *
						(double)comp[Species::D] * factor;
				}
				if constexpr (psi::hasTritium<Species>) {
					nBurst[toIndex(Species::T)] += gridPointSolution[i] *
						(double)comp[Species::T] * factor;
				}
				// Transfer concentration to V of the same size
				Composition vComp = Composition::zero();
				vComp[Species::V] = comp[Species::V];
				auto vCluster = this->findCluster(vComp, plsm::HostMemSpace{});
				// Get the region
				auto vReg = vCluster.getRegion();
				double width = vReg[Species::V].length();
				gridPointSolution[vCluster.getId()] +=
					gridPointSolution[i] / width;
				gridPointSolution[i] = 0.0;

				continue;
			}
		}
		// Grouped clusters
		else {
			// Compute the number of atoms released
			double concFactor = clReg.volume() / clReg[Species::He].length();
			for (auto j : makeIntervalRange(clReg[Species::He])) {
				nBurst[toIndex(Species::He)] +=
					gridPointSolution[i] * (double)j * concFactor * factor;
			}
			if constexpr (psi::hasDeuterium<Species>) {
				concFactor = clReg.volume() / clReg[Species::D].length();
				for (auto j : makeIntervalRange(clReg[Species::D])) {
					nBurst[toIndex(Species::D)] +=
						gridPointSolution[i] * (double)j * concFactor * factor;
				}
			}
			if constexpr (psi::hasTritium<Species>) {
				concFactor = clReg.volume() / clReg[Species::T].length();
				for (auto j : makeIntervalRange(clReg[Species::T])) {
					nBurst[toIndex(Species::T)] +=
						gridPointSolution[i] * (double)j * concFactor * factor;
				}
			}

			// Get the factor
			concFactor = clReg.volume() / clReg[Species::V].length();
			// Loop on the Vs
			for (auto j : makeIntervalRange(clReg[Species::V])) {
				// Transfer concentration to V of the same size
				Composition vComp = Composition::zero();
				vComp[Species::V] = j;
				auto vCluster = this->findCluster(vComp, plsm::HostMemSpace{});
				// Get the region
				auto vReg = vCluster.getRegion();
				double width = vReg[Species::V].length();
				// TODO: refine formula with V moment
				gridPointSolution[vCluster.getId()] +=
					gridPointSolution[i] * concFactor / width;
			}

			// Reset the concentration and moments
			gridPointSolution[i] = 0.0;
			auto momentIds =
				this->getCluster(i, plsm::HostMemSpace{}).getMomentIds();
			for (std::size_t j = 0; j < momentIds.extent(0); j++) {
				if (momentIds(j) != this->invalidIndex())
					gridPointSolution[momentIds(j)] = 0.0;
			}
		}
=======
	if (this->_enableBursting) {
		this->_clusterData.h_view().setDepth(surfaceDepth);
>>>>>>> c1b4ef95
	}
}

template <typename TSpeciesEnum>
void
PSIReactionNetwork<TSpeciesEnum>::updateReactionRates()
{
	Superclass::updateReactionRates();

	using TrapMutationReactionType =
		typename Superclass::Traits::TrapMutationReactionType;
	// TODO: is this just the local largest rate? Is it correct?
	auto largestRate = this->getLargestRate();
	auto tmReactions =
		this->_reactions.template getView<TrapMutationReactionType>();
	Kokkos::parallel_for(
		"PSIReactionNetwork::updateReactionRates", tmReactions.size(),
		KOKKOS_LAMBDA(
			IndexType i) { tmReactions[i].updateRates(largestRate); });
}

template <typename TSpeciesEnum>
void
PSIReactionNetwork<TSpeciesEnum>::updateTrapMutationDisappearingRate(
	double totalTrappedHeliumConc)
{
	// Set the rate to have an exponential decrease
	if (this->_enableAttenuation) {
		auto& tmData = this->_clusterData.h_view().extraData.trapMutationData;
		auto mirror = create_mirror_view(tmData.currentDisappearingRate);
		mirror() = exp(-4.0 * totalTrappedHeliumConc);
		deep_copy(tmData.currentDisappearingRate, mirror);

		// NOTE:
		// Not calling invalidateDataMirror() here because this change should
		// only matter to reactions on-device
	}
}

template <typename TSpeciesEnum>
void
PSIReactionNetwork<TSpeciesEnum>::updateDesorptionLeftSideRate(
	ConcentrationsView concentrations, IndexType gridIndex)
{
	// TODO: Desorption is constant. So make it available on both host and
	// device. Either DualView or just direct value type that gets copied
	auto& tmData = this->_clusterData.h_view().extraData.trapMutationData;
	auto desorp = create_mirror_view(tmData.desorption);
	deep_copy(desorp, tmData.desorption);
	auto lsRate = create_mirror_view(tmData.currentDesorpLeftSideRate);
	lsRate() = this->getLeftSideRate(concentrations, desorp().id, gridIndex);
	deep_copy(tmData.currentDesorpLeftSideRate, lsRate);

	// NOTE:
	// Not calling invalidateDataMirror() here because this change should
	// only matter to reactions on-device
}

template <typename TSpeciesEnum>
double
PSIReactionNetwork<TSpeciesEnum>::checkLatticeParameter(double latticeParameter)
{
	if (latticeParameter <= 0.0) {
		return tungstenLatticeConstant;
	}
	return latticeParameter;
}

template <typename TSpeciesEnum>
double
PSIReactionNetwork<TSpeciesEnum>::checkImpurityRadius(double impurityRadius)
{
	if (impurityRadius <= 0.0) {
		return heliumRadius;
	}
	return impurityRadius;
}

template <typename TSpeciesEnum>
typename PSIReactionNetwork<TSpeciesEnum>::IndexType
PSIReactionNetwork<TSpeciesEnum>::checkLargestClusterId()
{
	// Copy the cluster data for the parallel loop
	auto clData = this->_clusterData.d_view;
	using Reducer = Kokkos::MaxLoc<PSIReactionNetwork<TSpeciesEnum>::AmountType,
		PSIReactionNetwork<TSpeciesEnum>::IndexType>;
	typename Reducer::value_type maxLoc;
	Kokkos::parallel_reduce(
		"PSIReactionNetwork::checkLargestClusterId", this->_numClusters,
		KOKKOS_LAMBDA(IndexType i, typename Reducer::value_type & update) {
			const auto& clReg = clData().getCluster(i).getRegion();
			Composition hi = clReg.getUpperLimitPoint();
			auto size = hi[Species::He] + hi[Species::V];
			if constexpr (psi::hasDeuterium<Species>) {
				size += hi[Species::D];
			}
			if constexpr (psi::hasTritium<Species>) {
				size += hi[Species::T];
			}
			if (size > update.val) {
				update.val = size;
				update.loc = i;
			}
		},
		Reducer(maxLoc));

	return maxLoc.loc;
}

namespace detail
{
template <typename TSpeciesEnum>
PSIReactionGenerator<TSpeciesEnum>::PSIReactionGenerator(
	const PSIReactionNetwork<TSpeciesEnum>& network) :
	Superclass(network),
	bubbleId(network.bubbleId),
	bubbleAvHeId(network.bubbleAvHeId),
	bubbleAvVId(network.bubbleAvVId),
	largestClusterId(network.largestClusterId),
	hevRatio(network.hevRatio)
{
	bool enableTrapMutation = network.getEnableTrapMutation();
	if (!enableTrapMutation) {
		return;
	}

	auto tmHandler =
		psi::getTrapMutationHandler(enableTrapMutation, network.getMaterial());
	auto vSizes = tmHandler->getAllVSizes();
	for (std::size_t n = 0; n < vSizes.size(); ++n) {
		if (vSizes[n].empty()) {
			continue;
		}
		auto nv = vSizes[n].size();
		_tmVSizes[n] = Kokkos::View<AmountType*>(
			"TM Vacancy Sizes - He" + std::to_string(n + 1), nv);
		auto vSizesMirror = Kokkos::View<AmountType*, Kokkos::HostSpace,
			Kokkos::MemoryUnmanaged>(vSizes[n].data(), nv);
		deep_copy(_tmVSizes[n], vSizesMirror);
	}
}

template <typename TSpeciesEnum>
template <typename TTag>
KOKKOS_INLINE_FUNCTION
void
PSIReactionGenerator<TSpeciesEnum>::operator()(
	IndexType i, IndexType j, TTag tag) const
{
	using Species = typename NetworkType::Species;
	using Composition = typename NetworkType::Composition;
	using AmountType = typename NetworkType::AmountType;

	constexpr auto species = NetworkType::getSpeciesRange();
	constexpr auto speciesNoI = NetworkType::getSpeciesRangeNoI();

	auto numClusters = this->getNumberOfClusters();

	// Check the diffusion factors
	auto diffusionFactor = this->_clusterData.diffusionFactor;
	if (i == j) {
		addBurstings(i, tag);
		if (diffusionFactor(i) > 0.0)
			addSinks(i, tag);
	}
	addLargeBubbleReactions(i, j, tag);

	if (diffusionFactor(i) == 0.0 && diffusionFactor(j) == 0.0) {
		return;
	}

	// Get the composition of each cluster
	const auto& cl1Reg = this->getCluster(i).getRegion();
	const auto& cl2Reg = this->getCluster(j).getRegion();
	Composition lo1 = cl1Reg.getOrigin();
	Composition hi1 = cl1Reg.getUpperLimitPoint();
	Composition lo2 = cl2Reg.getOrigin();
	Composition hi2 = cl2Reg.getUpperLimitPoint();

	auto& subpaving = this->getSubpaving();
	auto previousIndex = subpaving.invalidIndex();

	// Special case for I + I
	if (lo1.isOnAxis(Species::I) && lo2.isOnAxis(Species::I)) {
		// Compute the composition of the new cluster
		auto minSize = lo1[Species::I] + lo2[Species::I];
		auto maxSize = hi1[Species::I] + hi2[Species::I] - 2;
		// Find the corresponding clusters
		for (auto k = minSize; k <= maxSize; k++) {
			Composition comp = Composition::zero();
			comp[Species::I] = k;
			auto iProdId = subpaving.findTileId(comp);
			if (iProdId != subpaving.invalidIndex() &&
				iProdId != previousIndex) {
				this->addProductionReaction(tag, {i, j, iProdId});
				if (lo1[Species::I] == 1 || lo2[Species::I] == 1) {
					this->addDissociationReaction(tag, {iProdId, i, j});
				}
				previousIndex = iProdId;
			}
		}
		return;
	}

	// Special case for I + V
	if ((lo1.isOnAxis(Species::I) && lo2.isOnAxis(Species::V)) ||
		(lo1.isOnAxis(Species::V) && lo2.isOnAxis(Species::I))) {
		// Find out which one is which
		auto vReg = lo1.isOnAxis(Species::V) ? cl1Reg : cl2Reg;
		auto iReg = lo1.isOnAxis(Species::I) ? cl1Reg : cl2Reg;
		// I and V can be grouped
		for (auto k : makeIntervalRange(iReg[Species::I]))
			for (auto l : makeIntervalRange(vReg[Species::V])) {
				// Compute the product size
				int prodSize = (int)l - (int)k;
				// 3 cases
				if (prodSize > 0) {
					// Looking for V cluster
					Composition comp = Composition::zero();
					comp[Species::V] = prodSize;
					auto vProdId = subpaving.findTileId(comp);
					if (vProdId != subpaving.invalidIndex() &&
						vProdId != previousIndex) {
						this->addProductionReaction(tag, {i, j, vProdId});
						previousIndex = vProdId;
						// No dissociation
					}
				}
				else if (prodSize < 0) {
					// Looking for I cluster
					Composition comp = Composition::zero();
					comp[Species::I] = -prodSize;
					auto iProdId = subpaving.findTileId(comp);
					if (iProdId != subpaving.invalidIndex() &&
						iProdId != previousIndex) {
						this->addProductionReaction(tag, {i, j, iProdId});
						previousIndex = iProdId;
						// No dissociation
					}
				}
				else {
					// No product
					this->addProductionReaction(tag, {i, j});
				}
			}
		return;
	}

	// General case
	constexpr auto numSpeciesNoI = NetworkType::getNumberOfSpeciesNoI();
	using BoundsArray =
		Kokkos::Array<Kokkos::pair<AmountType, AmountType>, numSpeciesNoI>;
	plsm::EnumIndexed<BoundsArray, Species> bounds;
	// Loop on the species
	for (auto l : species) {
		auto low = lo1[l] + lo2[l];
		auto high = hi1[l] + hi2[l] - 2;
		// Special case for I
		if (l == Species::I) {
			bounds[Species::V].first -= high;
			bounds[Species::V].second -= low;
		}
		else {
			bounds[l] = {low, high};
		}
	}

	// Look for potential product
	IndexType tmSize = 0;
	IndexType tmNumber = 0;
	util::Array<IndexType, 8> tmClusterIds;
	for (IndexType k = 0; k < numClusters; ++k) {
		// Get the composition
		const auto& prodReg = this->getCluster(k).getRegion();
		bool isGood = true;
		// Loop on the species
		// TODO: check l correspond to the same species in bounds and prod
		for (auto l : speciesNoI) {
			if (prodReg[l()].begin() > bounds[l].second) {
				isGood = false;
				break;
			}
			if (prodReg[l()].end() - 1 < bounds[l].first) {
				isGood = false;
				break;
			}
		}

		if (isGood) {
			this->addProductionReaction(tag, {i, j, k});
			// TODO: will have to add some rules, i or j should be a simplex
			// cluster of max size 1
			if (!cl1Reg.isSimplex() || !cl2Reg.isSimplex() ||
				!prodReg.isSimplex()) {
				continue;
			}
			// Loop on the species
			bool isOnAxis1 = false, isOnAxis2 = false;
			for (auto l : species) {
				if (lo1.isOnAxis(l()) && lo1[l()] == 1)
					isOnAxis1 = true;
				if (lo2.isOnAxis(l()) && lo2[l()] == 1)
					isOnAxis2 = true;
			}
			if (isOnAxis1 || isOnAxis2) {
				if (lo1.isOnAxis(Species::I) || lo2.isOnAxis(Species::I)) {
					continue;
				}

				this->addDissociationReaction(tag, {k, i, j});
			}
		}
		// Special case for trap-mutation
		// Look for larger clusters only if one of the reactant is pure He
		if (!(cl1Reg.isSimplex() && lo1.isOnAxis(Species::He)) &&
			!(cl2Reg.isSimplex() && lo2.isOnAxis(Species::He))) {
			continue;
		}

		// Check that both reactants contain He
		if (cl1Reg[Species::He].begin() < 1 ||
			cl2Reg[Species::He].begin() < 1) {
			continue;
		}

		// Check that some of the products don't exist
		if (bounds[Species::He].second <=
			psi::getMaxHePerV(bounds[Species::V].first, hevRatio))
			continue;

		// Copy the bounds
		auto tmBounds = bounds;

		// Loop on possible I sizes
		// TODO: get the correct value for maxISize
		AmountType maxISize = 6;
		for (AmountType n = 1; n <= maxISize; ++n) {
			// Find the corresponding cluster
			Composition comp = Composition::zero();
			comp[Species::I] = n;
			auto iClusterId = subpaving.findTileId(comp);

			// Check the I cluster exists
			if (iClusterId == NetworkType::invalidIndex())
				continue;

			tmBounds[Species::V].first += 1;
			tmBounds[Species::V].second += 1;

			isGood = true;
			// Loop on the species
			// TODO: check l correspond to the same species in bounds and
			// prod
			for (auto l : speciesNoI) {
				if (prodReg[l()].begin() > tmBounds[l].second) {
					isGood = false;
					break;
				}
				if (prodReg[l()].end() - 1 < tmBounds[l].first) {
					isGood = false;
					break;
				}
			}
			if (isGood) {
				if (tmSize == 0) {
					tmSize = n;
					tmClusterIds[tmNumber] = k;
					tmNumber++;
				}
				else {
					if (n == tmSize) {
						tmClusterIds[tmNumber] = k;
						tmNumber++;
					}
					if (n < tmSize) {
						tmSize = n;
						tmNumber = 0;
						tmClusterIds[tmNumber] = k;
						tmNumber++;
					}
				}
			}
		}
	}

	// Trap mutation (because you don't know in which order products will be
	// tested
	if (tmSize > 0) {
		// Find the corresponding cluster
		Composition comp = Composition::zero();
		comp[Species::I] = tmSize;
		auto iClusterId = subpaving.findTileId(comp);
		// Loop on the possible products
		for (auto n = 0; n < tmNumber; n++)
			this->addProductionReaction(
				tag, {i, j, tmClusterIds[n], iClusterId});
	}

	// Modified Trap-Mutation
	if (this->_clusterData.enableTrapMutation()) {
		auto heAmt = lo1[Species::He];
		if (cl1Reg.isSimplex() && cl2Reg.isSimplex() && 1 <= heAmt &&
			heAmt <= 7) {
			Composition comp1 = Composition::zero();
			comp1[Species::He] = heAmt;
			auto comp2 = comp1;
			auto& vSizes = _tmVSizes[heAmt - 1];
			for (std::size_t n = 0; n < vSizes.extent(0); ++n) {
				auto& vSize = vSizes[n];
				comp2[Species::V] = vSize;
				if (lo1 == comp1 && lo2 == comp2) {
					Composition compI = Composition::zero();
					compI[Species::I] = vSize;
					auto iClusterId = subpaving.findTileId(compI);
					this->addTrapMutationReaction(tag, {i, j, iClusterId});
				}
			}
		}
	}
}

template <typename TSpeciesEnum>
template <typename TTag>
KOKKOS_INLINE_FUNCTION
void
PSIReactionGenerator<TSpeciesEnum>::addSinks(IndexType i, TTag tag) const
{
	using Species = typename NetworkType::Species;
	using Composition = typename NetworkType::Composition;

	const auto& clReg = this->getCluster(i).getRegion();
	Composition lo = clReg.getOrigin();

	// I
	if (lo.isOnAxis(Species::I)) {
		this->addSinkReaction(tag, {i, NetworkType::invalidIndex()});
	}

	// V
	if (clReg.isSimplex() && lo.isOnAxis(Species::V)) {
		if (lo[Species::V] == 1)
			this->addSinkReaction(tag, {i, NetworkType::invalidIndex()});
	}
}

template <typename TSpeciesEnum>
template <typename TTag>
KOKKOS_INLINE_FUNCTION
void
<<<<<<< HEAD
PSIReactionGenerator<TSpeciesEnum>::addLargeBubbleReactions(
	IndexType i, IndexType j, TTag tag) const
=======
PSIReactionGenerator<TSpeciesEnum>::addBurstings(IndexType i, TTag tag) const
>>>>>>> c1b4ef95
{
	using Species = typename NetworkType::Species;
	using Composition = typename NetworkType::Composition;

<<<<<<< HEAD
	if (i == j) {
		const auto& clReg = this->getCluster(i).getRegion();
		Composition lo = clReg.getOrigin();

		// Check reaction with largest bubble
		if (not clReg.isSimplex())
			return;

		// He case
		if (lo.isOnAxis(Species::He)) {
			// Only add trap mutation so that at run time it adds the I
			// concentration if needed.
			auto& subpaving = this->getSubpaving();
			Composition comp = Composition::zero();
			comp[Species::I] = 1;
			auto iClusterId = subpaving.findTileId(comp);
			this->addProductionReaction(
				tag, {i, bubbleId, bubbleId, iClusterId});
		}
		// V case
		else if (lo.isOnAxis(Species::V)) {
			// V_k + B -> B
			this->addProductionReaction(tag, {i, bubbleId, bubbleId});
		}
		// I case
		else if (lo.isOnAxis(Species::I)) {
			// I_k + B -> B
			this->addProductionReaction(tag, {i, bubbleId, bubbleId});
		}
	}

	// Get the composition of each cluster
	const auto& cl1Reg = this->getCluster(i).getRegion();
	const auto& cl2Reg = this->getCluster(j).getRegion();
	Composition lo1 = cl1Reg.getOrigin();
	Composition hi1 = cl1Reg.getUpperLimitPoint();
	Composition lo2 = cl2Reg.getOrigin();
	Composition hi2 = cl2Reg.getUpperLimitPoint();

	// Special case for I + I
	if (lo1.isOnAxis(Species::I) && lo2.isOnAxis(Species::I))
		return;

	// Special case for I + V
	if ((lo1.isOnAxis(Species::I) && lo2.isOnAxis(Species::V)) ||
		(lo1.isOnAxis(Species::V) && lo2.isOnAxis(Species::I)))
		return;

	// Find the edge of the phase space
	const auto& largestReg =
		this->getCluster(this->largestClusterId).getRegion();
	Composition hiLargest = largestReg.getUpperLimitPoint();
	auto largestV = hiLargest[Species::V] - 1;
	auto largestHe = psi::getMaxHePerV(largestV, hevRatio);

	// General case
	constexpr auto species = NetworkType::getSpeciesRange();
	constexpr auto numSpeciesNoI = NetworkType::getNumberOfSpeciesNoI();
	using BoundsArray = Kokkos::Array<Kokkos::pair<int, int>, numSpeciesNoI>;
	plsm::EnumIndexed<BoundsArray, Species> bounds;
	// Loop on the species
	for (auto l : species) {
		auto low = lo1[l] + lo2[l];
		auto high = hi1[l] + hi2[l] - 2;
		// Special case for I
		if (l == Species::I) {
			bounds[Species::V].first -= (int)high;
			bounds[Species::V].second -= (int)low;
		}
		else {
			bounds[l] = {low, high};
		}
	}

	// If the products is larger than the current phasespace
	if (bounds[Species::He].second > (int)largestHe or
		bounds[Species::V].second > (int)largestV) {
		// Special case for He
		if (lo1.isOnAxis(Species::He) or lo2.isOnAxis(Species::He)) {
			// Is it trap mutation?
			if (bounds[Species::He].first >
				psi::getMaxHePerV(bounds[Species::V].first, hevRatio)) {
				AmountType iSize = 1;
				while (bounds[Species::He].first >
					psi::getMaxHePerV(
						bounds[Species::V].first + iSize, hevRatio)) {
					iSize++;
				}
				// Get the corresponding I cluster
				auto& subpaving = this->getSubpaving();
				Composition comp = Composition::zero();
				comp[Species::I] = iSize;
				auto iClusterId = subpaving.findTileId(comp);
				if (iClusterId != NetworkType::invalidIndex()) {
					this->addProductionReaction(
						tag, {i, j, bubbleId, iClusterId});
				}
			}
			else {
				// Standard absorption
				this->addProductionReaction(tag, {i, j, bubbleId});
			}
		}
		// Add the reaction
		else {
			this->addProductionReaction(tag, {i, j, bubbleId});
		}
	}

	// Special case for I
	if (lo1.isOnAxis(Species::I) or lo2.isOnAxis(Species::I)) {
		// Find out which one is which
		auto hevLo = lo1.isOnAxis(Species::I) ? lo2 : lo1;
		auto iLo = lo1.isOnAxis(Species::I) ? lo1 : lo2;

		if (iLo[Species::I] + hevLo[Species::V] > largestV) {
			auto hevId = lo1.isOnAxis(Species::I) ? j : i;
			auto iId = lo1.isOnAxis(Species::I) ? i : j;

			// Add the reaction
			this->addProductionReaction(tag, {iId, bubbleId, hevId});
		}
=======
	const auto& clReg = this->getCluster(i).getRegion();
	Composition lo = clReg.getOrigin();
	Composition hi = clReg.getUpperLimitPoint();

	// Need helium
	if (hi[Species::He] == 1)
		return;

	// Loop on V
	auto previousIndex = NetworkType::invalidIndex();
	for (auto nV = lo[Species::V]; nV < hi[Species::V]; nV++) {
		// Pure helium case
		if (nV == 0) {
			return;
		}
		// Bubble case
		else {
			auto& subpaving = this->getSubpaving();
			// Look for the V cluster of the same size
			Composition comp = Composition::zero();
			comp[Species::V] = nV;
			auto vClusterId = subpaving.findTileId(comp, plsm::onDevice);
			if (vClusterId != NetworkType::invalidIndex() and vClusterId != previousIndex) {
				this->addBurstingReaction(tag, {i, vClusterId});
				previousIndex = vClusterId;
			}
		}
>>>>>>> c1b4ef95
	}
}

template <typename TSpeciesEnum>
inline ReactionCollection<
	typename PSIReactionGenerator<TSpeciesEnum>::NetworkType>
PSIReactionGenerator<TSpeciesEnum>::getReactionCollection() const
{
	ReactionCollection<NetworkType> ret(this->_clusterData.gridSize,
		this->getProductionReactions(), this->getDissociationReactions(),
		this->getSinkReactions(), this->getTrapMutationReactions(),
		this->getBurstingReactions());
	return ret;
}
} // namespace detail
} // namespace network
} // namespace core
} // namespace xolotl<|MERGE_RESOLUTION|>--- conflicted
+++ resolved
@@ -22,8 +22,7 @@
 	IndexType gridSize, const options::IOptions& options) :
 	Superclass(subpaving, gridSize, options),
 	_tmHandler(psi::getTrapMutationHandler(
-		this->_enableTrapMutation, options.getMaterial())),
-	hevRatio(options.getHeVRatio())
+		this->_enableTrapMutation, options.getMaterial()))
 {
 	auto map = options.getProcesses();
 	if (not map["largeBubble"])
@@ -48,15 +47,13 @@
 	const options::IOptions& options) :
 	Superclass(maxSpeciesAmounts, subdivisionRatios, gridSize, options),
 	_tmHandler(psi::getTrapMutationHandler(
-		this->_enableTrapMutation, options.getMaterial())),
-	hevRatio(options.getHeVRatio())
+		this->_enableTrapMutation, options.getMaterial()))
 {
 	auto map = options.getProcesses();
 	if (not map["largeBubble"])
 		return;
 
 	largestClusterId = checkLargestClusterId();
-	this->_clusterData.h_view().setHeVRatio(options.getHeVRatio());
 
 	bubbleId = this->_numDOFs;
 	bubbleAvHeId = bubbleId + 1;
@@ -77,8 +74,7 @@
 	const options::IOptions& options) :
 	Superclass(maxSpeciesAmounts, gridSize, options),
 	_tmHandler(psi::getTrapMutationHandler(
-		this->_enableTrapMutation, options.getMaterial())),
-	hevRatio(options.getHeVRatio())
+		this->_enableTrapMutation, options.getMaterial()))
 {
 	auto map = options.getProcesses();
 	if (not map["largeBubble"])
@@ -194,18 +190,16 @@
 		updateDesorptionLeftSideRate(concentrations, gridIndex);
 		selectTrapMutationReactions(surfaceDepth, spacing);
 	}
-<<<<<<< HEAD
+
+	if (this->_enableBursting) {
+		this->_clusterData.h_view().setDepth(surfaceDepth);
+	}
 
 	this->_clusterData.h_view().setBubbleAvHe(
 		concentrations(this->_clusterData.h_view().bubbleAvHeId()));
 	this->_clusterData.h_view().setBubbleAvRadius(computeBubbleRadius(
 		concentrations(this->_clusterData.h_view().bubbleAvVId()),
 		this->_clusterData.h_view().latticeParameter()));
-=======
-	if (this->_enableBursting) {
-		this->_clusterData.h_view().setDepth(surfaceDepth);
-	}
->>>>>>> c1b4ef95
 }
 
 template <typename TSpeciesEnum>
@@ -218,139 +212,16 @@
 		updateDesorptionLeftSideRate(concentrations, gridIndex);
 		selectTrapMutationReactions(surfaceDepth, spacing);
 	}
-<<<<<<< HEAD
+
+	if (this->_enableBursting) {
+		this->_clusterData.h_view().setDepth(surfaceDepth);
+	}
 
 	this->_clusterData.h_view().setBubbleAvHe(
 		concentrations(this->_clusterData.h_view().bubbleAvHeId()));
 	this->_clusterData.h_view().setBubbleAvRadius(computeBubbleRadius(
 		concentrations(this->_clusterData.h_view().bubbleAvVId()),
 		this->_clusterData.h_view().latticeParameter()));
-}
-
-template <typename TSpeciesEnum>
-void
-PSIReactionNetwork<TSpeciesEnum>::updateBurstingConcs(
-	double* gridPointSolution, double factor, std::vector<double>& nBurst)
-{
-	using detail::toIndex;
-
-	// Loop on every cluster
-	for (unsigned int i = 0; i < this->getNumClusters(); i++) {
-		const auto& clReg =
-			this->getCluster(i, plsm::HostMemSpace{}).getRegion();
-		// Non-grouped clusters
-		if (clReg.isSimplex()) {
-			// Get the composition
-			Composition comp = clReg.getOrigin();
-			// Pure He, D, or T case
-			if (comp.isOnAxis(Species::He)) {
-				// Compute the number of atoms released
-				nBurst[toIndex(Species::He)] +=
-					gridPointSolution[i] * (double)comp[Species::He] * factor;
-				// Reset concentration
-				gridPointSolution[i] = 0.0;
-				continue;
-			}
-			if constexpr (psi::hasDeuterium<Species>) {
-				if (comp.isOnAxis(Species::D)) {
-					// Compute the number of atoms released
-					nBurst[toIndex(Species::D)] += gridPointSolution[i] *
-						(double)comp[Species::D] * factor;
-					// Reset concentration
-					gridPointSolution[i] = 0.0;
-					continue;
-				}
-			}
-			if constexpr (psi::hasTritium<Species>) {
-				if (comp.isOnAxis(Species::T)) {
-					// Compute the number of atoms released
-					nBurst[toIndex(Species::T)] += gridPointSolution[i] *
-						(double)comp[Species::T] * factor;
-					// Reset concentration
-					gridPointSolution[i] = 0.0;
-					continue;
-				}
-			}
-			// Mixed cluster case
-			if (!comp.isOnAxis(Species::V) && !comp.isOnAxis(Species::I)) {
-				// Compute the number of atoms released
-				nBurst[toIndex(Species::He)] +=
-					gridPointSolution[i] * (double)comp[Species::He] * factor;
-				if constexpr (psi::hasDeuterium<Species>) {
-					nBurst[toIndex(Species::D)] += gridPointSolution[i] *
-						(double)comp[Species::D] * factor;
-				}
-				if constexpr (psi::hasTritium<Species>) {
-					nBurst[toIndex(Species::T)] += gridPointSolution[i] *
-						(double)comp[Species::T] * factor;
-				}
-				// Transfer concentration to V of the same size
-				Composition vComp = Composition::zero();
-				vComp[Species::V] = comp[Species::V];
-				auto vCluster = this->findCluster(vComp, plsm::HostMemSpace{});
-				// Get the region
-				auto vReg = vCluster.getRegion();
-				double width = vReg[Species::V].length();
-				gridPointSolution[vCluster.getId()] +=
-					gridPointSolution[i] / width;
-				gridPointSolution[i] = 0.0;
-
-				continue;
-			}
-		}
-		// Grouped clusters
-		else {
-			// Compute the number of atoms released
-			double concFactor = clReg.volume() / clReg[Species::He].length();
-			for (auto j : makeIntervalRange(clReg[Species::He])) {
-				nBurst[toIndex(Species::He)] +=
-					gridPointSolution[i] * (double)j * concFactor * factor;
-			}
-			if constexpr (psi::hasDeuterium<Species>) {
-				concFactor = clReg.volume() / clReg[Species::D].length();
-				for (auto j : makeIntervalRange(clReg[Species::D])) {
-					nBurst[toIndex(Species::D)] +=
-						gridPointSolution[i] * (double)j * concFactor * factor;
-				}
-			}
-			if constexpr (psi::hasTritium<Species>) {
-				concFactor = clReg.volume() / clReg[Species::T].length();
-				for (auto j : makeIntervalRange(clReg[Species::T])) {
-					nBurst[toIndex(Species::T)] +=
-						gridPointSolution[i] * (double)j * concFactor * factor;
-				}
-			}
-
-			// Get the factor
-			concFactor = clReg.volume() / clReg[Species::V].length();
-			// Loop on the Vs
-			for (auto j : makeIntervalRange(clReg[Species::V])) {
-				// Transfer concentration to V of the same size
-				Composition vComp = Composition::zero();
-				vComp[Species::V] = j;
-				auto vCluster = this->findCluster(vComp, plsm::HostMemSpace{});
-				// Get the region
-				auto vReg = vCluster.getRegion();
-				double width = vReg[Species::V].length();
-				// TODO: refine formula with V moment
-				gridPointSolution[vCluster.getId()] +=
-					gridPointSolution[i] * concFactor / width;
-			}
-
-			// Reset the concentration and moments
-			gridPointSolution[i] = 0.0;
-			auto momentIds =
-				this->getCluster(i, plsm::HostMemSpace{}).getMomentIds();
-			for (std::size_t j = 0; j < momentIds.extent(0); j++) {
-				if (momentIds(j) != this->invalidIndex())
-					gridPointSolution[momentIds(j)] = 0.0;
-			}
-		}
-=======
-	if (this->_enableBursting) {
-		this->_clusterData.h_view().setDepth(surfaceDepth);
->>>>>>> c1b4ef95
-	}
 }
 
 template <typename TSpeciesEnum>
@@ -468,8 +339,7 @@
 	bubbleId(network.bubbleId),
 	bubbleAvHeId(network.bubbleAvHeId),
 	bubbleAvVId(network.bubbleAvVId),
-	largestClusterId(network.largestClusterId),
-	hevRatio(network.hevRatio)
+	largestClusterId(network.largestClusterId)
 {
 	bool enableTrapMutation = network.getEnableTrapMutation();
 	if (!enableTrapMutation) {
@@ -677,7 +547,7 @@
 
 		// Check that some of the products don't exist
 		if (bounds[Species::He].second <=
-			psi::getMaxHePerV(bounds[Species::V].first, hevRatio))
+			psi::getMaxHePerV(bounds[Species::V].first))
 			continue;
 
 		// Copy the bounds
@@ -799,17 +669,12 @@
 template <typename TTag>
 KOKKOS_INLINE_FUNCTION
 void
-<<<<<<< HEAD
 PSIReactionGenerator<TSpeciesEnum>::addLargeBubbleReactions(
 	IndexType i, IndexType j, TTag tag) const
-=======
-PSIReactionGenerator<TSpeciesEnum>::addBurstings(IndexType i, TTag tag) const
->>>>>>> c1b4ef95
 {
 	using Species = typename NetworkType::Species;
 	using Composition = typename NetworkType::Composition;
 
-<<<<<<< HEAD
 	if (i == j) {
 		const auto& clReg = this->getCluster(i).getRegion();
 		Composition lo = clReg.getOrigin();
@@ -863,7 +728,7 @@
 		this->getCluster(this->largestClusterId).getRegion();
 	Composition hiLargest = largestReg.getUpperLimitPoint();
 	auto largestV = hiLargest[Species::V] - 1;
-	auto largestHe = psi::getMaxHePerV(largestV, hevRatio);
+	auto largestHe = psi::getMaxHePerV(largestV);
 
 	// General case
 	constexpr auto species = NetworkType::getSpeciesRange();
@@ -891,11 +756,10 @@
 		if (lo1.isOnAxis(Species::He) or lo2.isOnAxis(Species::He)) {
 			// Is it trap mutation?
 			if (bounds[Species::He].first >
-				psi::getMaxHePerV(bounds[Species::V].first, hevRatio)) {
+				psi::getMaxHePerV(bounds[Species::V].first)) {
 				AmountType iSize = 1;
 				while (bounds[Species::He].first >
-					psi::getMaxHePerV(
-						bounds[Species::V].first + iSize, hevRatio)) {
+					psi::getMaxHePerV(bounds[Species::V].first + iSize)) {
 					iSize++;
 				}
 				// Get the corresponding I cluster
@@ -932,7 +796,18 @@
 			// Add the reaction
 			this->addProductionReaction(tag, {iId, bubbleId, hevId});
 		}
-=======
+	}
+}
+
+template <typename TSpeciesEnum>
+template <typename TTag>
+KOKKOS_INLINE_FUNCTION
+void
+PSIReactionGenerator<TSpeciesEnum>::addBurstings(IndexType i, TTag tag) const
+{
+	using Species = typename NetworkType::Species;
+	using Composition = typename NetworkType::Composition;
+
 	const auto& clReg = this->getCluster(i).getRegion();
 	Composition lo = clReg.getOrigin();
 	Composition hi = clReg.getUpperLimitPoint();
@@ -954,13 +829,13 @@
 			// Look for the V cluster of the same size
 			Composition comp = Composition::zero();
 			comp[Species::V] = nV;
-			auto vClusterId = subpaving.findTileId(comp, plsm::onDevice);
-			if (vClusterId != NetworkType::invalidIndex() and vClusterId != previousIndex) {
+			auto vClusterId = subpaving.findTileId(comp);
+			if (vClusterId != NetworkType::invalidIndex() and
+				vClusterId != previousIndex) {
 				this->addBurstingReaction(tag, {i, vClusterId});
 				previousIndex = vClusterId;
 			}
 		}
->>>>>>> c1b4ef95
 	}
 }
 
