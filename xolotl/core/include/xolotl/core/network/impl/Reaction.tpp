#pragma once

#include <algorithm>
#include <array>

#include <plsm/EnumIndexed.h>

#include <xolotl/core/Constants.h>
#include <xolotl/core/network/detail/ReactionUtility.h>

namespace xolotl
{
namespace core
{
namespace network
{
template <typename TNetwork, typename TDerived>
KOKKOS_INLINE_FUNCTION
Reaction<TNetwork, TDerived>::Reaction(ReactionDataRef reactionData,
	const ClusterData& clusterData, IndexType reactionId) :
	_clusterData(&clusterData),
	_reactionId(reactionId),
	_rate(reactionData.getRates(reactionId)),
	_widths(reactionData.getWidths(reactionId)),
	_coefs(reactionData.getCoefficients(reactionId)),
	_deltaG0(0.0)
{
}

template <typename TNetwork, typename TDerived>
KOKKOS_INLINE_FUNCTION
void
Reaction<TNetwork, TDerived>::updateData(
	ReactionDataRef reactionData, const ClusterData& clusterData)
{
	_clusterData = &clusterData;
	_rate = reactionData.getRates(_reactionId);
	_constantRates = reactionData.getConstantRates(_reactionId);
}

template <typename TNetwork, typename TDerived>
KOKKOS_INLINE_FUNCTION
void
Reaction<TNetwork, TDerived>::getRateEntries(ReactionDataRef reactionData)
{
	_rateEntries = reactionData.getRateEntries(_reactionId);
}

template <typename TNetwork, typename TDerived>
KOKKOS_INLINE_FUNCTION
double
Reaction<TNetwork, TDerived>::computeOverlap(const ReflectedRegion& cl1RR,
	const ReflectedRegion& cl2RR, const ReflectedRegion& pr1RR,
	const ReflectedRegion& pr2RR)
{
	constexpr auto speciesRangeNoI = NetworkType::getSpeciesRangeNoI();

	double nOverlap = 1.0;
	for (auto i : speciesRangeNoI) {
		// The width is the subset of the tiles for which the
		// reaction is possible
		// For instance if we have X_1 + X_[3,5) ⇄ X_[5,7)
		// It is only possible for 4 within X_[3,5) and 5 within X_[5,7)
		// so the width is 1
		// More complicated with X_[3,5) + X_[5,7) ⇄ X_[9,11)
		// 3+6, 4+5, 4+6, width is 3

		for (auto m : makeIntervalRange(pr2RR[i()]))
			for (auto l : makeIntervalRange(cl2RR[i()])) {
				_widths(i()) += util::max(0.0,
					util::min(
						cl1RR[i()].end() - 1 + l, pr1RR[i()].end() - 1 + m) -
						util::max(
							cl1RR[i()].begin() + l, pr1RR[i()].begin() + m) +
						1.0);
			}

		nOverlap *= _widths(i());
	}

	//	if (nOverlap <= 0) {
	//	std::cout << "first reactant: ";
	//	for (auto i : speciesRangeNoI) {
	//		std::cout << cl1RR[i()].begin() << ", ";
	//	}
	//	std::cout << std::endl;
	//	for (auto i : speciesRangeNoI) {
	//		std::cout << cl1RR[i()].end() - 1 << ", ";
	//	}
	//	std::cout << std::endl << "second reactant: ";
	//	for (auto i : speciesRangeNoI) {
	//		std::cout << cl2RR[i()].begin() << ", ";
	//	}
	//	std::cout << std::endl;
	//	for (auto i : speciesRangeNoI) {
	//		std::cout << cl2RR[i()].end() - 1 << ", ";
	//	}
	//	std::cout << std::endl << "product: ";
	//	for (auto i : speciesRangeNoI) {
	//		std::cout << pr1RR[i()].begin() << ", ";
	//	}
	//	std::cout << std::endl;
	//	for (auto i : speciesRangeNoI) {
	//		std::cout << pr1RR[i()].end() - 1 << ", ";
	//	}
	//	std::cout << std::endl << "second product: ";
	//	for (auto i : speciesRangeNoI) {
	//		std::cout << pr2RR[i()].begin() << ", ";
	//	}
	//	std::cout << std::endl;
	//	for (auto i : speciesRangeNoI) {
	//		std::cout << pr2RR[i()].end() - 1 << ", ";
	//	}
	//	std::cout << std::endl;
	//	std::cout << "Overlap: " << nOverlap << std::endl;
	//	std::cout << "Widths: ";
	//	for (auto i : speciesRangeNoI) {
	//		std::cout << _widths(i()) << ", ";
	//	}
	//	std::cout << std::endl;
	//	}

	assert(nOverlap > 0);

	return nOverlap;
}

template <typename TNetwork, typename TDerived>
KOKKOS_INLINE_FUNCTION
ProductionReaction<TNetwork, TDerived>::ProductionReaction(
	ReactionDataRef reactionData, const ClusterData& clusterData,
	IndexType reactionId, IndexType cluster0, IndexType cluster1,
	IndexType cluster2, IndexType cluster3) :
	Superclass(reactionData, clusterData, reactionId),
	_reactants({cluster0, cluster1}),
	_products({cluster2, cluster3})
{
	for (auto i : {0, 1}) {
		this->copyMomentIds(_reactants[i], _reactantMomentIds[i]);
		this->copyMomentIds(_products[i], _productMomentIds[i]);
	}

	// static
	const auto dummyRegion = Region(Composition{});

	const auto& cl1Reg =
		this->_clusterData->getCluster(_reactants[0]).getRegion();
	const auto& cl2Reg =
		this->_clusterData->getCluster(_reactants[1]).getRegion();
	const auto& pr1Reg = (_products[0] == invalidIndex) ?
		dummyRegion :
		this->_clusterData->getCluster(_products[0]).getRegion();
	const auto& pr2Reg = (_products[1] == invalidIndex) ?
		dummyRegion :
		this->_clusterData->getCluster(_products[1]).getRegion();

	_reactantVolumes = {cl1Reg.volume(), cl2Reg.volume()};
	_productVolumes = {pr1Reg.volume(), pr2Reg.volume()};

	this->initialize();
}

template <typename TNetwork, typename TDerived>
KOKKOS_INLINE_FUNCTION
ProductionReaction<TNetwork, TDerived>::ProductionReaction(
	ReactionDataRef reactionData, const ClusterData& clusterData,
	IndexType reactionId, const detail::ClusterSet& clusterSet) :
	ProductionReaction(reactionData, clusterData, reactionId,
		clusterSet.cluster0, clusterSet.cluster1, clusterSet.cluster2,
		clusterSet.cluster3)
{
}

template <typename TNetwork, typename TDerived>
KOKKOS_INLINE_FUNCTION
void
ProductionReaction<TNetwork, TDerived>::computeCoefficients()
{
	// static
	const auto dummyRegion = Region(Composition{});

	// Find the overlap for this reaction
	constexpr auto speciesRangeNoI = NetworkType::getSpeciesRangeNoI();

	const auto& cl1Reg =
		this->_clusterData->getCluster(_reactants[0]).getRegion();
	const auto& cl2Reg =
		this->_clusterData->getCluster(_reactants[1]).getRegion();
	const auto& pr1Reg = (_products[0] == invalidIndex) ?
		dummyRegion :
		this->_clusterData->getCluster(_products[0]).getRegion();
	const auto& pr2Reg = (_products[1] == invalidIndex) ?
		dummyRegion :
		this->_clusterData->getCluster(_products[1]).getRegion();
	const auto& cl1Disp =
		detail::getReflectedDispersionForCoefs<NetworkType::Traits::numSpecies>(
			cl1Reg);
	const auto& cl2Disp =
		detail::getReflectedDispersionForCoefs<NetworkType::Traits::numSpecies>(
			cl2Reg);

	// Initialize the reflected regions
	auto rRegions = detail::updateReflectedRegionsForCoefs<nMomentIds>(
		cl1Reg, cl2Reg, pr1Reg, pr2Reg);
	auto cl1RR = rRegions[0];
	auto cl2RR = rRegions[1];
	auto pr1RR = rRegions[2];
	auto pr2RR = rRegions[3];

	// If there is no product the overlap is 1
	double nOverlap = 1.0;
	// No product case
	if (_products[0] == invalidIndex && _products[1] == invalidIndex) {
		for (auto i : speciesRangeNoI) {
			this->_widths[i()] = 1.0;
		}
	}
	// General case
	else
		nOverlap = this->computeOverlap(cl1RR, cl2RR, pr1RR, pr2RR);

	this->_coefs(0, 0, 0, 0) = nOverlap;
	for (auto i : speciesRangeNoI) {
		// First order sum on the first reactant
		auto factor = nOverlap / this->_widths[i()];
		this->_coefs(i() + 1, 0, 0, 0) = factor *
			detail::computeFirstOrderSum(i(), cl1RR, cl2RR, pr1RR, pr2RR);

		this->_coefs(0, 0, 0, i() + 1) =
			this->_coefs(i() + 1, 0, 0, 0) / cl1Disp[i()];

		// First order sum on the second reactant
		this->_coefs(0, i() + 1, 0, 0) = factor *
			detail::computeFirstOrderSum(i(), cl2RR, cl1RR, pr1RR, pr2RR);

		this->_coefs(0, 0, 1, i() + 1) =
			this->_coefs(0, i() + 1, 0, 0) / cl2Disp[i()];

		// Loop on the potential products
		for (auto p : {0, 1}) {
			auto prodId = _products[p];
			if (prodId == invalidIndex) {
				continue;
			}

			// Get the regions in the right order
			const auto& thisRR = (prodId == _products[0]) ? pr1RR : pr2RR;
			const auto& otherRR = (prodId == _products[0]) ? pr2RR : pr1RR;
			// Get the dispersion
			const auto& thisDispersion = (prodId == _products[0]) ?
				detail::getReflectedDispersionForCoefs<
					NetworkType::Traits::numSpecies>(pr1Reg) :
				detail::getReflectedDispersionForCoefs<
					NetworkType::Traits::numSpecies>(pr2Reg);

			// First order sum on the other product (p+2) because 0 and 1 are
			// used for reactants)
			this->_coefs(0, 0, p + 2, i() + 1) = factor *
				detail::computeFirstOrderSum(
					i(), thisRR, otherRR, cl2RR, cl1RR) /
				thisDispersion[i()];

			// Products first moments
			for (auto k : speciesRangeNoI) {
				// Second order sum
				if (k == i) {
					this->_coefs(i() + 1, 0, p + 2, k() + 1) = factor *
						detail::computeSecondOrderOffsetSum(
							i(), cl1RR, cl2RR, thisRR, otherRR) /
						thisDispersion[i()];

					this->_coefs(0, i() + 1, p + 2, k() + 1) = factor *
						detail::computeSecondOrderOffsetSum(
							i(), cl2RR, cl1RR, thisRR, otherRR) /
						thisDispersion[i()];
				}
				else {
					this->_coefs(i() + 1, 0, p + 2, k() + 1) =
						this->_coefs(i() + 1, 0, 0, 0) *
						this->_coefs(0, 0, p + 2, k() + 1) / nOverlap;

					this->_coefs(0, i() + 1, p + 2, k() + 1) =
						this->_coefs(0, i() + 1, 0, 0) *
						this->_coefs(0, 0, p + 2, k() + 1) / nOverlap;
				}
			}
		}
	}

	for (auto i : speciesRangeNoI) {
		auto factor = nOverlap / this->_widths[i()];
		for (auto j : speciesRangeNoI) {
			// Second order sum
			if (i == j) {
				for (double m : makeIntervalRange(pr2RR[j()]))
					for (double l : makeIntervalRange(cl1RR[j()])) {
						this->_coefs(i() + 1, j() + 1, 0, 0) +=
							(l -
								static_cast<double>(
									cl1RR[j()].end() - 1 + cl1RR[j()].begin()) /
									2.0) *
							factor *
							util::firstOrderSum(
								util::max(pr1RR[j()].begin() + m - l,
									static_cast<double>(cl2RR[j()].begin())),
								util::min(pr1RR[j()].end() - 1 + m - l,
									static_cast<double>(cl2RR[j()].end() - 1)),
								static_cast<double>(
									cl2RR[j()].end() - 1 + cl2RR[j()].begin()) /
									2.0);
					}
			}
			else {
				this->_coefs(i() + 1, j() + 1, 0, 0) =
					this->_coefs(i() + 1, 0, 0, 0) *
					this->_coefs(0, j() + 1, 0, 0) / nOverlap;
			}
		}

		factor = nOverlap / this->_widths[i()];

		// First reactant first moments
		for (auto k : speciesRangeNoI) {
			if (k == i) {
				this->_coefs(i() + 1, 0, 0, k() + 1) = factor *
					detail::computeSecondOrderSum(
						i(), cl1RR, cl2RR, pr1RR, pr2RR) /
					cl1Disp[i()];
				this->_coefs(0, i() + 1, 1, k() + 1) = factor *
					detail::computeSecondOrderSum(
						i(), cl2RR, cl1RR, pr1RR, pr2RR) /
					cl2Disp[i()];
			}
			else {
				this->_coefs(i() + 1, 0, 0, k() + 1) =
					this->_coefs(i() + 1, 0, 0, 0) *
					this->_coefs(k() + 1, 0, 0, 0) / (nOverlap * cl1Disp[k()]);
				this->_coefs(0, i() + 1, 1, k() + 1) =
					this->_coefs(0, i() + 1, 0, 0) *
					this->_coefs(0, k() + 1, 0, 0) / (nOverlap * cl2Disp[k()]);
			}

			this->_coefs(0, i() + 1, 0, k() + 1) =
				this->_coefs(k() + 1, i() + 1, 0, 0) / cl1Disp[k()];

			// Second reactant partial derivatives
			this->_coefs(i() + 1, 0, 1, k() + 1) =
				this->_coefs(i() + 1, k() + 1, 0, 0) / cl2Disp[k()];
		}

		// Now we loop over the 2 dimensions of the coefs to compute all
		// the possible sums over distances for the flux
		factor = nOverlap / this->_widths[i()];
		for (auto j : speciesRangeNoI) {
			// Now we deal with the coefficients needed for the
			// first moments
			// Let's start with the products
			for (auto p : {0, 1}) {
				auto prodId = _products[p];
				if (prodId == invalidIndex) {
					continue;
				}

				// Get the regions in the right order
				const auto& thisRR = (prodId == _products[0]) ? pr1RR : pr2RR;
				const auto& otherRR = (prodId == _products[0]) ? pr2RR : pr1RR;
				// Get the dispersion
				const auto& thisDispersion = (prodId == _products[0]) ?
					detail::getReflectedDispersionForCoefs<
						NetworkType::Traits::numSpecies>(pr1Reg) :
					detail::getReflectedDispersionForCoefs<
						NetworkType::Traits::numSpecies>(pr2Reg);

				for (auto k : speciesRangeNoI) {
					// Third order sum
					if (i == j && j == k) {
						for (double m : makeIntervalRange(otherRR[i()]))
							for (double l : makeIntervalRange(cl1RR[i()])) {
								this->_coefs(
									i() + 1, j() + 1, p + 2, k() + 1) +=
									(l -
										static_cast<double>(cl1RR[i()].end() -
											1 + cl1RR[i()].begin()) /
											2.0) *
									factor *
									util::secondOrderOffsetSum(
										util::max(thisRR[i()].begin() + m - l,
											static_cast<double>(
												cl2RR[i()].begin())),
										util::min(thisRR[i()].end() - 1 + m - l,
											static_cast<double>(
												cl2RR[i()].end() - 1)),
										static_cast<double>(cl2RR[i()].end() -
											1 + cl2RR[i()].begin()) /
											2.0,
										static_cast<double>(thisRR[i()].end() -
											1 + thisRR[i()].begin()) /
											2.0,
										l - m);
							}
						this->_coefs(i() + 1, j() + 1, p + 2, k() + 1) /=
							thisDispersion[k()];
					}
					else if (j == k) {
						this->_coefs(i() + 1, j() + 1, p + 2, k() + 1) =
							this->_coefs(i() + 1, 0, 0, 0) *
							this->_coefs(0, j() + 1, p + 2, k() + 1) / nOverlap;
					}
					else if (i == k) {
						this->_coefs(i() + 1, j() + 1, p + 2, k() + 1) =
							this->_coefs(0, j() + 1, 0, 0) *
							this->_coefs(i() + 1, 0, p + 2, k() + 1) / nOverlap;
					}
					else if (i == j) {
						this->_coefs(i() + 1, j() + 1, p + 2, k() + 1) =
							this->_coefs(0, 0, p + 2, k() + 1) *
							this->_coefs(i() + 1, j() + 1, 0, 0) / nOverlap;
					}
					else {
						this->_coefs(i() + 1, j() + 1, p + 2, k() + 1) =
							this->_coefs(i() + 1, 0, 0, 0) *
							this->_coefs(0, j() + 1, 0, 0) *
							this->_coefs(0, 0, p + 2, k() + 1) /
							(nOverlap * nOverlap);
					}
				}
			}

			// Let's take care of the first reactant first moments
			for (auto k : speciesRangeNoI) {
				// Third order sum
				if (i == j && j == k) {
					this->_coefs(i() + 1, j() + 1, 0, k() + 1) = factor *
						detail::computeThirdOrderSum(
							i(), cl2RR, cl1RR, pr1RR, pr2RR) /
						cl1Disp[i()];
					this->_coefs(i() + 1, j() + 1, 1, k() + 1) = factor *
						detail::computeThirdOrderSum(
							i(), cl1RR, cl2RR, pr1RR, pr2RR) /
						cl2Disp[i()];
				}
				else if (i == k) {
					this->_coefs(i() + 1, j() + 1, 0, k() + 1) =
						this->_coefs(0, j() + 1, 0, 0) *
						this->_coefs(i() + 1, 0, 0, k() + 1) / nOverlap;
					this->_coefs(i() + 1, j() + 1, 1, k() + 1) =
						this->_coefs(0, j() + 1, 0, 0) *
						this->_coefs(i() + 1, 0, 1, k() + 1) / nOverlap;
				}
				else if (j == k) {
					this->_coefs(i() + 1, j() + 1, 0, k() + 1) =
						this->_coefs(i() + 1, 0, 0, 0) *
						this->_coefs(0, j() + 1, 0, k() + 1) / nOverlap;
					this->_coefs(i() + 1, j() + 1, 1, k() + 1) =
						this->_coefs(i() + 1, 0, 0, 0) *
						this->_coefs(0, j() + 1, 1, k() + 1) / nOverlap;
				}
				else if (i == j) {
					this->_coefs(i() + 1, j() + 1, 0, k() + 1) =
						this->_coefs(0, 0, 0, k() + 1) *
						this->_coefs(i() + 1, j() + 1, 0, 0) / nOverlap;
					this->_coefs(i() + 1, j() + 1, 1, k() + 1) =
						this->_coefs(0, 0, 1, k() + 1) *
						this->_coefs(i() + 1, j() + 1, 0, 0) / nOverlap;
				}
				else {
					this->_coefs(i() + 1, j() + 1, 0, k() + 1) =
						this->_coefs(i() + 1, 0, 0, 0) *
						this->_coefs(0, j() + 1, 0, 0) *
						this->_coefs(k() + 1, 0, 0, 0) /
						(nOverlap * nOverlap * cl1Disp[k()]);
					this->_coefs(i() + 1, j() + 1, 1, k() + 1) =
						this->_coefs(i() + 1, 0, 0, 0) *
						this->_coefs(0, j() + 1, 0, 0) *
						this->_coefs(0, k() + 1, 0, 0) /
						(nOverlap * nOverlap * cl2Disp[k()]);
				}
			}
		}
	}
}

template <typename TNetwork, typename TDerived>
KOKKOS_INLINE_FUNCTION
double
ProductionReaction<TNetwork, TDerived>::computeRate(
	IndexType gridIndex, double time)
{
	return this->asDerived()->getRateForProduction(gridIndex);
}

template <typename TNetwork, typename TDerived>
KOKKOS_INLINE_FUNCTION
void
ProductionReaction<TNetwork, TDerived>::computeConnectivity(
	const Connectivity& connectivity)
{
	constexpr auto speciesRangeNoI = NetworkType::getSpeciesRangeNoI();
	// Each reactant connects with all the reactants
	// Reactant 1 with reactant 1
	this->addConnectivity(_reactants[0], _reactants[0], connectivity);
	for (auto i : speciesRangeNoI) {
		if (_reactantMomentIds[0][i()] != invalidIndex) {
			this->addConnectivity(
				_reactants[0], _reactantMomentIds[0][i()], connectivity);
			this->addConnectivity(
				_reactantMomentIds[0][i()], _reactants[0], connectivity);
			for (auto j : speciesRangeNoI) {
				if (_reactantMomentIds[0][j()] != invalidIndex) {
					this->addConnectivity(_reactantMomentIds[0][i()],
						_reactantMomentIds[0][j()], connectivity);
				}
			}
		}
	}

	// Reactant 2 with reactant 1
	this->addConnectivity(_reactants[1], _reactants[0], connectivity);
	for (auto i : speciesRangeNoI) {
		if (_reactantMomentIds[0][i()] != invalidIndex) {
			this->addConnectivity(
				_reactants[1], _reactantMomentIds[0][i()], connectivity);
		}
		if (_reactantMomentIds[1][i()] != invalidIndex) {
			this->addConnectivity(
				_reactantMomentIds[1][i()], _reactants[0], connectivity);
			for (auto j : speciesRangeNoI) {
				if (_reactantMomentIds[0][j()] != invalidIndex) {
					this->addConnectivity(_reactantMomentIds[1][i()],
						_reactantMomentIds[0][j()], connectivity);
				}
			}
		}
	}
	// Reactant 1 with reactant 2
	this->addConnectivity(_reactants[0], _reactants[1], connectivity);
	for (auto i : speciesRangeNoI) {
		if (_reactantMomentIds[1][i()] != invalidIndex) {
			this->addConnectivity(
				_reactants[0], _reactantMomentIds[1][i()], connectivity);
		}
		if (_reactantMomentIds[0][i()] != invalidIndex) {
			this->addConnectivity(
				_reactantMomentIds[0][i()], _reactants[1], connectivity);
			for (auto j : speciesRangeNoI) {
				if (_reactantMomentIds[1][j()] != invalidIndex) {
					this->addConnectivity(_reactantMomentIds[0][i()],
						_reactantMomentIds[1][j()], connectivity);
				}
			}
		}
	}
	// Reactant 2 with reactant 2
	this->addConnectivity(_reactants[1], _reactants[1], connectivity);
	for (auto i : speciesRangeNoI) {
		if (_reactantMomentIds[1][i()] != invalidIndex) {
			this->addConnectivity(
				_reactants[1], _reactantMomentIds[1][i()], connectivity);
			this->addConnectivity(
				_reactantMomentIds[1][i()], _reactants[1], connectivity);
			for (auto j : speciesRangeNoI) {
				if (_reactantMomentIds[1][j()] != invalidIndex) {
					this->addConnectivity(_reactantMomentIds[1][i()],
						_reactantMomentIds[1][j()], connectivity);
				}
			}
		}
	}
	// Each product connects with all the reactants
	for (auto p : {0, 1}) {
		auto prodId = _products[p];
		if (prodId == invalidIndex) {
			continue;
		}
		auto prod = this->_clusterData->getCluster(prodId);
		const auto& prodReg = prod.getRegion();

		// With reactant 1
		this->addConnectivity(prodId, _reactants[0], connectivity);
		for (auto i : speciesRangeNoI) {
			if (_reactantMomentIds[0][i()] != invalidIndex) {
				this->addConnectivity(
					prodId, _reactantMomentIds[0][i()], connectivity);
			}
			if (_productMomentIds[p][i()] != invalidIndex) {
				this->addConnectivity(
					_productMomentIds[p][i()], _reactants[0], connectivity);
				for (auto j : speciesRangeNoI) {
					if (_reactantMomentIds[0][j()] != invalidIndex) {
						this->addConnectivity(_productMomentIds[p][i()],
							_reactantMomentIds[0][j()], connectivity);
					}
				}
			}
		}
		// With reactant 2
		this->addConnectivity(prodId, _reactants[1], connectivity);
		for (auto i : speciesRangeNoI) {
			if (_reactantMomentIds[1][i()] != invalidIndex) {
				this->addConnectivity(
					prodId, _reactantMomentIds[1][i()], connectivity);
			}
			if (_productMomentIds[p][i()] != invalidIndex) {
				this->addConnectivity(
					_productMomentIds[p][i()], _reactants[1], connectivity);
				for (auto j : speciesRangeNoI) {
					if (_reactantMomentIds[1][j()] != invalidIndex) {
						this->addConnectivity(_productMomentIds[p][i()],
							_reactantMomentIds[1][j()], connectivity);
					}
				}
			}
		}
	}
}

template <typename TNetwork, typename TDerived>
KOKKOS_INLINE_FUNCTION
void
ProductionReaction<TNetwork, TDerived>::computeReducedConnectivity(
	const Connectivity& connectivity)
{
	constexpr auto speciesRangeNoI = NetworkType::getSpeciesRangeNoI();
	// Each reactant connects with all the reactants
	// Reactant 1 with reactant 1
	this->addConnectivity(_reactants[0], _reactants[0], connectivity);
	for (auto i : speciesRangeNoI) {
		if (_reactantMomentIds[0][i()] != invalidIndex) {
			for (auto j : speciesRangeNoI) {
				if (i() == j())
					this->addConnectivity(_reactantMomentIds[0][i()],
						_reactantMomentIds[0][j()], connectivity);
			}
		}
	}
	// Reactant 2 with reactant 2
	this->addConnectivity(_reactants[1], _reactants[1], connectivity);
	for (auto i : speciesRangeNoI) {
		if (_reactantMomentIds[1][i()] != invalidIndex) {
			for (auto j : speciesRangeNoI) {
				if (i() == j())
					this->addConnectivity(_reactantMomentIds[1][i()],
						_reactantMomentIds[1][j()], connectivity);
			}
		}
	}
	// Each product connects with all the reactants
	for (auto p : {0, 1}) {
		auto prodId = _products[p];
		if (prodId == invalidIndex) {
			continue;
		}
		auto prod = this->_clusterData->getCluster(prodId);
		const auto& prodReg = prod.getRegion();

		// With reactant 1
		if (prodId == _reactants[0])
			this->addConnectivity(prodId, _reactants[0], connectivity);
		for (auto i : speciesRangeNoI) {
			if (_productMomentIds[p][i()] != invalidIndex) {
				for (auto j : speciesRangeNoI) {
					if (_productMomentIds[p][i()] == _reactantMomentIds[0][j()])
						this->addConnectivity(_productMomentIds[p][i()],
							_reactantMomentIds[0][j()], connectivity);
				}
			}
		}
		// With reactant 2
		if (prodId == _reactants[1])
			this->addConnectivity(prodId, _reactants[1], connectivity);
		for (auto i : speciesRangeNoI) {
			if (_productMomentIds[p][i()] != invalidIndex) {
				for (auto j : speciesRangeNoI) {
					if (_productMomentIds[p][i()] == _reactantMomentIds[1][j()])
						this->addConnectivity(_productMomentIds[p][i()],
							_reactantMomentIds[1][j()], connectivity);
				}
			}
		}
	}
}

template <typename TNetwork, typename TDerived>
KOKKOS_INLINE_FUNCTION
std::vector<double>
ProductionReaction<TNetwork, TDerived>::computeRateVector(IndexType gridIndex)
{
	std::vector<double> toReturn = {_reactants[0], _reactants[1], _products[0],
		this->_coefs(0, 0, 0, 0) * this->_rate(gridIndex)};

	return toReturn;
}

template <typename TNetwork, typename TDerived>
KOKKOS_INLINE_FUNCTION
void
ProductionReaction<TNetwork, TDerived>::computeFlux(
	ConcentrationsView concentrations, FluxesView fluxes, IndexType gridIndex)
{
	int nProd = 0;
	for (auto prodId : _products) {
		if (prodId != invalidIndex) {
			++nProd;
		}
	}

	constexpr auto speciesRangeNoI = NetworkType::getSpeciesRangeNoI();

	// Initialize the concentrations that will be used in the loops
	auto cR1 = concentrations[_reactants[0]];
	Kokkos::Array<double, nMomentIds> cmR1;
	for (auto i : speciesRangeNoI) {
		if (_reactantMomentIds[0][i()] == invalidIndex) {
			cmR1[i()] = 0.0;
		}
		else
			cmR1[i()] = concentrations[_reactantMomentIds[0][i()]];
	}
	auto cR2 = concentrations[_reactants[1]];
	Kokkos::Array<double, nMomentIds> cmR2;
	for (auto i : speciesRangeNoI) {
		if (_reactantMomentIds[1][i()] == invalidIndex) {
			cmR2[i()] = 0.0;
		}
		else
			cmR2[i()] = concentrations[_reactantMomentIds[1][i()]];
	}

	// Compute the flux for the 0th order moments
	double f = this->_coefs(0, 0, 0, 0) * cR1 * cR2;
	for (auto i : speciesRangeNoI) {
		f += this->_coefs(i() + 1, 0, 0, 0) * cmR1[i()] * cR2;
		f += this->_coefs(0, i() + 1, 0, 0) * cR1 * cmR2[i()];
		for (auto j : speciesRangeNoI) {
			f += this->_coefs(i() + 1, j() + 1, 0, 0) * cmR1[i()] * cmR2[j()];
		}
	}
	f *= this->_rate(gridIndex);

	Kokkos::atomic_sub(&fluxes[_reactants[0]], f / _reactantVolumes[0]);
	Kokkos::atomic_sub(&fluxes[_reactants[1]], f / _reactantVolumes[1]);

	IndexType p = 0;
	for (auto prodId : _products) {
		if (prodId == invalidIndex) {
			continue;
		}
		Kokkos::atomic_add(&fluxes[prodId], f / _productVolumes[p]);
		p++;
	}

	// Take care of the first moments
	for (auto k : speciesRangeNoI) {
		// First for the first reactant
		if (_reactantMomentIds[0][k()] != invalidIndex) {
			f = this->_coefs(0, 0, 0, k() + 1) * cR1 * cR2;
			for (auto i : speciesRangeNoI) {
				f += this->_coefs(i() + 1, 0, 0, k() + 1) * cmR1[i()] * cR2;
				f += this->_coefs(0, i() + 1, 0, k() + 1) * cR1 * cmR2[i()];
				for (auto j : speciesRangeNoI) {
					f += this->_coefs(i() + 1, j() + 1, 0, k() + 1) *
						cmR1[i()] * cmR2[j()];
				}
			}
			f *= this->_rate(gridIndex);
			Kokkos::atomic_sub(
				&fluxes[_reactantMomentIds[0][k()]], f / _reactantVolumes[0]);
		}

		// For the second reactant
		if (_reactantMomentIds[1][k()] != invalidIndex) {
			f = this->_coefs(0, 0, 1, k() + 1) * cR1 * cR2;
			for (auto i : speciesRangeNoI) {
				f += this->_coefs(i() + 1, 0, 1, k() + 1) * cmR1[i()] * cR2;
				f += this->_coefs(0, i() + 1, 1, k() + 1) * cR1 * cmR2[i()];
				for (auto j : speciesRangeNoI) {
					f += this->_coefs(i() + 1, j() + 1, 1, k() + 1) *
						cmR1[i()] * cmR2[j()];
				}
			}
			f *= this->_rate(gridIndex);
			Kokkos::atomic_sub(
				&fluxes[_reactantMomentIds[1][k()]], f / _reactantVolumes[1]);
		}

		// For the products
		for (auto p : {0, 1}) {
			auto prodId = _products[p];
			if (prodId == invalidIndex) {
				continue;
			}

			if (_productMomentIds[p][k()] != invalidIndex) {
				f = this->_coefs(0, 0, p + 2, k() + 1) * cR1 * cR2;
				for (auto i : speciesRangeNoI) {
					f += this->_coefs(i() + 1, 0, p + 2, k() + 1) * cmR1[i()] *
						cR2;
					f += this->_coefs(0, i() + 1, p + 2, k() + 1) * cR1 *
						cmR2[i()];
					for (auto j : speciesRangeNoI) {
						f += this->_coefs(i() + 1, j() + 1, p + 2, k() + 1) *
							cmR1[i()] * cmR2[j()];
					}
				}
				f *= this->_rate(gridIndex);
				Kokkos::atomic_add(
					&fluxes[_productMomentIds[p][k()]], f / _productVolumes[p]);
			}
		}
	}
}

template <typename TNetwork, typename TDerived>
KOKKOS_INLINE_FUNCTION
void
ProductionReaction<TNetwork, TDerived>::computePartialDerivatives(
	ConcentrationsView concentrations, Kokkos::View<double*> values,
	IndexType gridIndex)
{
	constexpr auto speciesRangeNoI = NetworkType::getSpeciesRangeNoI();

	// Initialize the concentrations that will be used in the loops
	auto cR1 = concentrations[_reactants[0]];
	Kokkos::Array<double, nMomentIds> cmR1;
	for (auto i : speciesRangeNoI) {
		if (_reactantMomentIds[0][i()] == invalidIndex) {
			cmR1[i()] = 0.0;
		}
		else
			cmR1[i()] = concentrations[_reactantMomentIds[0][i()]];
	}
	auto cR2 = concentrations[_reactants[1]];
	Kokkos::Array<double, nMomentIds> cmR2;
	for (auto i : speciesRangeNoI) {
		if (_reactantMomentIds[1][i()] == invalidIndex) {
			cmR2[i()] = 0.0;
		}
		else
			cmR2[i()] = concentrations[_reactantMomentIds[1][i()]];
	}

	// Compute the partials for the 0th order moments
	// Compute the values (d / dL_0^A)
	double temp = this->_coefs(0, 0, 0, 0) * cR2;
	for (auto i : speciesRangeNoI) {
		temp += this->_coefs(0, i() + 1, 0, 0) * cmR2[i()];
	}
	// First for the first reactant
	Kokkos::atomic_sub(&values(_connEntries[0][0][0][0]),
		this->_rate(gridIndex) * temp / _reactantVolumes[0]);
	// Second reactant
	Kokkos::atomic_sub(&values(_connEntries[1][0][0][0]),
		this->_rate(gridIndex) * temp / _reactantVolumes[1]);
	// For the products
	for (auto p : {0, 1}) {
		auto prodId = _products[p];
		if (prodId == invalidIndex) {
			continue;
		}
		Kokkos::atomic_add(&values(_connEntries[2 + p][0][0][0]),
			this->_rate(gridIndex) * temp / _productVolumes[p]);
	}

	// Compute the values (d / dL_0^B)
	temp = this->_coefs(0, 0, 0, 0) * cR1;
	for (auto i : speciesRangeNoI) {
		temp += this->_coefs(i() + 1, 0, 0, 0) * cmR1[i()];
	}
	// First for the first reactant
	Kokkos::atomic_sub(&values(_connEntries[0][0][1][0]),
		this->_rate(gridIndex) * temp / _reactantVolumes[0]);
	// Second reactant
	Kokkos::atomic_sub(&values(_connEntries[1][0][1][0]),
		this->_rate(gridIndex) * temp / _reactantVolumes[1]);
	// For the products
	for (auto p : {0, 1}) {
		auto prodId = _products[p];
		if (prodId == invalidIndex) {
			continue;
		}
		Kokkos::atomic_add(&values(_connEntries[2 + p][0][1][0]),
			this->_rate(gridIndex) * temp / _productVolumes[p]);
	}

	for (auto i : speciesRangeNoI) {
		// (d / dL_1^A)
		if (_reactantMomentIds[0][i()] != invalidIndex) {
			temp = this->_coefs(i() + 1, 0, 0, 0) * cR2;
			for (auto j : speciesRangeNoI) {
				temp += this->_coefs(i() + 1, j() + 1, 0, 0) * cmR2[j()];
			}
			// First reactant
			Kokkos::atomic_sub(&values(_connEntries[0][0][0][1 + i()]),
				this->_rate(gridIndex) * temp / _reactantVolumes[0]);
			// second reactant
			Kokkos::atomic_sub(&values(_connEntries[1][0][0][1 + i()]),
				this->_rate(gridIndex) * temp / _reactantVolumes[1]);
			// For the products
			for (auto p : {0, 1}) {
				auto prodId = _products[p];
				if (prodId == invalidIndex) {
					continue;
				}
				Kokkos::atomic_add(&values(_connEntries[2 + p][0][0][1 + i()]),
					this->_rate(gridIndex) * temp / _productVolumes[p]);
			}
		}

		// (d / dL_1^B)
		if (_reactantMomentIds[1][i()] != invalidIndex) {
			temp = this->_coefs(0, i() + 1, 0, 0) * cR1;
			for (auto j : speciesRangeNoI) {
				temp += this->_coefs(j() + 1, i() + 1, 0, 0) * cmR1[j()];
			}
			Kokkos::atomic_sub(&values(_connEntries[0][0][1][1 + i()]),
				this->_rate(gridIndex) * temp / _reactantVolumes[0]);
			Kokkos::atomic_sub(&values(_connEntries[1][0][1][1 + i()]),
				this->_rate(gridIndex) * temp / _reactantVolumes[1]);
			for (auto p : {0, 1}) {
				auto prodId = _products[p];
				if (prodId == invalidIndex) {
					continue;
				}
				Kokkos::atomic_add(&values(_connEntries[2 + p][0][1][1 + i()]),
					this->_rate(gridIndex) * temp / _productVolumes[p]);
			}
		}
	}

	// Take care of the first moments
	for (auto k : speciesRangeNoI) {
		if (_reactantMomentIds[0][k()] != invalidIndex) {
			// First for the first reactant
			// (d / dL_0^A)
			temp = this->_coefs(0, 0, 0, k() + 1) * cR2;
			for (auto j : speciesRangeNoI) {
				temp += this->_coefs(0, j() + 1, 0, k() + 1) * cmR2[j()];
			}
			Kokkos::atomic_sub(&values(_connEntries[0][1 + k()][0][0]),
				this->_rate(gridIndex) * temp / _reactantVolumes[0]);

			// (d / dL_0^B)
			temp = this->_coefs(0, 0, 0, k() + 1) * cR1;
			for (auto j : speciesRangeNoI) {
				temp += this->_coefs(j() + 1, 0, 0, k() + 1) * cmR1[j()];
			}
			Kokkos::atomic_sub(&values(_connEntries[0][1 + k()][1][0]),
				this->_rate(gridIndex) * temp / _reactantVolumes[0]);

			for (auto i : speciesRangeNoI) {
				// (d / dL_1^A)
				if (_reactantMomentIds[0][i()] != invalidIndex) {
					temp = this->_coefs(i() + 1, 0, 0, k() + 1) * cR2;
					for (auto j : speciesRangeNoI) {
						temp += this->_coefs(i() + 1, j() + 1, 0, k() + 1) *
							cmR2[j()];
					}
					Kokkos::atomic_sub(
						&values(_connEntries[0][1 + k()][0][1 + i()]),
						this->_rate(gridIndex) * temp / _reactantVolumes[0]);
				}

				// (d / dL_1^B)
				if (_reactantMomentIds[1][i()] != invalidIndex) {
					temp = this->_coefs(0, i() + 1, 0, k() + 1) * cR1;
					for (auto j : speciesRangeNoI) {
						temp += this->_coefs(j() + 1, i() + 1, 0, k() + 1) *
							cmR1[j()];
					}
					Kokkos::atomic_sub(
						&values(_connEntries[0][1 + k()][1][1 + i()]),
						this->_rate(gridIndex) * temp / _reactantVolumes[0]);
				}
			}
		}

		if (_reactantMomentIds[1][k()] != invalidIndex) {
			// First for the second reactant
			// (d / dL_0^A)
			temp = this->_coefs(0, 0, 1, k() + 1) * cR2;
			for (auto j : speciesRangeNoI) {
				temp += this->_coefs(0, j() + 1, 1, k() + 1) * cmR2[j()];
			}
			Kokkos::atomic_sub(&values(_connEntries[1][1 + k()][0][0]),
				this->_rate(gridIndex) * temp / _reactantVolumes[1]);

			// (d / dL_0^B)
			temp = this->_coefs(0, 0, 1, k() + 1) * cR1;
			for (auto j : speciesRangeNoI) {
				temp += this->_coefs(j() + 1, 0, 1, k() + 1) * cmR1[j()];
			}
			Kokkos::atomic_sub(&values(_connEntries[1][1 + k()][1][0]),
				this->_rate(gridIndex) * temp / _reactantVolumes[1]);

			for (auto i : speciesRangeNoI) {
				// (d / dL_1^A)
				if (_reactantMomentIds[0][i()] != invalidIndex) {
					temp = this->_coefs(i() + 1, 0, 1, k() + 1) * cR2;
					for (auto j : speciesRangeNoI) {
						temp += this->_coefs(i() + 1, j() + 1, 1, k() + 1) *
							cmR2[j()];
					}
					Kokkos::atomic_sub(
						&values(_connEntries[1][1 + k()][0][1 + i()]),
						this->_rate(gridIndex) * temp / _reactantVolumes[1]);
				}

				// (d / dL_1^B)
				if (_reactantMomentIds[1][i()] != invalidIndex) {
					temp = this->_coefs(0, i() + 1, 1, k() + 1) * cR1;
					for (auto j : speciesRangeNoI) {
						temp += this->_coefs(j() + 1, i() + 1, 1, k() + 1) *
							cmR1[j()];
					}
					Kokkos::atomic_sub(
						&values(_connEntries[1][1 + k()][1][1 + i()]),
						this->_rate(gridIndex) * temp / _reactantVolumes[1]);
				}
			}
		}
	}

	// Loop on the products
	for (auto p : {0, 1}) {
		auto prodId = _products[p];
		if (prodId == invalidIndex) {
			continue;
		}

		// Take care of the first moments
		for (auto k : speciesRangeNoI) {
			if (_productMomentIds[p][k()] != invalidIndex) {
				// (d / dL_0^A)
				temp = this->_coefs(0, 0, p + 2, k() + 1) * cR2;
				for (auto j : speciesRangeNoI) {
					temp +=
						this->_coefs(0, j() + 1, p + 2, k() + 1) * cmR2[j()];
				}
				Kokkos::atomic_add(&values(_connEntries[2 + p][1 + k()][0][0]),
					this->_rate(gridIndex) * temp / _productVolumes[p]);

				// (d / dL_0^B)
				temp = this->_coefs(0, 0, p + 2, k() + 1) * cR1;
				for (auto j : speciesRangeNoI) {
					temp +=
						this->_coefs(j() + 1, 0, p + 2, k() + 1) * cmR1[j()];
				}
				Kokkos::atomic_add(&values(_connEntries[2 + p][1 + k()][1][0]),
					this->_rate(gridIndex) * temp / _productVolumes[p]);

				for (auto i : speciesRangeNoI) {
					// (d / dL_1^A)
					if (_reactantMomentIds[0][i()] != invalidIndex) {
						temp = this->_coefs(i() + 1, 0, p + 2, k() + 1) * cR2;
						for (auto j : speciesRangeNoI) {
							temp +=
								this->_coefs(i() + 1, j() + 1, p + 2, k() + 1) *
								cmR2[j()];
						}
						Kokkos::atomic_add(
							&values(_connEntries[2 + p][1 + k()][0][1 + i()]),
							this->_rate(gridIndex) * temp / _productVolumes[p]);
					}

					// (d / dL_1^B)
					if (_reactantMomentIds[1][i()] != invalidIndex) {
						temp = this->_coefs(0, i() + 1, p + 2, k() + 1) * cR1;
						for (auto j : speciesRangeNoI) {
							temp +=
								this->_coefs(j() + 1, i() + 1, p + 2, k() + 1) *
								cmR1[j()];
						}
						Kokkos::atomic_add(
							&values(_connEntries[2 + p][1 + k()][1][1 + i()]),
							this->_rate(gridIndex) * temp / _productVolumes[p]);
					}
				}
			}
		}
	}
}

template <typename TNetwork, typename TDerived>
KOKKOS_INLINE_FUNCTION
void
ProductionReaction<TNetwork, TDerived>::computeReducedPartialDerivatives(
	ConcentrationsView concentrations, Kokkos::View<double*> values,
	IndexType gridIndex)
{
	constexpr auto speciesRangeNoI = NetworkType::getSpeciesRangeNoI();

	// Initialize the concentrations that will be used in the loops
	auto cR1 = concentrations[_reactants[0]];
	Kokkos::Array<double, nMomentIds> cmR1;
	for (auto i : speciesRangeNoI) {
		if (_reactantMomentIds[0][i()] == invalidIndex) {
			cmR1[i()] = 0.0;
		}
		else
			cmR1[i()] = concentrations[_reactantMomentIds[0][i()]];
	}
	auto cR2 = concentrations[_reactants[1]];
	Kokkos::Array<double, nMomentIds> cmR2;
	for (auto i : speciesRangeNoI) {
		if (_reactantMomentIds[1][i()] == invalidIndex) {
			cmR2[i()] = 0.0;
		}
		else
			cmR2[i()] = concentrations[_reactantMomentIds[1][i()]];
	}

	// Compute the partials for the 0th order moments
	// Compute the values (d / dL_0^A)
	double temp = this->_coefs(0, 0, 0, 0) * cR2;
	for (auto i : speciesRangeNoI) {
		temp += this->_coefs(0, i() + 1, 0, 0) * cmR2[i()];
	}
	// First for the first reactant
	Kokkos::atomic_sub(&values(_connEntries[0][0][0][0]),
		this->_rate(gridIndex) * temp / _reactantVolumes[0]);
	// Second reactant
	if (_reactants[1] == _reactants[0])
		Kokkos::atomic_sub(&values(_connEntries[1][0][0][0]),
			this->_rate(gridIndex) * temp / _reactantVolumes[1]);
	// For the products
	for (auto p : {0, 1}) {
		auto prodId = _products[p];
		if (prodId == invalidIndex || prodId != _reactants[0]) {
			continue;
		}
		Kokkos::atomic_add(&values(_connEntries[2 + p][0][0][0]),
			this->_rate(gridIndex) * temp / _productVolumes[p]);
	}

	// Compute the values (d / dL_0^B)
	temp = this->_coefs(0, 0, 0, 0) * cR1;
	for (auto i : speciesRangeNoI) {
		temp += this->_coefs(i() + 1, 0, 0, 0) * cmR1[i()];
	}
	// First for the first reactant
	if (_reactants[1] == _reactants[0])
		Kokkos::atomic_sub(&values(_connEntries[0][0][1][0]),
			this->_rate(gridIndex) * temp / _reactantVolumes[0]);
	// Second reactant
	Kokkos::atomic_sub(&values(_connEntries[1][0][1][0]),
		this->_rate(gridIndex) * temp / _reactantVolumes[1]);
	// For the products
	for (auto p : {0, 1}) {
		auto prodId = _products[p];
		if (prodId == invalidIndex || prodId != _reactants[1]) {
			continue;
		}
		Kokkos::atomic_add(&values(_connEntries[2 + p][0][1][0]),
			this->_rate(gridIndex) * temp / _productVolumes[p]);
	}

	// Take care of the first moments
	for (auto k : speciesRangeNoI) {
		if (_reactantMomentIds[0][k()] != invalidIndex) {
			// First for the first reactant
			for (auto i : speciesRangeNoI) {
				// (d / dL_1^A)
				temp = this->_coefs(i() + 1, 0, 0, k() + 1) * cR2;
				for (auto j : speciesRangeNoI) {
					temp +=
						this->_coefs(i() + 1, j() + 1, 0, k() + 1) * cmR2[j()];
				}
				if (k() == i())
					Kokkos::atomic_sub(
						&values(_connEntries[0][1 + k()][0][1 + i()]),
						this->_rate(gridIndex) * temp / _reactantVolumes[0]);

				// (d / dL_1^B)
				temp = this->_coefs(0, i() + 1, 0, k() + 1) * cR1;
				for (auto j : speciesRangeNoI) {
					temp +=
						this->_coefs(j() + 1, i() + 1, 0, k() + 1) * cmR1[j()];
				}
				if (_reactantMomentIds[0][k()] == _reactantMomentIds[1][i()])
					Kokkos::atomic_sub(
						&values(_connEntries[0][1 + k()][1][1 + i()]),
						this->_rate(gridIndex) * temp / _reactantVolumes[0]);
			}
		}

		if (_reactantMomentIds[1][k()] != invalidIndex) {
			// First for the second reactant
			for (auto i : speciesRangeNoI) {
				// (d / dL_1^A)
				temp = this->_coefs(i() + 1, 0, 1, k() + 1) * cR2;
				for (auto j : speciesRangeNoI) {
					temp +=
						this->_coefs(i() + 1, j() + 1, 1, k() + 1) * cmR2[j()];
				}
				if (_reactantMomentIds[1][k()] == _reactantMomentIds[0][i()])
					Kokkos::atomic_sub(
						&values(_connEntries[1][1 + k()][0][1 + i()]),
						this->_rate(gridIndex) * temp / _reactantVolumes[1]);

				// (d / dL_1^B)
				temp = this->_coefs(0, i() + 1, 1, k() + 1) * cR1;
				for (auto j : speciesRangeNoI) {
					temp +=
						this->_coefs(j() + 1, i() + 1, 1, k() + 1) * cmR1[j()];
				}
				if (k() == i())
					Kokkos::atomic_sub(
						&values(_connEntries[1][1 + k()][1][1 + i()]),
						this->_rate(gridIndex) * temp / _reactantVolumes[1]);
			}
		}
	}

	// Loop on the products
	for (auto p : {0, 1}) {
		auto prodId = _products[p];
		if (prodId == invalidIndex) {
			continue;
		}

		// Take care of the first moments
		for (auto k : speciesRangeNoI) {
			if (_productMomentIds[p][k()] != invalidIndex) {
				for (auto i : speciesRangeNoI) {
					// (d / dL_1^A)
					temp = this->_coefs(i() + 1, 0, p + 2, k() + 1) * cR2;
					for (auto j : speciesRangeNoI) {
						temp += this->_coefs(i() + 1, j() + 1, p + 2, k() + 1) *
							cmR2[j()];
					}
					if (_productMomentIds[p][k()] == _reactantMomentIds[0][i()])
						Kokkos::atomic_add(
							&values(_connEntries[2 + p][1 + k()][0][1 + i()]),
							this->_rate(gridIndex) * temp / _productVolumes[p]);

					// (d / dL_1^B)
					temp = this->_coefs(0, i() + 1, p + 2, k() + 1) * cR1;
					for (auto j : speciesRangeNoI) {
						temp += this->_coefs(j() + 1, i() + 1, p + 2, k() + 1) *
							cmR1[j()];
					}
					if (_productMomentIds[p][k()] == _reactantMomentIds[1][i()])
						Kokkos::atomic_add(
							&values(_connEntries[2 + p][1 + k()][1][1 + i()]),
							this->_rate(gridIndex) * temp / _productVolumes[p]);
				}
			}
		}
	}
}

template <typename TNetwork, typename TDerived>
KOKKOS_INLINE_FUNCTION
void
ProductionReaction<TNetwork, TDerived>::computeConstantRates(
	ConcentrationsView concentrations, RatesView rates, BelongingView isInSub,
	IndexType subId, IndexType gridIndex)
{
	// Check products
	bool productInSub = false;
	AmountType nProd = 0;
	for (auto prodId : _products) {
		if (prodId == invalidIndex) {
			continue;
		}
		nProd++;
		if (isInSub[prodId])
			productInSub = true;
	}
	// Only consider specific cases
	if (not isInSub[_reactants[0]] and not isInSub[_reactants[1]]) {
		if (nProd == 0)
			return;
		if (nProd > 0 && not productInSub)
			return;
	}
	if (isInSub[_reactants[0]] and isInSub[_reactants[1]]) {
		if (nProd == 0)
			return;
		if (nProd > 0 && productInSub)
			return;
	}

	constexpr auto speciesRangeNoI = NetworkType::getSpeciesRangeNoI();

	// Initialize the concentrations that will be used in the loops
	auto cR1 = concentrations[_reactants[0]];
	Kokkos::Array<double, nMomentIds> cmR1;
	for (auto i : speciesRangeNoI) {
		if (_reactantMomentIds[0][i()] == invalidIndex) {
			cmR1[i()] = 0.0;
		}
		else
			cmR1[i()] = concentrations[_reactantMomentIds[0][i()]];
	}
	auto cR2 = concentrations[_reactants[1]];
	Kokkos::Array<double, nMomentIds> cmR2;
	for (auto i : speciesRangeNoI) {
		if (_reactantMomentIds[1][i()] == invalidIndex) {
			cmR2[i()] = 0.0;
		}
		else
			cmR2[i()] = concentrations[_reactantMomentIds[1][i()]];
	}

	auto dof = rates.extent(0);

	// Both reactants are in but not the product
	if (isInSub[_reactants[0]] and isInSub[_reactants[1]]) {
		// Code not setup to deal with this
	}
	// Both reactants are out but product is in
	else if (not isInSub[_reactants[0]] and not isInSub[_reactants[1]]) {
		// Compute the flux for the 0th order moments
		double f = this->_coefs(0, 0, 0, 0) * cR1 * cR2;
		for (auto i : speciesRangeNoI) {
			f += this->_coefs(i() + 1, 0, 0, 0) * cmR1[i()] * cR2;
			f += this->_coefs(0, i() + 1, 0, 0) * cR1 * cmR2[i()];
			for (auto j : speciesRangeNoI) {
				f += this->_coefs(i() + 1, j() + 1, 0, 0) * cmR1[i()] *
					cmR2[j()];
			}
		}
		f *= this->_rate(gridIndex);

		IndexType p = 0;
		for (auto prodId : _products) {
			if (prodId == invalidIndex) {
				continue;
			}

			if (isInSub[prodId]) {
				Kokkos::atomic_add(
					&rates(this->_rateEntries(subId, 1 + p, 0, 0)),
					f / _productVolumes[p]);
			}
			p++;
		}

		// Take care of the first moments
		for (auto k : speciesRangeNoI) {
			// For the products
			for (auto p : {0, 1}) {
				auto prodId = _products[p];
				if (prodId == invalidIndex) {
					continue;
				}
				if (not isInSub[prodId])
					continue;

				if (_productMomentIds[p][k()] != invalidIndex) {
					f = this->_coefs(0, 0, p + 2, k() + 1) * cR1 * cR2;
					for (auto i : speciesRangeNoI) {
						f += this->_coefs(i() + 1, 0, p + 2, k() + 1) *
							cmR1[i()] * cR2;
						f += this->_coefs(0, i() + 1, p + 2, k() + 1) * cR1 *
							cmR2[i()];
						for (auto j : speciesRangeNoI) {
							f +=
								this->_coefs(i() + 1, j() + 1, p + 2, k() + 1) *
								cmR1[i()] * cmR2[j()];
						}
					}
					f *= this->_rate(gridIndex);
					Kokkos::atomic_add(
						&rates(this->_rateEntries(subId, 1 + p, 1 + k(), 0)),
						f / _productVolumes[p]);
				}
			}
		}
	}
	// Only the first reactant is in not the second one
	else if (isInSub[_reactants[0]]) {
		// Compute the flux for the 0th order moments
		double f = this->_coefs(0, 0, 0, 0) * cR2;
		for (auto i : speciesRangeNoI) {
			f += this->_coefs(0, i() + 1, 0, 0) * cmR2[i()];
		}
		f *= this->_rate(gridIndex);

		// First for the first reactant
		Kokkos::atomic_sub(&rates(this->_rateEntries(subId, 0, 0, 0)),
			f / _reactantVolumes[0]);
		// For the products
		for (auto p : {0, 1}) {
			auto prodId = _products[p];
			if (prodId == invalidIndex) {
				continue;
			}
			if (isInSub[prodId])
				Kokkos::atomic_add(
					&rates(this->_rateEntries(subId, 1 + p, 0, 0)),
					f / _productVolumes[p]);
		}

		// 1st moment contribution
		for (auto i : speciesRangeNoI) {
			if (_reactantMomentIds[0][i()] == invalidIndex)
				continue;
			f = this->_coefs(i() + 1, 0, 0, 0) * cR2;
			for (auto j : speciesRangeNoI) {
				f += this->_coefs(i() + 1, j() + 1, 0, 0) * cmR2[j()];
			}
			f *= this->_rate(gridIndex);

			// First for the first reactant
			Kokkos::atomic_sub(&rates(this->_rateEntries(subId, 0, 0, 1 + i())),
				f / _reactantVolumes[0]);
			// For the products
			for (auto p : {0, 1}) {
				auto prodId = _products[p];
				if (prodId == invalidIndex) {
					continue;
				}
				if (isInSub[prodId])
					Kokkos::atomic_add(
						&rates(this->_rateEntries(subId, 1 + p, 0, 1 + i())),
						f / _productVolumes[p]);
			}
		}

		// Take care of the first moments
		for (auto k : speciesRangeNoI) {
			// First for the first reactant
			if (_reactantMomentIds[0][k()] != invalidIndex) {
				f = this->_coefs(0, 0, 0, k() + 1) * cR2;
				for (auto i : speciesRangeNoI) {
					f += this->_coefs(0, i() + 1, 0, k() + 1) * cmR2[i()];
				}
				f *= this->_rate(gridIndex);
				Kokkos::atomic_sub(
					&rates(this->_rateEntries(subId, 0, 1 + k(), 0)),
					f / _reactantVolumes[0]);

				for (auto i : speciesRangeNoI) {
					if (_reactantMomentIds[0][i()] == invalidIndex)
						continue;
					f = this->_coefs(i() + 1, 0, 0, k() + 1) * cR2;
					for (auto j : speciesRangeNoI) {
						f += this->_coefs(i() + 1, j() + 1, 0, k() + 1) *
							cmR2[j()];
					}
					f *= this->_rate(gridIndex);
					Kokkos::atomic_sub(
						&rates(this->_rateEntries(subId, 0, 1 + k(), 1 + i())),
						f / _reactantVolumes[0]);
				}
			}

			// For the products
			for (auto p : {0, 1}) {
				auto prodId = _products[p];
				if (prodId == invalidIndex) {
					continue;
				}
				if (not isInSub[prodId])
					continue;

				if (_productMomentIds[p][k()] != invalidIndex) {
					f = this->_coefs(0, 0, p + 2, k() + 1) * cR2;
					for (auto i : speciesRangeNoI) {
						f += this->_coefs(0, i() + 1, p + 2, k() + 1) *
							cmR2[i()];
					}
					f *= this->_rate(gridIndex);
					Kokkos::atomic_add(
						&rates(this->_rateEntries(subId, 1 + p, 1 + k(), 0)),
						f / _productVolumes[p]);

					for (auto i : speciesRangeNoI) {
						if (_reactantMomentIds[0][i()] == invalidIndex)
							continue;
						f = this->_coefs(i() + 1, 0, p + 2, k() + 1) * cR2;
						for (auto j : speciesRangeNoI) {
							f +=
								this->_coefs(i() + 1, j() + 1, p + 2, k() + 1) *
								cmR2[j()];
						}
						f *= this->_rate(gridIndex);
						Kokkos::atomic_add(&rates(this->_rateEntries(
											   subId, 1 + p, 1 + k(), 1 + i())),
							f / _productVolumes[p]);
					}
				}
			}
		}
	}
	// Last case, only the second product is in
	else {
		// Compute the flux for the 0th order moments
		double f = this->_coefs(0, 0, 0, 0) * cR1;
		for (auto i : speciesRangeNoI) {
			f += this->_coefs(i() + 1, 0, 0, 0) * cmR1[i()];
		}
		f *= this->_rate(gridIndex);

		// First for the reactant
		Kokkos::atomic_sub(&rates(this->_rateEntries(subId, 0, 0, 0)),
			f / _reactantVolumes[1]);
		// For the products
		for (auto p : {0, 1}) {
			auto prodId = _products[p];
			if (prodId == invalidIndex) {
				continue;
			}
			if (isInSub[prodId]) {
				Kokkos::atomic_add(
					&rates(this->_rateEntries(subId, 1 + p, 0, 0)),
					f / _productVolumes[p]);
			}
		}

		// Compute the flux for the 0th order moments, moment contribution
		for (auto i : speciesRangeNoI) {
			if (_reactantMomentIds[1][i()] == invalidIndex)
				continue;
			f = this->_coefs(0, i() + 1, 0, 0) * cR1;
			for (auto j : speciesRangeNoI) {
				f += this->_coefs(i() + 1, j() + 1, 0, 0) * cmR1[i()];
			}
			f *= this->_rate(gridIndex);

			// First for the reactant
			Kokkos::atomic_sub(&rates(this->_rateEntries(subId, 0, 0, 1 + i())),
				f / _reactantVolumes[1]);
			// For the products
			for (auto p : {0, 1}) {
				auto prodId = _products[p];
				if (prodId == invalidIndex) {
					continue;
				}
				if (isInSub[prodId])
					Kokkos::atomic_add(
						&rates(this->_rateEntries(subId, 1 + p, 0, 1 + i())),
						f / _productVolumes[p]);
			}
		}

		// Take care of the first moments
		for (auto k : speciesRangeNoI) {
			// For the second reactant
			if (_reactantMomentIds[1][k()] != invalidIndex) {
				f = this->_coefs(0, 0, 1, k() + 1) * cR1;
				for (auto i : speciesRangeNoI) {
					f += this->_coefs(i() + 1, 0, 1, k() + 1) * cmR1[i()];
				}
				f *= this->_rate(gridIndex);
				Kokkos::atomic_sub(
					&rates(this->_rateEntries(subId, 0, 1 + k(), 0)),
					f / _reactantVolumes[1]);

				// 1st moment contribution
				for (auto i : speciesRangeNoI) {
					if (_reactantMomentIds[1][i()] == invalidIndex)
						continue;
					f = this->_coefs(0, i() + 1, 1, k() + 1) * cR1;
					for (auto j : speciesRangeNoI) {
						f += this->_coefs(j() + 1, i() + 1, 1, k() + 1) *
							cmR1[j()];
					}
					f *= this->_rate(gridIndex);
					Kokkos::atomic_sub(
						&rates(this->_rateEntries(subId, 0, 1 + k(), 1 + i())),
						f / _reactantVolumes[1]);
				}
			}

			// For the products
			for (auto p : {0, 1}) {
				auto prodId = _products[p];
				if (prodId == invalidIndex) {
					continue;
				}
				if (not isInSub[prodId])
					continue;

				if (_productMomentIds[p][k()] != invalidIndex) {
					f = this->_coefs(0, 0, p + 2, k() + 1) * cR1;
					for (auto i : speciesRangeNoI) {
						f += this->_coefs(i() + 1, 0, p + 2, k() + 1) *
							cmR1[i()];
					}
					f *= this->_rate(gridIndex);
					Kokkos::atomic_add(
						&rates(this->_rateEntries(subId, 1 + p, 1 + k(), 0)),
						f / _productVolumes[p]);

					// 1st moment contribution
					for (auto i : speciesRangeNoI) {
						if (_reactantMomentIds[1][i()] == invalidIndex)
							continue;
						f = this->_coefs(0, i() + 1, p + 2, k() + 1) * cR1;
						for (auto j : speciesRangeNoI) {
							f +=
								this->_coefs(j() + 1, i() + 1, p + 2, k() + 1) *
								cmR1[j()];
						}
						f *= this->_rate(gridIndex);
						Kokkos::atomic_add(&rates(this->_rateEntries(
											   subId, 1 + p, 1 + k(), 1 + i())),
							f / _productVolumes[p]);
					}
				}
			}
		}
	}
}

template <typename TNetwork, typename TDerived>
KOKKOS_INLINE_FUNCTION
void
ProductionReaction<TNetwork, TDerived>::getConstantConnectivities(
	ConnectivitiesView conns, BelongingView isInSub, OwnedSubMapView backMap)
{
	// Check products
	bool productInSub = false;
	AmountType nProd = 0;
	for (auto prodId : _products) {
		if (prodId == invalidIndex) {
			continue;
		}
		nProd++;
		if (isInSub[prodId])
			productInSub = true;
	}
	// Only consider specific cases
	if (not isInSub[_reactants[0]] and not isInSub[_reactants[1]]) {
		if (nProd == 0)
			return;
		if (nProd > 0 && not productInSub)
			return;
	}
	if (isInSub[_reactants[0]] and isInSub[_reactants[1]]) {
		if (nProd == 0)
			return;
		if (nProd > 0 && productInSub)
			return;
	}

	constexpr auto speciesRangeNoI = NetworkType::getSpeciesRangeNoI();

	auto dof = conns.extent(0);

	// Both reactants are in but not the product
	if (isInSub[_reactants[0]] and isInSub[_reactants[1]]) {
		// Code not setup to deal with this
	}
	// Both reactants are out but product is in
	else if (not isInSub[_reactants[0]] and not isInSub[_reactants[1]]) {
		IndexType p = 0;
		for (auto prodId : _products) {
			if (prodId == invalidIndex) {
				continue;
			}

			if (isInSub[prodId])
				conns(backMap(prodId), dof) = true;
			p++;
		}

		// Take care of the first moments
		for (auto k : speciesRangeNoI) {
			// For the products
			for (auto p : {0, 1}) {
				auto prodId = _products[p];
				if (prodId == invalidIndex) {
					continue;
				}
				if (not isInSub[prodId])
					continue;

				if (_productMomentIds[p][k()] != invalidIndex) {
					conns(backMap(_productMomentIds[p][k()]), dof) = true;
				}
			}
		}
	}
	// Only the first reactant is in not the second one
	else if (isInSub[_reactants[0]]) {
		// First for the first reactant
		conns(backMap(_reactants[0]), backMap(_reactants[0])) = true;
		// For the products
		for (auto p : {0, 1}) {
			auto prodId = _products[p];
			if (prodId == invalidIndex) {
				continue;
			}
			if (isInSub[prodId])
				conns(backMap(prodId), backMap(_reactants[0])) = true;
		}

		// 1st moment contribution
		for (auto i : speciesRangeNoI) {
			if (_reactantMomentIds[0][i()] == invalidIndex)
				continue;

			// First for the first reactant
			conns(backMap(_reactants[0]), backMap(_reactantMomentIds[0][i()])) =
				true;
			// For the products
			for (auto p : {0, 1}) {
				auto prodId = _products[p];
				if (prodId == invalidIndex) {
					continue;
				}
				if (isInSub[prodId])
					conns(backMap(prodId),
						backMap(_reactantMomentIds[0][i()])) = true;
			}
		}

		// Take care of the first moments
		for (auto k : speciesRangeNoI) {
			// First for the first reactant
			if (_reactantMomentIds[0][k()] != invalidIndex) {
				conns(backMap(_reactantMomentIds[0][k()]),
					backMap(_reactants[0])) = true;

				for (auto i : speciesRangeNoI) {
					if (_reactantMomentIds[0][i()] == invalidIndex)
						continue;
					conns(backMap(_reactantMomentIds[0][k()]),
						backMap(_reactantMomentIds[0][i()])) = true;
				}
			}

			// For the products
			for (auto p : {0, 1}) {
				auto prodId = _products[p];
				if (prodId == invalidIndex) {
					continue;
				}
				if (not isInSub[prodId])
					continue;

				if (_productMomentIds[p][k()] != invalidIndex) {
					conns(backMap(_productMomentIds[p][k()]),
						backMap(_reactants[0])) = true;

					for (auto i : speciesRangeNoI) {
						if (_reactantMomentIds[0][i()] == invalidIndex)
							continue;
						conns(backMap(_productMomentIds[p][k()]),
							backMap(_reactantMomentIds[0][i()])) = true;
					}
				}
			}
		}
	}
	// Last case, only the second product is in
	else {
		// First for the reactant
		conns(backMap(_reactants[1]), backMap(_reactants[1])) = true;
		// For the products
		for (auto p : {0, 1}) {
			auto prodId = _products[p];
			if (prodId == invalidIndex) {
				continue;
			}
			if (isInSub[prodId])
				conns(backMap(prodId), backMap(_reactants[1])) = true;
		}

		// Compute the flux for the 0th order moments, moment contribution
		for (auto i : speciesRangeNoI) {
			if (_reactantMomentIds[1][i()] == invalidIndex)
				continue;

			// First for the reactant
			conns(backMap(_reactants[1]), backMap(_reactantMomentIds[1][i()])) =
				true;
			// For the products
			for (auto p : {0, 1}) {
				auto prodId = _products[p];
				if (prodId == invalidIndex) {
					continue;
				}
				if (isInSub[prodId])
					conns(backMap(prodId),
						backMap(_reactantMomentIds[1][i()])) = true;
			}
		}

		// Take care of the first moments
		for (auto k : speciesRangeNoI) {
			// For the second reactant
			if (_reactantMomentIds[1][k()] != invalidIndex) {
				conns(backMap(_reactantMomentIds[1][k()]),
					backMap(_reactants[1])) = true;

				// 1st moment contribution
				for (auto i : speciesRangeNoI) {
					if (_reactantMomentIds[1][i()] == invalidIndex)
						continue;
					conns(backMap(_reactantMomentIds[1][k()]),
						backMap(_reactantMomentIds[1][i()])) = true;
				}
			}

			// For the products
			for (auto p : {0, 1}) {
				auto prodId = _products[p];
				if (prodId == invalidIndex) {
					continue;
				}
				if (not isInSub[prodId])
					continue;

				if (_productMomentIds[p][k()] != invalidIndex) {
					conns(backMap(_productMomentIds[p][k()]),
						backMap(_reactants[1])) = true;

					// 1st moment contribution
					for (auto i : speciesRangeNoI) {
						if (_reactantMomentIds[1][i()] == invalidIndex)
							continue;
						conns(backMap(_productMomentIds[p][k()]),
							backMap(_reactantMomentIds[1][i()])) = true;
					}
				}
			}
		}
	}
}

template <typename TNetwork, typename TDerived>
KOKKOS_INLINE_FUNCTION
double
ProductionReaction<TNetwork, TDerived>::computeLeftSideRate(
	ConcentrationsView concentrations, IndexType clusterId, IndexType gridIndex)
{
	// Check if our cluster is on the left side of this reaction
	if (clusterId == _reactants[0]) {
		return this->_rate(gridIndex) * concentrations[_reactants[1]] *
			this->_coefs(0, 0, 0, 0);
	}
	if (clusterId == _reactants[1]) {
		return this->_rate(gridIndex) * concentrations[_reactants[0]] *
			this->_coefs(0, 0, 0, 0);
	}

	// This cluster is not part of the reaction
	return 0.0;
}

template <typename TNetwork, typename TDerived>
KOKKOS_INLINE_FUNCTION
double
ProductionReaction<TNetwork, TDerived>::computeTableOne(
	ConcentrationsView concentrations,
	std::vector<std::vector<IndexType>> clusterBins,
	std::vector<std::vector<double>>& rates, IndexType gridIndex)
{
	// Check what bins our clusters are in
	auto binProduct = whichBin(clusterBins, _products[0]);
	auto binReactant0 = whichBin(clusterBins, _reactants[0]);
	auto binReactant1 = whichBin(clusterBins, _reactants[1]);

	if (binProduct < 0 || binReactant0 < 0 || binReactant1 < 0) {
		return 0.0;
	}

	auto productId = _products[0];

	auto rateTableOne = this->_rate(gridIndex) * concentrations[_reactants[1]] *
		this->_coefs(0, 0, 0, 0) * concentrations[_reactants[0]];

	if (binReactant0 == binReactant1)
		rates[binProduct][binReactant0] += rateTableOne;
	else {
		rates[binProduct][binReactant0] += rateTableOne;
		rates[binProduct][binReactant1] += rateTableOne;
	}
	/*
	std::cout << "product ID " << productId <<" product bin " <<
	binProduct<<std::endl
		<< "reactant0 ID " << _reactants[0]<<" reactant0 bin " <<
	binReactant0<<std::endl
		<< "reactant1 ID " << _reactants[1]<<" reactant1 bin " <<
	binReactant1<<std::endl
		<< "rate " << rateTableOne<<std::endl
		<< std::endl;*/

	return 0.0;
}

template <typename TNetwork, typename TDerived>
KOKKOS_INLINE_FUNCTION
double
ProductionReaction<TNetwork, TDerived>::computeTableTwo(
	ConcentrationsView concentrations,
	std::vector<std::vector<IndexType>> clusterBins,
	std::vector<std::vector<double>>& rates, IndexType gridIndex)
{
	auto binProduct = whichBin(clusterBins, _products[0]);
	auto binReactant0 = whichBin(clusterBins, _reactants[0]);
	auto binReactant1 = whichBin(clusterBins, _reactants[1]);

	if (binProduct < 0 || binReactant0 < 0 || binReactant1 < 0) {
		return 0.0;
	}

	auto rateTableTwo = this->_rate(gridIndex) * concentrations[_reactants[1]] *
		this->_coefs(0, 0, 0, 0) * concentrations[_reactants[0]];

	if (binReactant0 == binReactant1)
		rates[binReactant0][binProduct] += rateTableTwo;
	else {
		rates[binReactant0][binProduct] += rateTableTwo;
		rates[binReactant1][binProduct] += rateTableTwo;
	}

	return 0.0;
}

template <typename TNetwork, typename TDerived>
KOKKOS_INLINE_FUNCTION
void
ProductionReaction<TNetwork, TDerived>::mapJacobianEntries(
	Connectivity connectivity)
{
	constexpr auto speciesRangeNoI = NetworkType::getSpeciesRangeNoI();

	_connEntries[0][0][0][0] = connectivity(_reactants[0], _reactants[0]);
	for (auto i : speciesRangeNoI) {
		if (_reactantMomentIds[0][i()] != invalidIndex) {
			_connEntries[0][0][0][1 + i()] =
				connectivity(_reactants[0], _reactantMomentIds[0][i()]);
			_connEntries[0][1 + i()][0][0] =
				connectivity(_reactantMomentIds[0][i()], _reactants[0]);
			for (auto j : speciesRangeNoI) {
				if (_reactantMomentIds[0][j()] != invalidIndex) {
					_connEntries[0][1 + i()][0][1 + j()] = connectivity(
						_reactantMomentIds[0][i()], _reactantMomentIds[0][j()]);
				}
			}
		}
	}

	_connEntries[1][0][0][0] = connectivity(_reactants[1], _reactants[0]);
	for (auto i : speciesRangeNoI) {
		if (_reactantMomentIds[0][i()] != invalidIndex) {
			_connEntries[1][0][0][1 + i()] =
				connectivity(_reactants[1], _reactantMomentIds[0][i()]);
		}
		if (_reactantMomentIds[1][i()] != invalidIndex) {
			_connEntries[1][1 + i()][0][0] =
				connectivity(_reactantMomentIds[1][i()], _reactants[0]);
			for (auto j : speciesRangeNoI) {
				if (_reactantMomentIds[0][j()] != invalidIndex) {
					_connEntries[1][1 + i()][0][1 + j()] = connectivity(
						_reactantMomentIds[1][i()], _reactantMomentIds[0][j()]);
				}
			}
		}
	}

	_connEntries[0][0][1][0] = connectivity(_reactants[0], _reactants[1]);
	for (auto i : speciesRangeNoI) {
		if (_reactantMomentIds[1][i()] != invalidIndex) {
			_connEntries[0][0][1][1 + i()] =
				connectivity(_reactants[0], _reactantMomentIds[1][i()]);
		}
		if (_reactantMomentIds[0][i()] != invalidIndex) {
			_connEntries[0][1 + i()][1][0] =
				connectivity(_reactantMomentIds[0][i()], _reactants[1]);
			for (auto j : speciesRangeNoI) {
				if (_reactantMomentIds[1][j()] != invalidIndex) {
					_connEntries[0][1 + i()][1][1 + j()] = connectivity(
						_reactantMomentIds[0][i()], _reactantMomentIds[1][j()]);
				}
			}
		}
	}

	_connEntries[1][0][1][0] = connectivity(_reactants[1], _reactants[1]);
	for (auto i : speciesRangeNoI) {
		if (_reactantMomentIds[1][i()] != invalidIndex) {
			_connEntries[1][0][1][1 + i()] =
				connectivity(_reactants[1], _reactantMomentIds[1][i()]);
			_connEntries[1][1 + i()][1][0] =
				connectivity(_reactantMomentIds[1][i()], _reactants[1]);
			for (auto j : speciesRangeNoI) {
				if (_reactantMomentIds[1][j()] != invalidIndex) {
					_connEntries[1][1 + i()][1][1 + j()] = connectivity(
						_reactantMomentIds[1][i()], _reactantMomentIds[1][j()]);
				}
			}
		}
	}

	for (auto p : {0, 1}) {
		auto prodId = _products[p];
		if (prodId == invalidIndex) {
			continue;
		}

		_connEntries[2 + p][0][0][0] = connectivity(prodId, _reactants[0]);
		for (auto i : speciesRangeNoI) {
			if (_reactantMomentIds[0][i()] != invalidIndex) {
				_connEntries[2 + p][0][0][1 + i()] =
					connectivity(prodId, _reactantMomentIds[0][i()]);
			}
			if (_productMomentIds[p][i()] != invalidIndex) {
				_connEntries[2 + p][1 + i()][0][0] =
					connectivity(_productMomentIds[p][i()], _reactants[0]);
				for (auto j : speciesRangeNoI) {
					if (_reactantMomentIds[0][j()] != invalidIndex) {
						_connEntries[2 + p][1 + i()][0][1 + j()] =
							connectivity(_productMomentIds[p][i()],
								_reactantMomentIds[0][j()]);
					}
				}
			}
		}

		_connEntries[2 + p][0][1][0] = connectivity(prodId, _reactants[1]);
		for (auto i : speciesRangeNoI) {
			if (_reactantMomentIds[1][i()] != invalidIndex) {
				_connEntries[2 + p][0][1][1 + i()] =
					connectivity(prodId, _reactantMomentIds[1][i()]);
			}
			if (_productMomentIds[p][i()] != invalidIndex) {
				_connEntries[2 + p][1 + i()][1][0] =
					connectivity(_productMomentIds[p][i()], _reactants[1]);
				for (auto j : speciesRangeNoI) {
					if (_reactantMomentIds[1][j()] != invalidIndex) {
						_connEntries[2 + p][1 + i()][1][1 + j()] =
							connectivity(_productMomentIds[p][i()],
								_reactantMomentIds[1][j()]);
					}
				}
			}
		}
	}
}

template <typename TNetwork, typename TDerived>
KOKKOS_INLINE_FUNCTION
void
ProductionReaction<TNetwork, TDerived>::mapRateEntries(
	ConnectivitiesPairView connectivityRow,
	ConnectivitiesPairView connectivityEntries, BelongingView isInSub,
	OwnedSubMapView backMap, IndexType subId)
{
	// Check products
	bool productInSub = false;
	AmountType nProd = 0;
	for (auto prodId : _products) {
		if (prodId == invalidIndex) {
			continue;
		}
		nProd++;
		if (isInSub[prodId])
			productInSub = true;
	}
	// Only consider specific cases
	if (not isInSub[_reactants[0]] and not isInSub[_reactants[1]]) {
		if (nProd == 0)
			return;
		if (nProd > 0 && not productInSub)
			return;
	}
	if (isInSub[_reactants[0]] and isInSub[_reactants[1]]) {
		if (nProd == 0)
			return;
		if (nProd > 0 && productInSub)
			return;
	}

	constexpr auto speciesRangeNoI = NetworkType::getSpeciesRangeNoI();

	auto dof = connectivityRow.extent(0) - 1;

	// Both reactants are in but not the product
	if (isInSub[_reactants[0]] and isInSub[_reactants[1]]) {
		// Code not setup to deal with this
	}
	// Both reactants are out but product is in
	else if (not isInSub[_reactants[0]] and not isInSub[_reactants[1]]) {
		IndexType p = 0;
		for (auto prodId : _products) {
			if (prodId == invalidIndex) {
				continue;
			}

			if (isInSub[prodId]) {
				this->_rateEntries(subId, 1 + p, 0, 0) = this->getPosition(
					backMap(prodId), dof, connectivityRow, connectivityEntries);
			}
			p++;
		}

		// Take care of the first moments
		for (auto k : speciesRangeNoI) {
			// For the products
			for (auto p : {0, 1}) {
				auto prodId = _products[p];
				if (prodId == invalidIndex) {
					continue;
				}
				if (not isInSub[prodId])
					continue;

				if (_productMomentIds[p][k()] != invalidIndex) {
					this->_rateEntries(subId, 1 + p, 1 + k(), 0) =
						this->getPosition(backMap(_productMomentIds[p][k()]),
							dof, connectivityRow, connectivityEntries);
				}
			}
		}
	}
	// Only the first reactant is in not the second one
	else if (isInSub[_reactants[0]]) {
		// First for the first reactant
		this->_rateEntries(subId, 0, 0, 0) =
			this->getPosition(backMap(_reactants[0]), backMap(_reactants[0]),
				connectivityRow, connectivityEntries);
		// For the products
		for (auto p : {0, 1}) {
			auto prodId = _products[p];
			if (prodId == invalidIndex) {
				continue;
			}
			if (isInSub[prodId])
				this->_rateEntries(subId, 1 + p, 0, 0) =
					this->getPosition(backMap(prodId), backMap(_reactants[0]),
						connectivityRow, connectivityEntries);
		}

		// 1st moment contribution
		for (auto i : speciesRangeNoI) {
			if (_reactantMomentIds[0][i()] == invalidIndex)
				continue;
			// First for the first reactant
			this->_rateEntries(subId, 0, 0, 1 + i()) = this->getPosition(
				backMap(_reactants[0]), backMap(_reactantMomentIds[0][i()]),
				connectivityRow, connectivityEntries);
			// For the products
			for (auto p : {0, 1}) {
				auto prodId = _products[p];
				if (prodId == invalidIndex) {
					continue;
				}
				if (isInSub[prodId])
					this->_rateEntries(subId, 1 + p, 0, 1 + i()) =
						this->getPosition(backMap(prodId),
							backMap(_reactantMomentIds[0][i()]),
							connectivityRow, connectivityEntries);
			}
		}

		// Take care of the first moments
		for (auto k : speciesRangeNoI) {
			// For the first reactant
			if (_reactantMomentIds[0][k()] != invalidIndex) {
				this->_rateEntries(subId, 0, 1 + k(), 0) = this->getPosition(
					backMap(_reactantMomentIds[0][k()]), backMap(_reactants[0]),
					connectivityRow, connectivityEntries);
				// 1st moment contribution
				for (auto i : speciesRangeNoI) {
					if (_reactantMomentIds[0][i()] == invalidIndex)
						continue;
					this->_rateEntries(subId, 0, 1 + k(), 1 + i()) =
						this->getPosition(backMap(_reactantMomentIds[0][k()]),
							backMap(_reactantMomentIds[0][i()]),
							connectivityRow, connectivityEntries);
				}
			}

			// For the products
			for (auto p : {0, 1}) {
				auto prodId = _products[p];
				if (prodId == invalidIndex) {
					continue;
				}
				if (not isInSub[prodId])
					continue;

				if (_productMomentIds[p][k()] != invalidIndex) {
					this->_rateEntries(subId, 1 + p, 1 + k(), 0) =
						this->getPosition(backMap(_productMomentIds[p][k()]),
							backMap(_reactants[0]), connectivityRow,
							connectivityEntries);
					for (auto i : speciesRangeNoI) {
						if (_reactantMomentIds[0][i()] == invalidIndex)
							continue;
						this->_rateEntries(subId, 1 + p, 1 + k(), 1 + i()) =
							this->getPosition(
								backMap(_productMomentIds[p][k()]),
								backMap(_reactantMomentIds[0][i()]),
								connectivityRow, connectivityEntries);
					}
				}
			}
		}
	}
	// Last case, only the second product is in
	else {
		// First for the reactant
		this->_rateEntries(subId, 0, 0, 0) =
			this->getPosition(backMap(_reactants[1]), backMap(_reactants[1]),
				connectivityRow, connectivityEntries);
		// For the products
		for (auto p : {0, 1}) {
			auto prodId = _products[p];
			if (prodId == invalidIndex) {
				continue;
			}
			if (isInSub[prodId]) {
				this->_rateEntries(subId, 1 + p, 0, 0) =
					this->getPosition(backMap(prodId), backMap(_reactants[1]),
						connectivityRow, connectivityEntries);
			}
		}

		// Compute the flux for the 0th order moments, moment contribution
		for (auto i : speciesRangeNoI) {
			if (_reactantMomentIds[1][i()] == invalidIndex)
				continue;
			// First for the reactant
			this->_rateEntries(subId, 0, 0, 1 + i()) = this->getPosition(
				backMap(_reactants[1]), backMap(_reactantMomentIds[1][i()]),
				connectivityRow, connectivityEntries);
			// For the products
			for (auto p : {0, 1}) {
				auto prodId = _products[p];
				if (prodId == invalidIndex) {
					continue;
				}
				if (isInSub[prodId])
					this->_rateEntries(subId, 1 + p, 0, 1 + i()) =
						this->getPosition(backMap(prodId),
							backMap(_reactantMomentIds[1][i()]),
							connectivityRow, connectivityEntries);
			}
		}

		// Take care of the first moments
		for (auto k : speciesRangeNoI) {
			// For the second reactant
			if (_reactantMomentIds[1][k()] != invalidIndex) {
				this->_rateEntries(subId, 0, 1 + k(), 0) = this->getPosition(
					backMap(_reactantMomentIds[1][k()]), backMap(_reactants[1]),
					connectivityRow, connectivityEntries);
				// 1st moment contribution
				for (auto i : speciesRangeNoI) {
					if (_reactantMomentIds[1][i()] == invalidIndex)
						continue;
					this->_rateEntries(subId, 0, 1 + k(), 1 + i()) =
						this->getPosition(backMap(_reactantMomentIds[1][k()]),
							backMap(_reactantMomentIds[1][i()]),
							connectivityRow, connectivityEntries);
				}
			}

			// For the products
			for (auto p : {0, 1}) {
				auto prodId = _products[p];
				if (prodId == invalidIndex) {
					continue;
				}
				if (not isInSub[prodId])
					continue;

				if (_productMomentIds[p][k()] != invalidIndex) {
					this->_rateEntries(subId, 1 + p, 1 + k(), 0) =
						this->getPosition(backMap(_productMomentIds[p][k()]),
							backMap(_reactants[1]), connectivityRow,
							connectivityEntries);
					// 1st moment contribution
					for (auto i : speciesRangeNoI) {
						if (_reactantMomentIds[1][i()] == invalidIndex)
							continue;
						this->_rateEntries(subId, 1 + p, 1 + k(), 1 + i()) =
							this->getPosition(
								backMap(_productMomentIds[p][k()]),
								backMap(_reactantMomentIds[1][i()]),
								connectivityRow, connectivityEntries);
					}
				}
			}
		}
	}
}

template <typename TNetwork, typename TDerived>
KOKKOS_INLINE_FUNCTION
DissociationReaction<TNetwork, TDerived>::DissociationReaction(
	ReactionDataRef reactionData, const ClusterData& clusterData,
	IndexType reactionId, IndexType cluster0, IndexType cluster1,
	IndexType cluster2) :
	Superclass(reactionData, clusterData, reactionId),
	_reactant(cluster0),
	_products({cluster1, cluster2})
{
	this->copyMomentIds(_reactant, _reactantMomentIds);
	for (auto i : {0, 1}) {
		this->copyMomentIds(_products[i], _productMomentIds[i]);
	}

	// static
	const auto dummyRegion = Region(Composition{});

	auto clReg = this->_clusterData->getCluster(_reactant).getRegion();
	auto prod1Reg = this->_clusterData->getCluster(_products[0]).getRegion();
	auto prod2Reg = this->_clusterData->getCluster(_products[1]).getRegion();

	_reactantVolume = clReg.volume();
	_productVolumes = {prod1Reg.volume(), prod2Reg.volume()};

	this->initialize();
}

template <typename TNetwork, typename TDerived>
KOKKOS_INLINE_FUNCTION
DissociationReaction<TNetwork, TDerived>::DissociationReaction(
	ReactionDataRef reactionData, const ClusterData& clusterData,
	IndexType reactionId, const detail::ClusterSet& clusterSet) :
	DissociationReaction(reactionData, clusterData, reactionId,
		clusterSet.cluster0, clusterSet.cluster1, clusterSet.cluster2)
{
}

template <typename TNetwork, typename TDerived>
KOKKOS_INLINE_FUNCTION
void
DissociationReaction<TNetwork, TDerived>::computeCoefficients()
{
	// static
	const auto dummyRegion = Region(Composition{});

	constexpr auto speciesRangeNoI = NetworkType::getSpeciesRangeNoI();

	auto clReg = this->_clusterData->getCluster(_reactant).getRegion();
	auto prod1Reg = this->_clusterData->getCluster(_products[0]).getRegion();
	auto prod2Reg = this->_clusterData->getCluster(_products[1]).getRegion();
	const auto& clDisp =
		detail::getReflectedDispersionForCoefs<NetworkType::Traits::numSpecies>(
			clReg);
	const auto& prod1Disp =
		detail::getReflectedDispersionForCoefs<NetworkType::Traits::numSpecies>(
			prod1Reg);
	const auto& prod2Disp =
		detail::getReflectedDispersionForCoefs<NetworkType::Traits::numSpecies>(
			prod2Reg);
	auto cl2Reg = dummyRegion;

	// Initialize the reflected regions
	auto rRegions = detail::updateReflectedRegionsForCoefs<nMomentIds>(
		prod1Reg, prod2Reg, clReg, cl2Reg);
	auto clRR = rRegions[2];
	auto cl2RR = rRegions[3];
	auto pr1RR = rRegions[0];
	auto pr2RR = rRegions[1];

	auto nOverlap = this->computeOverlap(pr1RR, pr2RR, clRR, cl2RR);

	// The first coefficient is simply the overlap because it is the sum over 1
	this->_coefs(0, 0, 0, 0) = nOverlap;
	for (auto i : speciesRangeNoI) {
		auto factor = nOverlap / this->_widths[i()];
		// First order sum
		this->_coefs(i() + 1, 0, 0, 0) = factor *
			detail::computeFirstOrderSum(i(), clRR, cl2RR, pr2RR, pr1RR);
	}

	// First moments
	for (auto k : speciesRangeNoI) {
		auto factor = nOverlap / this->_widths[k()];
		// Reactant
		this->_coefs(0, 0, 0, k() + 1) =
			this->_coefs(k() + 1, 0, 0, 0) / clDisp[k()];

		// First product
		this->_coefs(0, 0, 1, k() + 1) = factor *
			detail::computeFirstOrderSum(k(), pr1RR, pr2RR, clRR, cl2RR) /
			prod1Disp[k()];

		// Second product
		this->_coefs(0, 0, 2, k() + 1) = factor *
			detail::computeFirstOrderSum(k(), pr2RR, pr1RR, clRR, cl2RR) /
			prod2Disp[k()];
	}

	// Now we loop over the 1 dimension of the coefs to compute all the
	// possible sums over distances for the flux
	for (auto i : speciesRangeNoI) {
		auto factor = nOverlap / this->_widths[i()];
		// Now we deal with the coefficients needed for the partial derivatives
		// Starting with the reactant
		for (auto k : speciesRangeNoI) {
			// Second order sum
			if (k == i) {
				this->_coefs(i() + 1, 0, 0, k() + 1) = factor *
					detail::computeSecondOrderSum(
						i(), clRR, cl2RR, pr2RR, pr1RR) /
					clDisp[k()];
				this->_coefs(i() + 1, 0, 1, k() + 1) = factor *
					detail::computeSecondOrderOffsetSum(
						i(), clRR, cl2RR, pr1RR, pr2RR) /
					prod1Disp[k()];
				this->_coefs(i() + 1, 0, 2, k() + 1) = factor *
					detail::computeSecondOrderOffsetSum(
						i(), clRR, cl2RR, pr2RR, pr1RR) /
					prod2Disp[k()];
			}
			else {
				this->_coefs(i() + 1, 0, 0, k() + 1) =
					this->_coefs(i() + 1, 0, 0, 0) *
					this->_coefs(k() + 1, 0, 0, 0) / (nOverlap * clDisp[k()]);
				this->_coefs(i() + 1, 0, 1, k() + 1) =
					this->_coefs(i() + 1, 0, 0, 0) *
					this->_coefs(0, 0, 1, k() + 1) / nOverlap;
				this->_coefs(i() + 1, 0, 2, k() + 1) =
					this->_coefs(i() + 1, 0, 0, 0) *
					this->_coefs(0, 0, 2, k() + 1) / nOverlap;
			}
		}
	}
}

template <typename TNetwork, typename TDerived>
KOKKOS_INLINE_FUNCTION
double
DissociationReaction<TNetwork, TDerived>::computeRate(
	IndexType gridIndex, double time)
{
	double omega = this->_clusterData->atomicVolume();
	double T = this->_clusterData->temperature(gridIndex);
	constexpr double k_B = ::xolotl::core::kBoltzmann;

	double kPlus = this->asDerived()->getRateForProduction(gridIndex);
	double E_b = this->asDerived()->computeBindingEnergy(time);
<<<<<<< HEAD
	constexpr double k_B = ::xolotl::core::kBoltzmann;
=======
>>>>>>> cc0ebd6f

	double kMinus = (1.0 / omega) * kPlus * std::exp(-E_b / (k_B * T));

	return kMinus;
}

template <typename TNetwork, typename TDerived>
KOKKOS_INLINE_FUNCTION
void
DissociationReaction<TNetwork, TDerived>::computeConnectivity(
	const Connectivity& connectivity)
{
	constexpr auto speciesRangeNoI = NetworkType::getSpeciesRangeNoI();

	// The reactant connects with the reactant
	this->addConnectivity(_reactant, _reactant, connectivity);
	for (auto i : speciesRangeNoI) {
		if (_reactantMomentIds[i()] != invalidIndex) {
			this->addConnectivity(
				_reactant, _reactantMomentIds[i()], connectivity);
			this->addConnectivity(
				_reactantMomentIds[i()], _reactant, connectivity);
			for (auto j : speciesRangeNoI) {
				if (_reactantMomentIds[j()] != invalidIndex) {
					this->addConnectivity(_reactantMomentIds[i()],
						_reactantMomentIds[j()], connectivity);
				}
			}
		}
	}
	// Each product connects with  the reactant
	// Product 1 with reactant
	this->addConnectivity(_products[0], _reactant, connectivity);
	for (auto i : speciesRangeNoI) {
		if (_reactantMomentIds[i()] != invalidIndex) {
			this->addConnectivity(
				_products[0], _reactantMomentIds[i()], connectivity);
		}
		if (_productMomentIds[0][i()] != invalidIndex) {
			this->addConnectivity(
				_productMomentIds[0][i()], _reactant, connectivity);
			for (auto j : speciesRangeNoI) {
				if (_reactantMomentIds[j()] != invalidIndex) {
					this->addConnectivity(_productMomentIds[0][i()],
						_reactantMomentIds[j()], connectivity);
				}
			}
		}
	}
	// Product 2 with reactant
	this->addConnectivity(_products[1], _reactant, connectivity);
	for (auto i : speciesRangeNoI) {
		if (_reactantMomentIds[i()] != invalidIndex) {
			this->addConnectivity(
				_products[1], _reactantMomentIds[i()], connectivity);
		}
		if (_productMomentIds[1][i()] != invalidIndex) {
			this->addConnectivity(
				_productMomentIds[1][i()], _reactant, connectivity);
			for (auto j : speciesRangeNoI) {
				if (_reactantMomentIds[j()] != invalidIndex) {
					this->addConnectivity(_productMomentIds[1][i()],
						_reactantMomentIds[j()], connectivity);
				}
			}
		}
	}
}

template <typename TNetwork, typename TDerived>
KOKKOS_INLINE_FUNCTION
void
DissociationReaction<TNetwork, TDerived>::computeReducedConnectivity(
	const Connectivity& connectivity)
{
	constexpr auto speciesRangeNoI = NetworkType::getSpeciesRangeNoI();

	// Get the total number of elements in each cluster
	auto cl = this->_clusterData->getCluster(_reactant);
	const auto& clReg = cl.getRegion();
	auto prod1 = this->_clusterData->getCluster(_products[0]);
	const auto& prod1Reg = prod1.getRegion();
	auto prod2 = this->_clusterData->getCluster(_products[1]);
	const auto& prod2Reg = prod2.getRegion();

	// The reactant connects with the reactant
	this->addConnectivity(_reactant, _reactant, connectivity);
	for (auto i : speciesRangeNoI) {
		if (_reactantMomentIds[i()] != invalidIndex) {
			for (auto j : speciesRangeNoI) {
				if (i() == j())
					this->addConnectivity(_reactantMomentIds[i()],
						_reactantMomentIds[j()], connectivity);
			}
		}
	}
	// Each product connects with  the reactant
	// Product 1 with reactant
	if (_products[0] == _reactant)
		this->addConnectivity(_products[0], _reactant, connectivity);
	for (auto i : speciesRangeNoI) {
		if (_productMomentIds[0][i()] != invalidIndex) {
			for (auto j : speciesRangeNoI) {
				if (_productMomentIds[0][i()] == _reactantMomentIds[j()])
					this->addConnectivity(_productMomentIds[0][i()],
						_reactantMomentIds[j()], connectivity);
			}
		}
	}
	// Product 2 with reactant
	if (_products[1] == _reactant)
		this->addConnectivity(_products[1], _reactant, connectivity);
	for (auto i : speciesRangeNoI) {
		if (_productMomentIds[1][i()] != invalidIndex) {
			for (auto j : speciesRangeNoI) {
				if (_productMomentIds[1][i()] == _reactantMomentIds[j()])
					this->addConnectivity(_productMomentIds[1][i()],
						_reactantMomentIds[j()], connectivity);
			}
		}
	}
}

template <typename TNetwork, typename TDerived>
KOKKOS_INLINE_FUNCTION
std::vector<double>
DissociationReaction<TNetwork, TDerived>::computeRateVector(IndexType gridIndex)
{
	std::vector<double> toReturn = {_reactant, _products[0], _products[1],
		this->_coefs(0, 0, 0, 0) * this->_rate(gridIndex)};

	return toReturn;
}

template <typename TNetwork, typename TDerived>
KOKKOS_INLINE_FUNCTION
void
DissociationReaction<TNetwork, TDerived>::computeFlux(
	ConcentrationsView concentrations, FluxesView fluxes, IndexType gridIndex)
{
	constexpr auto speciesRangeNoI = NetworkType::getSpeciesRangeNoI();

	// Initialize the concentrations that will be used in the loops
	auto cR = concentrations[_reactant];
	Kokkos::Array<double, nMomentIds> cmR;
	for (auto i : speciesRangeNoI) {
		if (_reactantMomentIds[i()] == invalidIndex) {
			cmR[i()] = 0.0;
		}
		else
			cmR[i()] = concentrations[_reactantMomentIds[i()]];
	}

	// Compute the flux for the 0th order moments
	double f = this->_coefs(0, 0, 0, 0) * cR;
	for (auto i : speciesRangeNoI) {
		f += this->_coefs(i() + 1, 0, 0, 0) * cmR[i()];
	}
	f *= this->_rate(gridIndex);
	Kokkos::atomic_sub(&fluxes[_reactant], f / _reactantVolume);
	Kokkos::atomic_add(&fluxes[_products[0]], f / _productVolumes[0]);
	Kokkos::atomic_add(&fluxes[_products[1]], f / _productVolumes[1]);

	// Take care of the first moments
	for (auto k : speciesRangeNoI) {
		// First for the reactant
		if (_reactantMomentIds[k()] != invalidIndex) {
			f = this->_coefs(0, 0, 0, k() + 1) * cR;
			for (auto i : speciesRangeNoI) {
				f += this->_coefs(i() + 1, 0, 0, k() + 1) * cmR[i()];
			}
			f *= this->_rate(gridIndex);
			Kokkos::atomic_sub(
				&fluxes[_reactantMomentIds[k()]], f / _reactantVolume);
		}

		// Now the first product
		if (_productMomentIds[0][k()] != invalidIndex) {
			f = this->_coefs(0, 0, 1, k() + 1) * cR;
			for (auto i : speciesRangeNoI) {
				f += this->_coefs(i() + 1, 0, 1, k() + 1) * cmR[i()];
			}
			f *= this->_rate(gridIndex);
			Kokkos::atomic_add(
				&fluxes[_productMomentIds[0][k()]], f / _productVolumes[0]);
		}

		// Finally the second product
		if (_productMomentIds[1][k()] != invalidIndex) {
			f = this->_coefs(0, 0, 2, k() + 1) * cR;
			for (auto i : speciesRangeNoI) {
				f += this->_coefs(i() + 1, 0, 2, k() + 1) * cmR[i()];
			}
			f *= this->_rate(gridIndex);
			Kokkos::atomic_add(
				&fluxes[_productMomentIds[1][k()]], f / _productVolumes[1]);
		}
	}
}

template <typename TNetwork, typename TDerived>
KOKKOS_INLINE_FUNCTION
void
DissociationReaction<TNetwork, TDerived>::computePartialDerivatives(
	ConcentrationsView concentrations, Kokkos::View<double*> values,
	IndexType gridIndex)
{
	using AmountType = typename NetworkType::AmountType;
	constexpr auto speciesRangeNoI = NetworkType::getSpeciesRangeNoI();

	// Compute the partials for the 0th order moments
	// First for the reactant
	double df = this->_rate(gridIndex) / _reactantVolume;
	// Compute the values
	Kokkos::atomic_sub(
		&values(_connEntries[0][0][0][0]), df * this->_coefs(0, 0, 0, 0));
	for (auto i : speciesRangeNoI) {
		if (_reactantMomentIds[i()] != invalidIndex) {
			Kokkos::atomic_sub(&values(_connEntries[0][0][0][1 + i()]),
				df * this->_coefs(i() + 1, 0, 0, 0));
		}
	}
	// For the first product
	df = this->_rate(gridIndex) / _productVolumes[0];
	Kokkos::atomic_add(
		&values(_connEntries[1][0][0][0]), df * this->_coefs(0, 0, 0, 0));

	for (auto i : speciesRangeNoI) {
		if (_reactantMomentIds[i()] != invalidIndex) {
			Kokkos::atomic_add(&values(_connEntries[1][0][0][1 + i()]),
				df * this->_coefs(i() + 1, 0, 0, 0));
		}
	}
	// For the second product
	df = this->_rate(gridIndex) / _productVolumes[1];
	Kokkos::atomic_add(
		&values(_connEntries[2][0][0][0]), df * this->_coefs(0, 0, 0, 0));

	for (auto i : speciesRangeNoI) {
		if (_reactantMomentIds[i()] != invalidIndex) {
			Kokkos::atomic_add(&values(_connEntries[2][0][0][1 + i()]),
				df * this->_coefs(i() + 1, 0, 0, 0));
		}
	}

	// Take care of the first moments
	for (auto k : speciesRangeNoI) {
		if (_reactantMomentIds[k()] != invalidIndex) {
			// First for the reactant
			df = this->_rate(gridIndex) / _reactantVolume;
			// Compute the values
			Kokkos::atomic_sub(&values(_connEntries[0][1 + k()][0][0]),
				df * this->_coefs(0, 0, 0, k() + 1));
			for (auto i : speciesRangeNoI) {
				if (_reactantMomentIds[i()] != invalidIndex) {
					Kokkos::atomic_sub(
						&values(_connEntries[0][1 + k()][0][1 + i()]),
						df * this->_coefs(i() + 1, 0, 0, k() + 1));
				}
			}
		}
		// For the first product
		if (_productMomentIds[0][k()] != invalidIndex) {
			df = this->_rate(gridIndex) / _productVolumes[0];
			Kokkos::atomic_add(&values(_connEntries[1][1 + k()][0][0]),
				df * this->_coefs(0, 0, 1, k() + 1));
			for (auto i : speciesRangeNoI) {
				if (_reactantMomentIds[i()] != invalidIndex) {
					Kokkos::atomic_add(
						&values(_connEntries[1][1 + k()][0][1 + i()]),
						df * this->_coefs(i() + 1, 0, 1, k() + 1));
				}
			}
		}
		// For the second product
		if (_productMomentIds[1][k()] != invalidIndex) {
			df = this->_rate(gridIndex) / _productVolumes[1];
			Kokkos::atomic_add(&values(_connEntries[2][1 + k()][0][0]),
				df * this->_coefs(0, 0, 2, k() + 1));
			for (auto i : speciesRangeNoI) {
				if (_reactantMomentIds[i()] != invalidIndex) {
					Kokkos::atomic_add(
						&values(_connEntries[2][1 + k()][0][1 + i()]),
						df * this->_coefs(i() + 1, 0, 2, k() + 1));
				}
			}
		}
	}
}

template <typename TNetwork, typename TDerived>
KOKKOS_INLINE_FUNCTION
void
DissociationReaction<TNetwork, TDerived>::computeReducedPartialDerivatives(
	ConcentrationsView concentrations, Kokkos::View<double*> values,
	IndexType gridIndex)
{
	using AmountType = typename NetworkType::AmountType;
	constexpr auto speciesRangeNoI = NetworkType::getSpeciesRangeNoI();

	// Compute the partials for the 0th order moments
	// First for the reactant
	double df = this->_rate(gridIndex) / _reactantVolume;
	// Compute the values
	Kokkos::atomic_sub(
		&values(_connEntries[0][0][0][0]), df * this->_coefs(0, 0, 0, 0));
	// For the first product
	df = this->_rate(gridIndex) / _productVolumes[0];
	if (_products[0] == _reactant)
		Kokkos::atomic_add(
			&values(_connEntries[1][0][0][0]), df * this->_coefs(0, 0, 0, 0));

	// For the second product
	df = this->_rate(gridIndex) / _productVolumes[1];
	if (_products[1] == _reactant)
		Kokkos::atomic_add(
			&values(_connEntries[2][0][0][0]), df * this->_coefs(0, 0, 0, 0));

	// Take care of the first moments
	for (auto k : speciesRangeNoI) {
		if (_reactantMomentIds[k()] != invalidIndex) {
			// First for the reactant
			df = this->_rate(gridIndex) / _reactantVolume;
			// Compute the values
			for (auto i : speciesRangeNoI) {
				if (k() == i())
					Kokkos::atomic_sub(
						&values(_connEntries[0][1 + k()][0][1 + i()]),
						df * this->_coefs(i() + 1, 0, 0, k() + 1));
			}
		}
		// For the first product
		if (_productMomentIds[0][k()] != invalidIndex) {
			df = this->_rate(gridIndex) / _productVolumes[0];
			for (auto i : speciesRangeNoI) {
				if (_productMomentIds[0][k()] == _reactantMomentIds[i()])
					Kokkos::atomic_add(
						&values(_connEntries[1][1 + k()][0][1 + i()]),
						df * this->_coefs(i() + 1, 0, 1, k() + 1));
			}
		}
		// For the second product
		if (_productMomentIds[0][k()] != invalidIndex) {
			df = this->_rate(gridIndex) / _productVolumes[1];
			for (auto i : speciesRangeNoI) {
				if (_productMomentIds[1][k()] == _reactantMomentIds[i()])
					Kokkos::atomic_add(
						&values(_connEntries[2][1 + k()][0][1 + i()]),
						df * this->_coefs(i() + 1, 0, 2, k() + 1));
			}
		}
	}
}

template <typename TNetwork, typename TDerived>
KOKKOS_INLINE_FUNCTION
void
DissociationReaction<TNetwork, TDerived>::computeConstantRates(
	ConcentrationsView concentrations, RatesView rates, BelongingView isInSub,
	IndexType subId, IndexType gridIndex)
{
	// Only consider cases specific cases
	if (not isInSub[_reactant] and not isInSub[_products[0]] and
		not isInSub[_products[1]])
		return;
	if (isInSub[_reactant] and isInSub[_products[0]] and isInSub[_products[1]])
		return;

	constexpr auto speciesRangeNoI = NetworkType::getSpeciesRangeNoI();

	// Initialize the concentrations that will be used in the loops
	auto cR = concentrations[_reactant];
	Kokkos::Array<double, nMomentIds> cmR;
	for (auto i : speciesRangeNoI) {
		if (_reactantMomentIds[i()] == invalidIndex) {
			cmR[i()] = 0.0;
		}
		else
			cmR[i()] = concentrations[_reactantMomentIds[i()]];
	}

	// Compute the terms for the 0th order moments
	// First case where the reactant is in
	if (isInSub[_reactant]) {
		// Compute the flux for the 0th order moments
		double f = this->_coefs(0, 0, 0, 0) * this->_rate(gridIndex);
		Kokkos::atomic_sub(
			&rates(this->_rateEntries(subId, 0, 0, 0)), f / _reactantVolume);
		if (isInSub[_products[0]])
			Kokkos::atomic_add(&rates(this->_rateEntries(subId, 1, 0, 0)),
				f / _productVolumes[0]);
		if (isInSub[_products[1]])
			Kokkos::atomic_add(&rates(this->_rateEntries(subId, 2, 0, 0)),
				f / _productVolumes[1]);

		// Now the moment contribtions
		for (auto i : speciesRangeNoI) {
			if (_reactantMomentIds[i()] == invalidIndex)
				continue;

			f = this->_coefs(i() + 1, 0, 0, 0) * this->_rate(gridIndex);
			Kokkos::atomic_sub(&rates(this->_rateEntries(subId, 0, 0, 1 + i())),
				f / _reactantVolume);
			if (isInSub[_products[0]])
				Kokkos::atomic_add(
					&rates(this->_rateEntries(subId, 1, 0, 1 + i())),
					f / _productVolumes[0]);
			if (isInSub[_products[1]])
				Kokkos::atomic_add(
					&rates(this->_rateEntries(subId, 2, 0, 1 + i())),
					f / _productVolumes[1]);
		}

		// Take care of the first moments
		for (auto k : speciesRangeNoI) {
			// First for the reactant
			if (_reactantMomentIds[k()] != invalidIndex) {
				f = this->_coefs(0, 0, 0, k() + 1) * this->_rate(gridIndex);
				Kokkos::atomic_sub(
					&rates(this->_rateEntries(subId, 0, 1 + k(), 0)),
					f / _reactantVolume);

				// 1st moment contribution
				for (auto i : speciesRangeNoI) {
					if (_reactantMomentIds[i()] == invalidIndex)
						continue;
					f = this->_coefs(i() + 1, 0, 0, k() + 1) *
						this->_rate(gridIndex);
					Kokkos::atomic_sub(
						&rates(this->_rateEntries(subId, 0, 1 + k(), 1 + i())),
						f / _reactantVolume);
				}
			}

			// Now the first product
			if (isInSub[_products[0]] and
				_productMomentIds[0][k()] != invalidIndex) {
				f = this->_coefs(0, 0, 1, k() + 1) * this->_rate(gridIndex);
				Kokkos::atomic_add(
					&rates(this->_rateEntries(subId, 1, 1 + k(), 0)),
					f / _productVolumes[0]);

				// 1st moment contribution
				for (auto i : speciesRangeNoI) {
					if (_reactantMomentIds[i()] == invalidIndex)
						continue;
					f = this->_coefs(i() + 1, 0, 1, k() + 1) *
						this->_rate(gridIndex);
					Kokkos::atomic_add(
						&rates(this->_rateEntries(subId, 0, 1 + k(), 1 + i())),
						f / _productVolumes[0]);
				}
			}

			// Finally the second product
			if (isInSub[_products[1]] and
				_productMomentIds[1][k()] != invalidIndex) {
				f = this->_coefs(0, 0, 2, k() + 1) * this->_rate(gridIndex);
				Kokkos::atomic_add(
					&rates(this->_rateEntries(subId, 2, 1 + k(), 0)),
					f / _productVolumes[1]);

				// 1st moment contribution
				for (auto i : speciesRangeNoI) {
					if (_reactantMomentIds[i()] == invalidIndex)
						continue;
					f = this->_coefs(i() + 1, 0, 2, k() + 1) *
						this->_rate(gridIndex);
					Kokkos::atomic_add(
						&rates(this->_rateEntries(subId, 2, 1 + k(), 1 + i())),
						f / _productVolumes[1]);
				}
			}
		}
	}
	// Now the reactant is not in
	else {
		auto dof = rates.extent(0);
		double f = this->_coefs(0, 0, 0, 0) * cR;
		for (auto i : speciesRangeNoI) {
			if (_reactantMomentIds[i()] != invalidIndex)
				f += this->_coefs(i() + 1, 0, 0, 0) * cmR[i()];
		}
		f *= this->_rate(gridIndex);

		// For the first product
		if (isInSub[_products[0]])
			Kokkos::atomic_add(&rates(this->_rateEntries(subId, 1, 0, 0)),
				f / (double)_productVolumes[0]);
		// For the second product
		if (isInSub[_products[1]])
			Kokkos::atomic_add(&rates(this->_rateEntries(subId, 2, 0, 0)),
				f / (double)_productVolumes[1]);

		// Take care of the first moments
		for (auto k : speciesRangeNoI) {
			// For the first product
			if (isInSub[_products[0]]) {
				if (_productMomentIds[0][k()] != invalidIndex) {
					f = this->_coefs(0, 0, 1, k() + 1) * cR;
					for (auto i : speciesRangeNoI) {
						f += this->_coefs(i() + 1, 0, 1, k() + 1) * cmR[i()];
					}
					f *= this->_rate(gridIndex);
					Kokkos::atomic_add(
						&rates(this->_rateEntries(subId, 1, 1 + k(), 0)),
						f / _productVolumes[0]);
				}
			}

			// For the second product
			if (isInSub[_products[1]]) {
				if (_productMomentIds[1][k()] != invalidIndex) {
					f = this->_coefs(0, 0, 2, k() + 1) * cR;
					for (auto i : speciesRangeNoI) {
						f += this->_coefs(i() + 1, 0, 2, k() + 1) * cmR[i()];
					}
					f *= this->_rate(gridIndex);
					Kokkos::atomic_add(
						&rates(this->_rateEntries(subId, 2, 1 + k(), 0)),
						f / _productVolumes[1]);
				}
			}
		}
	}
}

template <typename TNetwork, typename TDerived>
KOKKOS_INLINE_FUNCTION
void
DissociationReaction<TNetwork, TDerived>::getConstantConnectivities(
	ConnectivitiesView conns, BelongingView isInSub, OwnedSubMapView backMap)
{
	// Only consider cases specific cases
	if (not isInSub[_reactant] and not isInSub[_products[0]] and
		not isInSub[_products[1]])
		return;
	if (isInSub[_reactant] and isInSub[_products[0]] and isInSub[_products[1]])
		return;

	constexpr auto speciesRangeNoI = NetworkType::getSpeciesRangeNoI();

	// Terms for the 0th order moments
	// First case where the reactant is in
	if (isInSub[_reactant]) {
		conns(backMap(_reactant), backMap(_reactant)) = true;
		if (isInSub[_products[0]])
			conns(backMap(_products[0]), backMap(_reactant)) = true;
		if (isInSub[_products[1]])
			conns(backMap(_products[1]), backMap(_reactant)) = true;

		// Now the moment contribtions
		for (auto i : speciesRangeNoI) {
			if (_reactantMomentIds[i()] == invalidIndex)
				continue;

			conns(backMap(_reactant), backMap(_reactantMomentIds[i()])) = true;
			if (isInSub[_products[0]])
				conns(backMap(_products[0]), backMap(_reactantMomentIds[i()])) =
					true;
			if (isInSub[_products[1]])
				conns(backMap(_products[1]), backMap(_reactantMomentIds[i()])) =
					true;
		}

		// Take care of the first moments
		for (auto k : speciesRangeNoI) {
			// First for the reactant
			if (_reactantMomentIds[k()] != invalidIndex) {
				conns(backMap(_reactantMomentIds[k()]), backMap(_reactant)) =
					true;

				// 1st moment contribution
				for (auto i : speciesRangeNoI) {
					if (_reactantMomentIds[i()] == invalidIndex)
						continue;
					conns(backMap(_reactantMomentIds[k()]),
						backMap(_reactantMomentIds[i()])) = true;
				}
			}

			// Now the first product
			if (isInSub[_products[0]] and
				_productMomentIds[0][k()] != invalidIndex) {
				conns(backMap(_productMomentIds[0][k()]), backMap(_reactant)) =
					true;

				// 1st moment contribution
				for (auto i : speciesRangeNoI) {
					if (_reactantMomentIds[i()] == invalidIndex)
						continue;
					conns(backMap(_productMomentIds[0][k()]),
						backMap(_reactantMomentIds[i()])) = true;
				}
			}

			// Finally the second product
			if (isInSub[_products[1]] and
				_productMomentIds[1][k()] != invalidIndex) {
				conns(backMap(_productMomentIds[1][k()]), backMap(_reactant)) =
					true;

				// 1st moment contribution
				for (auto i : speciesRangeNoI) {
					if (_reactantMomentIds[i()] == invalidIndex)
						continue;
					conns(backMap(_productMomentIds[1][k()]),
						backMap(_reactantMomentIds[i()])) = true;
				}
			}
		}
	}
	// Now the reactant is not in
	else {
		auto dof = conns.extent(0);

		// For the first product
		if (isInSub[_products[0]])
			conns(backMap(_products[0]), dof) = true;
		// For the second product
		if (isInSub[_products[1]])
			conns(backMap(_products[1]), dof) = true;

		// Take care of the first moments
		for (auto k : speciesRangeNoI) {
			// For the first product
			if (isInSub[_products[0]]) {
				if (_productMomentIds[0][k()] != invalidIndex) {
					conns(backMap(_productMomentIds[0][k()]), dof) = true;
				}
			}

			// For the second product
			if (isInSub[_products[1]]) {
				if (_productMomentIds[1][k()] != invalidIndex) {
					conns(backMap(_productMomentIds[1][k()]), dof) = true;
				}
			}
		}
	}
}

template <typename TNetwork, typename TDerived>
KOKKOS_INLINE_FUNCTION
double
DissociationReaction<TNetwork, TDerived>::computeLeftSideRate(
	ConcentrationsView concentrations, IndexType clusterId, IndexType gridIndex)
{
	// Check if our cluster is on the left side of this reaction
	if (clusterId == _reactant) {
		return this->_rate(gridIndex) * this->_coefs(0, 0, 0, 0);
	}

	// This cluster is not part of the reaction
	return 0.0;
}

template <typename TNetwork, typename TDerived>
KOKKOS_INLINE_FUNCTION
double
DissociationReaction<TNetwork, TDerived>::computeTableThree(
	ConcentrationsView concentrations,
	std::vector<std::vector<IndexType>> clusterBins,
	std::vector<std::vector<double>>& rates, IndexType gridIndex)
{
	// Check what bins our clusters are in
	auto binProduct0 = whichBin(clusterBins, _products[0]);
	auto binProduct1 = whichBin(clusterBins, _products[1]);
	auto binReactant = whichBin(clusterBins, _reactant);

	if (binProduct0 < 0 || binProduct1 < 0 || binReactant < 0) {
		return 0.0;
	}

	auto rateTableThree = this->_rate(gridIndex) * concentrations[_reactant] *
		this->_coefs(0, 0, 0, 0);

	if (binProduct0 == binProduct1)
		rates[binProduct0][binReactant] += rateTableThree;
	else {
		rates[binProduct0][binReactant] += rateTableThree;
		rates[binProduct1][binReactant] += rateTableThree;
	}

	return 0.0;
}

template <typename TNetwork, typename TDerived>
KOKKOS_INLINE_FUNCTION
double
DissociationReaction<TNetwork, TDerived>::computeTableFour(
	ConcentrationsView concentrations,
	std::vector<std::vector<IndexType>> clusterBins,
	std::vector<std::vector<double>>& rates, IndexType gridIndex)
{
	// Check what bins our clusters are in
	auto binProduct0 = whichBin(clusterBins, _products[0]);
	auto binProduct1 = whichBin(clusterBins, _products[1]);
	auto binReactant = whichBin(clusterBins, _reactant);

	if (binProduct0 < 0 || binProduct1 < 0 || binReactant < 0) {
		return 0.0;
	}

	auto rateTableFour = this->_rate(gridIndex) * concentrations[_reactant] *
		this->_coefs(0, 0, 0, 0);

	if (binProduct0 == binProduct1)
		rates[binReactant][binProduct0] += rateTableFour;
	else {
		rates[binReactant][binProduct0] += rateTableFour;
		rates[binReactant][binProduct1] += rateTableFour;
	}

	return 0.0;
}

template <typename TNetwork, typename TDerived>
KOKKOS_INLINE_FUNCTION
void
DissociationReaction<TNetwork, TDerived>::mapJacobianEntries(
	Connectivity connectivity)
{
	constexpr auto speciesRangeNoI = NetworkType::getSpeciesRangeNoI();

	_connEntries[0][0][0][0] = connectivity(_reactant, _reactant);
	for (auto i : speciesRangeNoI) {
		if (_reactantMomentIds[i()] != invalidIndex) {
			_connEntries[0][0][0][1 + i()] =
				connectivity(_reactant, _reactantMomentIds[i()]);
			_connEntries[0][1 + i()][0][0] =
				connectivity(_reactantMomentIds[i()], _reactant);
			for (auto j : speciesRangeNoI) {
				if (_reactantMomentIds[j()] != invalidIndex) {
					_connEntries[0][1 + i()][0][1 + j()] = connectivity(
						_reactantMomentIds[i()], _reactantMomentIds[j()]);
				}
			}
		}
	}

	for (auto p : {0, 1}) {
		_connEntries[1 + p][0][0][0] = connectivity(_products[p], _reactant);
		for (auto i : speciesRangeNoI) {
			if (_reactantMomentIds[i()] != invalidIndex) {
				_connEntries[1 + p][0][0][1 + i()] =
					connectivity(_products[p], _reactantMomentIds[i()]);
			}
			if (_productMomentIds[p][i()] != invalidIndex) {
				_connEntries[1 + p][1 + i()][0][0] =
					connectivity(_productMomentIds[p][i()], _reactant);
				for (auto j : speciesRangeNoI) {
					if (_reactantMomentIds[j()] != invalidIndex) {
						_connEntries[1 + p][1 + i()][0][1 + j()] = connectivity(
							_productMomentIds[p][i()], _reactantMomentIds[j()]);
					}
				}
			}
		}
	}
}

template <typename TNetwork, typename TDerived>
KOKKOS_INLINE_FUNCTION
void
DissociationReaction<TNetwork, TDerived>::mapRateEntries(
	ConnectivitiesPairView connectivityRow,
	ConnectivitiesPairView connectivityEntries, BelongingView isInSub,
	OwnedSubMapView backMap, IndexType subId)
{
	// Only consider cases specific cases
	if (not isInSub[_reactant] and not isInSub[_products[0]] and
		not isInSub[_products[1]])
		return;
	if (isInSub[_reactant] and isInSub[_products[0]] and isInSub[_products[1]])
		return;

	constexpr auto speciesRangeNoI = NetworkType::getSpeciesRangeNoI();

	// Compute the terms for the 0th order moments
	// First case where the reactant is in
	if (isInSub[_reactant]) {
		// Compute the flux for the 0th order moments
		this->_rateEntries(subId, 0, 0, 0) =
			this->getPosition(backMap(_reactant), backMap(_reactant),
				connectivityRow, connectivityEntries);
		if (isInSub[_products[0]])
			this->_rateEntries(subId, 1, 0, 0) =
				this->getPosition(backMap(_products[0]), backMap(_reactant),
					connectivityRow, connectivityEntries);
		if (isInSub[_products[1]])
			this->_rateEntries(subId, 2, 0, 0) =
				this->getPosition(backMap(_products[1]), backMap(_reactant),
					connectivityRow, connectivityEntries);

		// Now the moment contributions
		for (auto i : speciesRangeNoI) {
			if (_reactantMomentIds[i()] == invalidIndex)
				continue;

			this->_rateEntries(subId, 0, 0, 1 + i()) = this->getPosition(
				backMap(_reactant), backMap(_reactantMomentIds[i()]),
				connectivityRow, connectivityEntries);
			if (isInSub[_products[0]])
				this->_rateEntries(subId, 1, 0, 1 + i()) = this->getPosition(
					backMap(_products[0]), backMap(_reactantMomentIds[i()]),
					connectivityRow, connectivityEntries);
			if (isInSub[_products[1]])
				this->_rateEntries(subId, 2, 0, 1 + i()) = this->getPosition(
					backMap(_products[1]), backMap(_reactantMomentIds[i()]),
					connectivityRow, connectivityEntries);
		}

		// Take care of the first moments
		for (auto k : speciesRangeNoI) {
			// First for the reactant
			if (_reactantMomentIds[k()] != invalidIndex) {
				this->_rateEntries(subId, 0, 1 + k(), 0) = this->getPosition(
					backMap(_reactantMomentIds[k()]), backMap(_reactant),
					connectivityRow, connectivityEntries);

				// 1st moment contribution
				for (auto i : speciesRangeNoI) {
					if (_reactantMomentIds[i()] == invalidIndex)
						continue;
					this->_rateEntries(subId, 0, 1 + k(), 1 + i()) =
						this->getPosition(backMap(_reactantMomentIds[k()]),
							backMap(_reactantMomentIds[i()]), connectivityRow,
							connectivityEntries);
				}
			}

			// Now the first product
			if (isInSub[_products[0]] and
				_productMomentIds[0][k()] != invalidIndex) {
				this->_rateEntries(subId, 1, 1 + k(), 0) = this->getPosition(
					backMap(_productMomentIds[0][k()]), backMap(_reactant),
					connectivityRow, connectivityEntries);

				// 1st moment contribution
				for (auto i : speciesRangeNoI) {
					if (_reactantMomentIds[i()] == invalidIndex)
						continue;
					this->_rateEntries(subId, 1, 1 + k(), 1 + i()) =
						this->getPosition(backMap(_productMomentIds[0][k()]),
							backMap(_reactantMomentIds[i()]), connectivityRow,
							connectivityEntries);
				}
			}

			// Finally the second product
			if (isInSub[_products[1]] and
				_productMomentIds[1][k()] != invalidIndex) {
				this->_rateEntries(subId, 2, 1 + k(), 0) = this->getPosition(
					backMap(_productMomentIds[1][k()]), backMap(_reactant),
					connectivityRow, connectivityEntries);

				// 1st moment contribution
				for (auto i : speciesRangeNoI) {
					if (_reactantMomentIds[i()] == invalidIndex)
						continue;
					this->_rateEntries(subId, 2, 1 + k(), 1 + i()) =
						this->getPosition(backMap(_productMomentIds[1][k()]),
							backMap(_reactantMomentIds[i()]), connectivityRow,
							connectivityEntries);
				}
			}
		}
	}
	// Now the reactant is not in
	else {
		auto dof = connectivityRow.extent(0) - 1;

		// For the first product
		if (isInSub[_products[0]])
			this->_rateEntries(subId, 1, 0, 0) =
				this->getPosition(backMap(_products[0]), dof, connectivityRow,
					connectivityEntries);
		// For the second product
		if (isInSub[_products[1]])
			this->_rateEntries(subId, 2, 0, 0) =
				this->getPosition(backMap(_products[1]), dof, connectivityRow,
					connectivityEntries);

		// Take care of the first moments
		for (auto k : speciesRangeNoI) {
			// For the first product
			if (isInSub[_products[0]]) {
				if (_productMomentIds[0][k()] != invalidIndex) {
					this->_rateEntries(subId, 1, 1 + k(), 0) =
						this->getPosition(backMap(_productMomentIds[0][k()]),
							dof, connectivityRow, connectivityEntries);
				}
			}

			// For the second product
			if (isInSub[_products[1]]) {
				if (_productMomentIds[1][k()] != invalidIndex) {
					this->_rateEntries(subId, 2, 1 + k(), 0) =
						this->getPosition(backMap(_productMomentIds[1][k()]),
							dof, connectivityRow, connectivityEntries);
				}
			}
		}
	}
}
} // namespace network
} // namespace core
} // namespace xolotl<|MERGE_RESOLUTION|>--- conflicted
+++ resolved
@@ -2432,10 +2432,6 @@
 
 	double kPlus = this->asDerived()->getRateForProduction(gridIndex);
 	double E_b = this->asDerived()->computeBindingEnergy(time);
-<<<<<<< HEAD
-	constexpr double k_B = ::xolotl::core::kBoltzmann;
-=======
->>>>>>> cc0ebd6f
 
 	double kMinus = (1.0 / omega) * kPlus * std::exp(-E_b / (k_B * T));
 
