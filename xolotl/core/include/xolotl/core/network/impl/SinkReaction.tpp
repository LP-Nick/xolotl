--- conflicted
+++ resolved
@@ -11,37 +11,6 @@
 {
 namespace network
 {
-<<<<<<< HEAD
-template <typename TRegion>
-KOKKOS_INLINE_FUNCTION
-std::enable_if_t<(numberOfVacancySpecies<typename TRegion::EnumIndex>() >= 2),
-	double>
-getRateForSink(const double r, const double dc, const double latticeParameter)
-{
-	double strength = ::xolotl::core::alloysinkStrength * dc;
-
-	return strength;
-}
-
-template <typename TRegion>
-KOKKOS_INLINE_FUNCTION
-std::enable_if_t<(numberOfVacancySpecies<typename TRegion::EnumIndex>() < 2),
-	double>
-getRateForSink(const double r, const double dc, const double latticeParameter)
-{
-	// TODO: r0 depends on the network type
-	double r0 = latticeParameter * 0.5 * sqrt(2.0);
-	double rho = 0.0003;
-	constexpr double pi = ::xolotl::core::pi;
-
-	double strength =
-		-4.0 * pi * rho / log(pi * rho * (r + r0) * (r + r0)) * dc;
-
-	return strength;
-}
-
-=======
->>>>>>> b069dd54
 template <typename TNetwork, typename TDerived>
 KOKKOS_INLINE_FUNCTION
 double
