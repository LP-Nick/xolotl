#pragma once

#include <xolotl/core/network/detail/impl/NucleationReactionGenerator.tpp>
#include <xolotl/core/network/detail/impl/ReSolutionReactionGenerator.tpp>
#include <xolotl/core/network/detail/impl/SinkReactionGenerator.tpp>
#include <xolotl/core/network/impl/NEClusterGenerator.tpp>
#include <xolotl/core/network/impl/NEReaction.tpp>
#include <xolotl/core/network/impl/ReactionNetwork.tpp>

namespace xolotl
{
namespace core
{
namespace network
{
void
NEReactionNetwork::readClusters(const std::string filename)
{
	// Read the reactions from a file
	std::ifstream reactionFile;
	reactionFile.open(filename);
	if (!reactionFile.good()) {
		return;
	}

	// First find how big of an object we need to create
	// i.e. how many clusters in the file
	// Get the line
	std::string line;
	getline(reactionFile, line);
	// Read the first line
	std::vector<double> tokens;
	util::Tokenizer<double>{line}(tokens);
	// And start looping on the lines
	fileClusterNumber = 0;
	while (tokens.size() > 0) {
		fileClusterNumber++;

		getline(reactionFile, line);
		if (line == "Reactions")
			break;

		tokens = util::Tokenizer<double>{line}();
	}
}

void
NEReactionNetwork::readReactions(double temperature, const std::string filename)
{
	syncClusterDataOnHost();

	// Read the reactions from a file
	std::ifstream reactionFile;
	reactionFile.open(filename);
	if (!reactionFile.good()) {
		this->_reactionEnergies =
			Kokkos::View<double**>("reactionEnergies", 0, 0);
		return;
	}
	auto clData = _clusterData.h_view;

	this->_reactionEnergies =
		Kokkos::View<double**>("reactionEnergies", fileClusterNumber,
			fileClusterNumber +
				1); // In case the second cluster or product has invalid index
	auto reactionEnergies = Kokkos::create_mirror_view(this->_reactionEnergies);
	auto constantRates =
		Kokkos::create_mirror_view(clData().extraData.constantRates);
	auto fileClusterMap =
		Kokkos::UnorderedMap<int, int, Kokkos::DefaultHostExecutionSpace>(
			fileClusterNumber);

	// The first loop will be on single clusters to get their properties
	std::vector<double> mVector(fileClusterNumber, 0.0);
	std::vector<double> g0Vector(fileClusterNumber, 0.0);
	std::vector<std::vector<std::pair<double, double>>> lVector(
		fileClusterNumber, std::vector<std::pair<double, double>>());
	constexpr double k_B = ::xolotl::core::kBoltzmann;

	// Get the line
	std::string line;
	getline(reactionFile, line);
	// Read the first line
	std::vector<double> tokens;
	util::Tokenizer<double>{line}(tokens);
	// And start looping on the lines
	int count = 0;
	while (tokens.size() > 0) {
		// Find the Id of the cluster
		Composition comp = Composition::zero();
		comp[Species::Xe] = static_cast<IndexType>(tokens[0]);
		comp[Species::V] = static_cast<IndexType>(tokens[1]);
		comp[Species::I] = static_cast<IndexType>(tokens[2]);

		auto rId = findCluster(comp, plsm::HostMemSpace{}).getId();

		fileClusterMap.insert(rId, count);

		// Get its properties and save it
		auto h0 = tokens[3];
		auto s0 = tokens[4];
		auto g0 = h0 - k_B * temperature * s0;
		auto D0 = tokens[5];
		auto q = tokens[6];
		auto mobility =
			D0 * exp(-q / (k_B * temperature)) / (k_B * temperature);
		g0Vector[count] = g0;
		mVector[count] = mobility;
		// Save the linkage information
		std::pair<double, double> linkage(mobility, g0);
		lVector[count].push_back(linkage);

		// Loop on the linked clusters
		for (auto i = 7; i < tokens.size(); i += 4) {
			// Get its properties
			auto g0Linked = tokens[i] - k_B * temperature * tokens[i + 1];
			auto mobilityLinked = tokens[i + 2] *
				exp(-tokens[i + 3] / (k_B * temperature)) / (k_B * temperature);
			// Save the linkage information
			linkage.first = mobilityLinked;
			linkage.second = g0Linked;
			lVector[count].push_back(linkage);
		}
		// Set values in the cluster
		if (_clusterDataMirror.has_value()) {
			// Compute the diffusivity with linkage
			double diffusivity = 0.0;
			double largestG0 = g0Vector[count];
			IdType largestId = 0;
			for (auto link : lVector[count]) {
				diffusivity += link.first *
					exp((largestG0 - link.second) / (k_B * temperature));
			}
			this->_clusterDataMirror.value().diffusionFactor(rId) = diffusivity;
			this->_clusterDataMirror.value().migrationEnergy(rId) = 0.0;
		}

		getline(reactionFile, line);
		if (line == "Reactions")
			break;

		tokens = util::Tokenizer<double>{line}();
		count++;
	}

	// Now we need to loop on the reactions to set their rates
	getline(reactionFile, line);
	// Read the next line
	tokens.clear();
	util::Tokenizer<double>{line}(tokens);
	// And start looping on the lines
	while (tokens.size() > 0) {
		// Find the Id of the first reactant
		Composition comp = Composition::zero();
		comp[Species::Xe] = static_cast<IndexType>(tokens[0]);
		comp[Species::V] = static_cast<IndexType>(tokens[1]);
		comp[Species::I] = static_cast<IndexType>(tokens[2]);
		auto r1Id = findCluster(comp, plsm::HostMemSpace{}).getId();
		auto map1Id = fileClusterMap.value_at(fileClusterMap.find(r1Id));

		// Sink case
		if (tokens.size() == 4) {
			// Get the coefficient rate
			auto coefRate = tokens[3];

			double largestG0 = g0Vector[map1Id];
			IdType largestId = 0;

			// Compute the full given rate for this sink
			auto linkageRate = lVector[map1Id][largestId].first;
			constantRates(map1Id, fileClusterNumber, 1) =
				coefRate * k_B * temperature * linkageRate;
			// Loop on the linked clusters
			linkageRate = 0.0;
			for (auto link : lVector[map1Id]) {
				linkageRate += link.first *
					exp((largestG0 - link.second) / (k_B * temperature));
			}
			// Save the value
			constantRates(map1Id, fileClusterNumber, 0) =
				coefRate * k_B * temperature * linkageRate;

			double energy = 0.0;
			for (auto i = 0; i < 1; i++) {
				auto g0 = lVector[map1Id][i].second;
				double li = exp((largestG0 - g0) / (k_B * temperature));
				energy -= li * g0;
			}
			reactionEnergies(map1Id, fileClusterNumber) = energy;
		}
		// Production case
		else {
			comp[Species::Xe] = static_cast<IndexType>(tokens[3]);
			comp[Species::V] = static_cast<IndexType>(tokens[4]);
			comp[Species::I] = static_cast<IndexType>(tokens[5]);
			auto r2Id = findCluster(comp, plsm::HostMemSpace{}).getId();
			auto map2Id = fileClusterMap.value_at(fileClusterMap.find(r2Id));

			comp[Species::Xe] = static_cast<IndexType>(tokens[6]);
			comp[Species::V] = static_cast<IndexType>(tokens[7]);
			comp[Species::I] = static_cast<IndexType>(tokens[8]);
			auto prodId = findCluster(comp, plsm::HostMemSpace{}).getId();
			auto mapProdId =
				fileClusterMap.value_at(fileClusterMap.find(prodId));

			double largestG01 = g0Vector[map1Id];
			IdType largestId1 = 0;
			double largestG02 = g0Vector[map2Id];
			IdType largestId2 = 0;

			// Get the coefficient rate
			//			double coefRate = static_cast<double>(tokens[9]);
			double coefRate = 1.0;
			// Compute the base rate for this reaction
			auto linkageRate = 0.0;
			// Loop on the linked clusters
			for (auto i = 0; i < lVector[map1Id].size(); i++) {
				for (auto j = 0; j < lVector[map2Id].size(); j++) {
					double d_a = lVector[map1Id][i].first;
					double l_a = exp((largestG01 - lVector[map1Id][i].second) /
						(k_B * temperature));
					double d_b = lVector[map2Id][j].first;
					double l_b = exp((largestG02 - lVector[map2Id][j].second) /
						(k_B * temperature));
					linkageRate += (d_a + d_b) * l_a * l_b;
				}
			}
			// Save the value to the right
			auto totalRate = coefRate * k_B * temperature * linkageRate;
			constantRates(map1Id, map2Id, 0) = totalRate;
			constantRates(map2Id, map1Id, 0) = totalRate;

			// Save the energy for this reaction
			double energy = 0.0;
			for (auto i = 0; i < 1; i++) {
				auto g0 = lVector[map1Id][i].second;
				double li = exp((largestG01 - g0) / (k_B * temperature));
				energy -= li * g0;
			}
			for (auto i = 0; i < 1; i++) {
				auto g0 = lVector[map2Id][i].second;
				double li = exp((largestG02 - g0) / (k_B * temperature));
				energy -= li * g0;
			}

			if (prodId != this->invalidIndex()) {
				double largestG0 = g0Vector[mapProdId];
				IdType largestId = 0;
				//				for (auto i = 0; i < lVector[prodId].size();
				// i++)
				//{ 					if (lVector[prodId][i].second < largestG0)
				//{ largestG0 =
				// lVector[prodId][i].second; 						largestId =
				// i;
				//					}
				//				}

				linkageRate = 0.0;
				for (auto i = 0; i < lVector[map1Id].size(); i++) {
					for (auto j = 0; j < lVector[map2Id].size(); j++) {
						for (auto k = 0; k < lVector[mapProdId].size(); k++) {
							double d_a = lVector[map1Id][i].first;
							double d_b = lVector[map2Id][j].first;
							double l_z =
								exp((largestG0 - lVector[mapProdId][k].second) /
									(k_B * temperature));
							linkageRate += (d_a + d_b) * l_z;
						}
					}
				}

				totalRate = coefRate * k_B * temperature * linkageRate;
				constantRates(map1Id, map2Id, 1) = totalRate;
				constantRates(map2Id, map1Id, 1) = totalRate;

				// Add linkage
				for (auto i = 0; i < 1; i++) {
					auto g0 = lVector[mapProdId][i].second;
					double li = exp((largestG0 - g0) / (k_B * temperature));
					energy += li * g0;
				}
			}
			reactionEnergies(map1Id, map2Id) = energy;
			reactionEnergies(map2Id, map1Id) = energy;
		}

		getline(reactionFile, line);
		tokens.clear();
		util::Tokenizer<double>{line}(tokens);
	}

	// Find the Id of the interstitial cluster
	Composition comp = Composition::zero();
	comp[Species::I] = 1;
	auto rId = findCluster(comp, plsm::HostMemSpace{}).getId();
	auto mapId = fileClusterMap.value_at(fileClusterMap.find(rId));
	// Save its formation energy
	clData().setIFormationEnergy(g0Vector[mapId]);

	// Same with vacancy
	comp[Species::I] = 0;
	comp[Species::V] = 1;
	rId = findCluster(comp, plsm::HostMemSpace{}).getId();
	mapId = fileClusterMap.value_at(fileClusterMap.find(rId));
	// Save its formation energy
	clData().setVFormationEnergy(g0Vector[mapId]);

	// Same with xenon
	comp[Species::V] = 0;
	comp[Species::Xe] = 1;
	rId = findCluster(comp, plsm::HostMemSpace{}).getId();
	mapId = fileClusterMap.value_at(fileClusterMap.find(rId));
	// Save its formation energy
	clData().setXeFormationEnergy(g0Vector[mapId]);

	deep_copy(this->_reactionEnergies, reactionEnergies);
	deep_copy(clData().extraData.constantRates, constantRates);
	deep_copy(clData().extraData.fileClusterMap, fileClusterMap);
	deep_copy(clData().diffusionFactor,
		this->_clusterDataMirror.value().diffusionFactor);
	deep_copy(clData().migrationEnergy,
		this->_clusterDataMirror.value().migrationEnergy);

	invalidateDataMirror();
	copyClusterDataView();
}

void
NEReactionNetwork::initializeExtraClusterData(const options::IOptions& options)
{
	if (!this->_enableReadRates) {
		return;
	}

	this->_clusterData.h_view().extraData.initialize(fileClusterNumber);
	this->copyClusterDataView();
}

namespace detail
{
template <typename TTag>
KOKKOS_INLINE_FUNCTION
void
NEReactionGenerator::operator()(IndexType i, IndexType j, TTag tag) const
{
	// Check the diffusion factors
	auto diffusionFactor = this->_clusterData.diffusionFactor;
	if (diffusionFactor(i) == 0.0 && diffusionFactor(j) == 0.0) {
		return;
	}

<<<<<<< HEAD
	// TODO: re-solution and nucleation need to be added
=======
>>>>>>> a68e0b74
	using Species = typename NetworkType::Species;
	using Composition = typename NetworkType::Composition;
	using AmountType = typename NetworkType::AmountType;

	constexpr auto species = NetworkType::getSpeciesRange();
	constexpr auto speciesNoI = NetworkType::getSpeciesRangeNoI();
	constexpr auto invalidIndex = NetworkType::invalidIndex();

	auto numClusters = this->getNumberOfClusters();

	if (i == j) {
		addSinks(i, tag);
	}

	// Get the composition of each cluster
	const auto& cl1Reg = this->getCluster(i).getRegion();
	const auto& cl2Reg = this->getCluster(j).getRegion();
	Composition lo1 = cl1Reg.getOrigin();
	Composition hi1 = cl1Reg.getUpperLimitPoint();
	Composition lo2 = cl2Reg.getOrigin();
	Composition hi2 = cl2Reg.getUpperLimitPoint();

	auto& subpaving = this->getSubpaving();

	// Special case for I + V
	if (cl1Reg.isSimplex() && cl2Reg.isSimplex() &&
		((lo1.isOnAxis(Species::I) && lo2.isOnAxis(Species::V)) ||
			(lo1.isOnAxis(Species::V) && lo2.isOnAxis(Species::I)))) {
		// Find out which one is which
		auto vSize =
			lo1.isOnAxis(Species::V) ? lo1[Species::V] : lo2[Species::V];
		auto iSize =
			lo1.isOnAxis(Species::I) ? lo1[Species::I] : lo2[Species::I];
		// Compute the product size
		int prodSize = vSize - iSize;
		// 3 cases
		if (prodSize > 0) {
			// Looking for V cluster
			Composition comp = Composition::zero();
			comp[Species::V] = prodSize;
			auto vProdId = subpaving.findTileId(comp);
			if (vProdId != invalidIndex) {
				this->addProductionReaction(tag, {i, j, vProdId});
				this->addDissociationReaction(tag, {vProdId, i, j});
			}
		}
		else if (prodSize < 0) {
			// Looking for I cluster
			Composition comp = Composition::zero();
			comp[Species::I] = -prodSize;
			auto iProdId = subpaving.findTileId(comp);
			if (iProdId != invalidIndex) {
				this->addProductionReaction(tag, {i, j, iProdId});
				this->addDissociationReaction(tag, {iProdId, i, j});
			}
		}
		else {
			// No product
			this->addProductionReaction(tag, {i, j});
		}
		return;
	}

	// General case
	constexpr auto numSpeciesNoI = NetworkType::getNumberOfSpeciesNoI();
	using BoundsArray =
		Kokkos::Array<Kokkos::pair<AmountType, AmountType>, numSpeciesNoI>;
	plsm::EnumIndexed<BoundsArray, Species> bounds;
	// Loop on the species
	for (auto l : species) {
		auto low = lo1[l] + lo2[l];
		auto high = hi1[l] + hi2[l] - 2;
		// Special case for I
		if (l == Species::I) {
			bounds[Species::V].first -= high;
			bounds[Species::V].second -= low;
		}
		else {
			bounds[l] = {low, high};
		}
	}

	// Look for potential product
	IndexType nProd = 0;
	for (IndexType k = 0; k < numClusters; ++k) {
		// Get the composition
		const auto& prodReg = this->getCluster(k).getRegion();
		bool isGood = true;
		// Loop on the species
		for (auto l : speciesNoI) {
			if (prodReg[l()].begin() > bounds[l()].second) {
				isGood = false;
				break;
			}
			if (prodReg[l()].end() - 1 < bounds[l()].first) {
				isGood = false;
				break;
			}
		}

		if (isGood) {
			nProd++;
			this->addProductionReaction(tag, {i, j, k});
			this->addDissociationReaction(tag, {k, i, j});
		}
	}
}

template <typename TTag>
KOKKOS_INLINE_FUNCTION
void
NEReactionGenerator::addSinks(IndexType i, TTag tag) const
{
	using Species = typename NetworkType::Species;
	using Composition = typename NetworkType::Composition;

	const auto& clReg = this->getCluster(i).getRegion();
	Composition lo = clReg.getOrigin();

	// I
	if (clReg.isSimplex() && lo.isOnAxis(Species::I)) {
		this->addSinkReaction(tag, {i, NetworkType::invalidIndex()});
	}

	// V
	if (clReg.isSimplex() && lo.isOnAxis(Species::V) && lo[Species::V] < 3) {
		this->addSinkReaction(tag, {i, NetworkType::invalidIndex()});
	}
}

inline ReactionCollection<NEReactionGenerator::NetworkType>
NEReactionGenerator::getReactionCollection() const
{
	ReactionCollection<NetworkType> ret(this->_clusterData.gridSize,
		this->_clusterData.extraData.fileClusterMap.size(),
		this->_enableReadRates, this->getProductionReactions(),
		this->getDissociationReactions(), this->getReSolutionReactions(),
		this->getNucleationReactions(), this->getSinkReactions());
	ret._data.reactionEnergies = this->_reactionEnergies;
	return ret;
}
} // namespace detail

inline detail::NEReactionGenerator
NEReactionNetwork::getReactionGenerator() const noexcept
{
	return detail::NEReactionGenerator{*this};
}

namespace detail
{
KOKKOS_INLINE_FUNCTION
void
NEClusterUpdater::updateDiffusionCoefficient(
	const ClusterData& data, IndexType clusterId, IndexType gridIndex) const
{
	if (data.migrationEnergy(clusterId) > 0.0) {
		//		using Species = typename NetworkType::Species;
		//		using Composition = typename NetworkType::Composition;
		//		const auto& clReg = data.tiles(clusterId).getRegion();
		//		Composition lo = clReg.getOrigin();
		//		if (clReg.isSimplex() && lo[Species::V] == 1 && lo[Species::Xe]
		//== 1) {
		//			// Intrinsic diffusion
		//			double kernel = -3.04 / (kBoltzmann *
		// data.temperature(gridIndex)); 			double D3 = 7.6e8 *
		// exp(kernel);
		// // nm2/s
		//
		//			// We need the fission rate now
		//			double fissionRate = data.fissionRate(0) * 1.0e27; // #/m3/s
		//
		//			// Athermal diffusion
		//			double D1 = (8e-40 * fissionRate) * 1.0e18; // nm2/s
		//
		//			// Radiation-enhanced diffusion
		//			kernel = -1.2 / (kBoltzmann * data.temperature(gridIndex));
		//			double D2 =
		//				(5.6e-25 * sqrt(fissionRate) * exp(kernel)) * 1.0e18; //
		// nm2/s
		//
		//			data.diffusionCoefficient(clusterId, gridIndex) = D1 + D2 +
		// D3;
		//
		//			return;
		//		}

		data.diffusionCoefficient(clusterId, gridIndex) =
			data.diffusionFactor(clusterId) *
			exp(-data.migrationEnergy(clusterId) /
				(kBoltzmann * data.temperature(gridIndex)));

		return;
	}

	// If the diffusivity is given
	data.diffusionCoefficient(clusterId, gridIndex) =
		data.diffusionFactor(clusterId);
}
} // namespace detail
} // namespace network
} // namespace core
} // namespace xolotl<|MERGE_RESOLUTION|>--- conflicted
+++ resolved
@@ -248,8 +248,8 @@
 				IdType largestId = 0;
 				//				for (auto i = 0; i < lVector[prodId].size();
 				// i++)
-				//{ 					if (lVector[prodId][i].second < largestG0)
-				//{ largestG0 =
+				//{ 					if (lVector[prodId][i].second <
+				//largestG0) { largestG0 =
 				// lVector[prodId][i].second; 						largestId =
 				// i;
 				//					}
@@ -349,10 +349,8 @@
 		return;
 	}
 
-<<<<<<< HEAD
 	// TODO: re-solution and nucleation need to be added
-=======
->>>>>>> a68e0b74
+
 	using Species = typename NetworkType::Species;
 	using Composition = typename NetworkType::Composition;
 	using AmountType = typename NetworkType::AmountType;
