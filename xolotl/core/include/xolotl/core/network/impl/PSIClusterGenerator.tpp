--- conflicted
+++ resolved
@@ -173,29 +173,6 @@
 					result[toIndex(Species::T)] = true;
 				}
 			}
-
-<<<<<<< HEAD
-=======
-			// Doesn't fully refine only for large networks
-			if (_maxV < 10000)
-				return true;
-
-			if (region[Species::He].length() <=
-				(lo[Species::He] - 4.0 * _groupingMin) * factor)
-				result[toIndex(Species::He)] = false;
-			if (hi[Species::He] > getMaxHePerV(_maxV) + 1) {
-				result[toIndex(Species::He)] = true;
-			}
-
-			if (region[Species::V].length() <=
-				(lo[Species::V] - _groupingMin) * factor)
-				result[toIndex(Species::V)] = false;
-
-			if (hi[Species::V] > _maxV + 1) {
-				result[toIndex(Species::V)] = true;
-			}
-
->>>>>>> c1b4ef95
 			return true;
 		}
 	}
