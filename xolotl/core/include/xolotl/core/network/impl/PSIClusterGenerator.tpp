#pragma once

#include <xolotl/core/Constants.h>
#include <xolotl/util/MathUtils.h>

namespace xolotl
{
namespace core
{
namespace network
{
template <typename TSpeciesEnum>
PSIClusterGenerator<TSpeciesEnum>::PSIClusterGenerator(
	const options::IOptions& opts) :
	_hydrogenRadiusFactor(opts.getHydrogenFactor()),
	_maxHe(opts.getMaxImpurity()),
	_maxD(opts.getMaxD()),
	_maxT(opts.getMaxT()),
	_maxV(opts.getMaxV()),
	_maxI(opts.getMaxI()),
	_groupingMin(opts.getGroupingMin()),
	_groupingWidthA(opts.getGroupingWidthA()),
	_groupingWidthB(opts.getGroupingWidthB()),
	_hevRatio(opts.getHeVRatio())
{
}

template <typename TSpeciesEnum>
PSIClusterGenerator<TSpeciesEnum>::PSIClusterGenerator(
	const options::IOptions& opts, std::size_t refineDepth) :
	Superclass(refineDepth),
	_hydrogenRadiusFactor(opts.getHydrogenFactor()),
	_maxHe(opts.getMaxImpurity()),
	_maxD(opts.getMaxD()),
	_maxT(opts.getMaxT()),
	_maxV(opts.getMaxV()),
	_maxI(opts.getMaxI()),
	_groupingMin(opts.getGroupingMin()),
	_groupingWidthA(opts.getGroupingWidthA()),
	_groupingWidthB(opts.getGroupingWidthB()),
	_hevRatio(opts.getHeVRatio())
{
}

template <typename TSpeciesEnum>
KOKKOS_INLINE_FUNCTION
bool
PSIClusterGenerator<TSpeciesEnum>::refine(
	const Region& region, BoolArray& result) const
{
	using detail::toIndex;
	using psi::getMaxHePerV;
	using psi::hasDeuterium;
	using psi::hasTritium;

	for (auto& r : result) {
		r = true;
	}

	Composition lo = region.getOrigin();
	Composition hi = region.getUpperLimitPoint();

	auto othersBeginAtZero = [](const Region& reg, Species species) {
		for (auto s : NetworkType::getSpeciesRange()) {
			if (s.value != species && reg[s].begin() != 0) {
				return false;
			}
		}
		return true;
	};

	if (lo[Species::I] > 0) {
		if (lo[Species::I] < _groupingMin &&
			othersBeginAtZero(region, Species::I)) {
			return true;
		}
		if (region[Species::I].end() > _maxI) {
			return true;
		}
		if (region[Species::I].length() <
			util::max((double)(_groupingWidthB + 1),
				region[Species::I].begin() * 1.0e-2)) {
			result[toIndex(Species::I)] = false;
			return true;
		}
	}

<<<<<<< HEAD
	// No impurity case
	if (lo[Species::V] > 0 and _maxHe == 0 and _maxD == 0 and _maxT == 0) {
		if (lo[Species::V] < _groupingMin &&
			othersBeginAtZero(region, Species::V)) {
			return true;
		}
		if (region[Species::V].end() > _maxV) {
			return true;
		}
		if (region[Species::V].length() <
			util::max((double)(_groupingWidthB + 1),
				region[Species::V].begin() * 1.0e-2)) {
			result[toIndex(Species::V)] = false;
			return true;
		}
	}
	else if (_maxV < 10000) {
		// V is never grouped
		if (hi[Species::V] > 1 && othersBeginAtZero(region, Species::V)) {
			return true;
		}
=======
	// V is never grouped
	if (hi[Species::V] > 1 && othersBeginAtZero(region, Species::V)) {
		return true;
>>>>>>> 735e7bd0
	}

	// Don't group under the given min for V
	if (lo[Species::V] < _groupingMin) {
		return true;
	}

	// Skip the rest if there is no impurities
	if (_maxHe == 0 and _maxD == 0 and _maxT == 0)
		return true;

	// He is never grouped
	if (hi[Species::He] > 1 && othersBeginAtZero(region, Species::He)) {
		return true;
	}

	// D is never grouped
	if constexpr (hasDeuterium<Species>) {
		if (hi[Species::D] > 1 && othersBeginAtZero(region, Species::D)) {
			return true;
		}
	}

	// T is never grouped
	if constexpr (hasTritium<Species>) {
		if (hi[Species::T] > 1 && othersBeginAtZero(region, Species::T)) {
			return true;
		}
	}

	// Else refine around the edge
	auto maxDPerV = [hevRatio = _hevRatio, maxD = _maxD](AmountType amtV) {
		return (2.0 / 3.0) * getMaxHePerV(amtV, hevRatio) * (maxD > 0);
	};
	auto maxTPerV = [hevRatio = _hevRatio, maxT = _maxT](AmountType amtV) {
		return (2.0 / 3.0) * getMaxHePerV(amtV, hevRatio) * (maxT > 0);
	};
	if (hi[Species::V] > 1) {
		double factor = 1.0e-1;

		if (lo[Species::He] <= getMaxHePerV(hi[Species::V] - 1, _hevRatio) &&
			hi[Species::He] - 1 >=
				getMaxHePerV(lo[Species::V] - 1, _hevRatio)) {
			if constexpr (hasDeuterium<Species>) {
				if (region[Species::D].length() <
					util::max((double)(_groupingWidthA + 1),
						(double)lo[Species::D] * (double)lo[Species::D] *
							factor)) {
					result[toIndex(Species::D)] = false;
				}
				if (lo[Species::D] <= maxDPerV(hi[Species::V] - 1) &&
					hi[Species::D] - 1 >= maxDPerV(lo[Species::V] - 1) &&
					_maxD > 0) {
					result[toIndex(Species::D)] = true;
				}
			}

			if constexpr (hasTritium<Species>) {
				if (region[Species::T].length() <
					util::max((double)(_groupingWidthA + 1),
						(double)lo[Species::T] * (double)lo[Species::T] *
							factor)) {
					result[toIndex(Species::T)] = false;
				}
				if (lo[Species::T] <= maxTPerV(hi[Species::V] - 1) &&
					hi[Species::T] - 1 >= maxTPerV(lo[Species::V] - 1) &&
					_maxT > 0) {
					result[toIndex(Species::T)] = true;
				}
			}

			if constexpr (hasDeuterium<Species> && hasTritium<Species>) {
				auto hiH = hi[Species::D] + hi[Species::T] - 2;
				if (hiH > (2.0 / 3.0) * lo[Species::He] + 0.5) {
					result[toIndex(Species::D)] = true;
					result[toIndex(Species::T)] = true;
				}
			}

			// Border case
			if constexpr (hasDeuterium<Species>) {
				if (lo[Species::D] == 0) {
					result[toIndex(Species::D)] = true;
				}
			}
			if constexpr (hasTritium<Species>) {
				if (lo[Species::T] == 0) {
					result[toIndex(Species::T)] = true;
				}
			}

			return true;
		}
	}

	double factor = 5.0e-1;

	if (region[Species::V].length() < _groupingWidthB + 1) {
		result[toIndex(Species::V)] = false;
	}

	if (region[Species::He].length() <
		util::max((double)(_groupingWidthA + 1),
			(double)lo[Species::He] * (double)lo[Species::He] * factor)) {
		result[toIndex(Species::He)] = false;
	}

	if constexpr (hasDeuterium<Species>) {
		if (region[Species::D].length() <
			util::max((double)(_groupingWidthA + 1),
				(double)lo[Species::D] * (double)lo[Species::D] * factor)) {
			result[toIndex(Species::D)] = false;
		}
	}

	if constexpr (hasTritium<Species>) {
		if (region[Species::T].length() <
			util::max((double)(_groupingWidthA + 1),
				(double)lo[Species::T] * (double)lo[Species::T] * factor)) {
			result[toIndex(Species::T)] = false;
		}
	}

	// No He
	if (lo[Species::He] == 0) {
		if constexpr (hasDeuterium<Species> && hasTritium<Species>) {
			auto hiH = hi[Species::D] + hi[Species::T] - 2;
			if (hiH > 6 * (hi[Species::V] - 1)) {
				result[toIndex(Species::D)] = true;
				result[toIndex(Species::T)] = true;
			}
		}
		else if constexpr (hasDeuterium<Species>) {
			if (hi[Species::D] - 1 > 6 * (hi[Species::V] - 1)) {
				result[toIndex(Species::D)] = true;
			}
		}
		else if constexpr (hasTritium<Species>) {
			if (hi[Species::T] - 1 > 6 * (hi[Species::V] - 1)) {
				result[toIndex(Species::T)] = true;
			}
		}
	}

	// Border case
	if (hi[Species::V] > _maxV + 1) {
		result[toIndex(Species::V)] = true;
	}
	if (lo[Species::V] == 0) {
		result[toIndex(Species::V)] = true;
	}
	if (lo[Species::He] == 0) {
		result[toIndex(Species::He)] = true;
	}
	if constexpr (hasDeuterium<Species>) {
		if (lo[Species::D] == 0) {
			result[toIndex(Species::D)] = true;
		}
	}
	if constexpr (hasTritium<Species>) {
		if (lo[Species::T] == 0) {
			result[toIndex(Species::T)] = true;
		}
	}

	int axis = 0;
	for (auto& r : result) {
		axis += r;
	}

	if (axis == 0)
		return false;

	return true;
}

template <typename TSpeciesEnum>
KOKKOS_INLINE_FUNCTION
bool
PSIClusterGenerator<TSpeciesEnum>::select(const Region& region) const
{
	using psi::getMaxHePerV;
	using psi::hasDeuterium;
	using psi::hasTritium;

	// Remove 0
	auto isZeroPoint = [](const Region& reg) {
		for (const auto& ival : reg) {
			if (ival.end() != 1) {
				return false;
			}
		}
		return true;
	};
	if (isZeroPoint(region)) {
		return false;
	}

	auto othersEndAtOne = [](const Region& reg, Species species) {
		for (auto s : NetworkType::getSpeciesRange()) {
			if (s.value != species && reg[s].end() != 1) {
				return false;
			}
		}
		return true;
	};

	// Interstitials
	if (region[Species::I].begin() > 0 &&
		!region.getOrigin().isOnAxis(Species::I)) {
		return false;
	}
	if (region[Species::I].begin() > _maxI) {
		return false;
	}

	// Helium
	if (region[Species::He].begin() > _maxHe &&
		othersEndAtOne(region, Species::He)) {
		return false;
	}

	// Deuterium
	if constexpr (hasDeuterium<Species>) {
		if (region[Species::D].begin() > _maxD &&
			othersEndAtOne(region, Species::D)) {
			return false;
		}
	}

	// Tritium
	if constexpr (hasTritium<Species>) {
		if (region[Species::T].begin() > _maxT &&
			othersEndAtOne(region, Species::T)) {
			return false;
		}
	}

	// Vacancy
	if (region[Species::V].begin() > 0 and
		!region.getOrigin().isOnAxis(Species::V) and _maxHe == 0 and
		_maxD == 0 and _maxT == 0) {
		return false;
	}
	if (region[Species::V].begin() > _maxV) {
		return false;
	}

	// Can't cluster without V
	if (region[Species::V].end() == 1) {
		if (region[Species::He].begin() > _maxHe)
			return false;
		if constexpr (hasDeuterium<Species>) {
			if (region[Species::D].begin() > _maxD)
				return false;
			if (region[Species::He].begin() > 0 &&
				region[Species::D].begin() > 0) {
				return false;
			}
		}
		if constexpr (hasTritium<Species>) {
			if (region[Species::T].begin() > _maxT)
				return false;
			if (region[Species::He].begin() > 0 &&
				region[Species::T].begin() > 0) {
				return false;
			}
		}
		if constexpr (hasDeuterium<Species> && hasTritium<Species>) {
			if (region[Species::D].begin() > 0 &&
				region[Species::T].begin() > 0) {
				return false;
			}
		}
	}

	auto maxHPerV = [hevRatio = _hevRatio](AmountType amtV) {
		return (2.0 / 3.0) * getMaxHePerV(amtV, hevRatio);
	};

	// The edge
	if (region[Species::V].end() > 1) {
		Composition lo = region.getOrigin();
		Composition hi = region.getUpperLimitPoint();
		auto hiV = util::min(hi[Species::V] - 1, _maxV);
		auto hiHe =
			util::min(hi[Species::He] - 1, getMaxHePerV(_maxV, _hevRatio));

		// Too many helium
		if (lo[Species::He] > getMaxHePerV(hiV, _hevRatio)) {
			return false;
		}

		// Too many deuterium
		if constexpr (hasDeuterium<Species>) {
			if (lo[Species::D] > maxHPerV(hiV)) {
				return false;
			}
		}

		// Too many tritium
		if constexpr (hasTritium<Species>) {
			if (lo[Species::T] > maxHPerV(hiV)) {
				return false;
			}
		}

		// Too many hydrogen
		if constexpr (hasDeuterium<Species> && hasTritium<Species>) {
			auto loH = lo[Species::D] + lo[Species::T];
			if (lo[Species::He] == 0) {
				if (loH > 6 * hiV) {
					return false;
				}
			}
			else {
				if (loH > (2.0 / 3.0) * hiHe + 0.5) {
					return false;
				}
			}
		}
		else if constexpr (hasDeuterium<Species>) {
			if (lo[Species::He] == 0) {
				if (lo[Species::D] > 6 * hiV) {
					return false;
				}
			}
			else {
				if (lo[Species::D] > (2.0 / 3.0) * hiHe + 0.5) {
					return false;
				}
			}
		}
		else if constexpr (hasTritium<Species>) {
			if (lo[Species::He] == 0) {
				if (lo[Species::T] > 6 * hiV) {
					return false;
				}
			}
			else {
				if (lo[Species::T] > (2.0 / 3.0) * hiHe + 0.5) {
					return false;
				}
			}
		}
	}

	return true;
}

template <typename TSpeciesEnum>
template <typename PlsmContext>
KOKKOS_INLINE_FUNCTION
double
PSIClusterGenerator<TSpeciesEnum>::getFormationEnergy(
	const Cluster<PlsmContext>& cluster) const noexcept
{
	constexpr auto infinity = util::infinity<double>;

	// I formation energies in eV
	constexpr Kokkos::Array<double, 7> iFormationEnergies = {
		0.0, 10.0, 18.5, 27.0, 35.0, 42.5, 48.0};
	// He formation energies in eV
	constexpr Kokkos::Array<double, 9> heFormationEnergies = {
		0.0, 6.15, 11.44, 16.35, 21.0, 26.1, 30.24, 34.93, 38.80};

	const auto& reg = cluster.getRegion();
	double formationEnergy{};
	// All the possibly grouped ones are 0
	if (reg[Species::V].end() >= _groupingMin)
		return formationEnergy;

	if (reg.isSimplex()) {
		Composition comp(reg.getOrigin());
		if (comp.isOnAxis(Species::I)) {
			auto amtI = comp[Species::I];
			if (amtI < iFormationEnergies.size()) {
				return iFormationEnergies[amtI];
			}
			else {
				return iFormationEnergies[iFormationEnergies.size() - 1] +
					(double)(amtI + 1 - iFormationEnergies.size());
			}
		}
		if (comp.isOnAxis(Species::He)) {
			auto amtHe = comp[Species::He];
			if (amtHe < heFormationEnergies.size()) {
				return heFormationEnergies[amtHe];
			}
			else {
				return infinity;
			}
		}
		if constexpr (psi::hasDeuterium<Species>) {
			if (comp.isOnAxis(Species::D)) {
				return infinity;
			}
		}
		if constexpr (psi::hasTritium<Species>) {
			if (comp.isOnAxis(Species::T)) {
				return infinity;
			}
		}

		return getHeVFormationEnergy(comp);
	}

	return formationEnergy;
}

template <typename TSpeciesEnum>
template <typename PlsmContext>
KOKKOS_INLINE_FUNCTION
double
PSIClusterGenerator<TSpeciesEnum>::getMigrationEnergy(
	const Cluster<PlsmContext>& cluster) const noexcept
{
	// I migration energies in eV
	constexpr Kokkos::Array<double, 6> iMigration = {
		0.0, 0.01, 0.02, 0.03, 0.04, 0.05};
	// He migration energies in eV
	constexpr Kokkos::Array<double, 8> heMigration = {
		0.0, 0.13, 0.20, 0.25, 0.20, 0.12, 0.3, 0.4};
	// The migration energy for a single deuterium.
	constexpr double dOneMigrationEnergy = 0.38;
	// The migration energy for a single tritium.
	static constexpr double tOneMigrationEnergy = 0.38;
	// The migration energy for a single vacancy in eV
	static constexpr double vOneMigration = 1.30;

	const auto& reg = cluster.getRegion();
	double migrationEnergy = util::infinity<double>;
	if (reg.isSimplex()) {
		Composition comp(reg.getOrigin());
		if (comp.isOnAxis(Species::I)) {
			auto amtI = comp[Species::I];
			if (amtI < iMigration.size()) {
				return iMigration[amtI];
			}
			else {
				return util::min((double)amtI, 15.0) * 0.1;
			}
		}
		if (comp.isOnAxis(Species::He)) {
			auto amtHe = comp[Species::He];
			if (amtHe < heMigration.size()) {
				return heMigration[amtHe];
			}
		}
		if constexpr (psi::hasDeuterium<Species>) {
			if (comp.isOnAxis(Species::D)) {
				if (comp[Species::D] == 1) {
					return dOneMigrationEnergy;
				}
			}
		}
		if constexpr (psi::hasTritium<Species>) {
			if (comp.isOnAxis(Species::T)) {
				if (comp[Species::T] == 1) {
					return tOneMigrationEnergy;
				}
			}
		}
		if (comp.isOnAxis(Species::V)) {
			if (comp[Species::V] <= 1) {
				return vOneMigration;
			}
		}
	}
	else {
		Composition comp(reg.getOrigin());
		if (comp.isOnAxis(Species::I)) {
			migrationEnergy = 0.0;
			for (auto j : makeIntervalRange(reg[Species::I])) {
				migrationEnergy += util::min((double)j, 15.0) * 0.1;
			}
			// Average the energy
			migrationEnergy /= reg[Species::I].length();
		}
	}

	return migrationEnergy;
}

template <typename TSpeciesEnum>
template <typename PlsmContext>
KOKKOS_INLINE_FUNCTION
double
PSIClusterGenerator<TSpeciesEnum>::getDiffusionFactor(
	const Cluster<PlsmContext>& cluster, double latticeParameter) const noexcept
{
	// I diffusion factors in nm^2/s
	constexpr Kokkos::Array<double, 6> iDiffusion = {
		0.0, 8.8e+10, 8.0e+10, 3.9e+10, 2.0e+10, 1.0e+10};
	// He diffusion factors in nm^2/s
	constexpr Kokkos::Array<double, 8> heDiffusion = {
		0.0, 2.9e+10, 3.2e+10, 2.3e+10, 1.7e+10, 5.0e+09, 1.0e+09, 5.0e+08};
	// The diffusion factor for a single deuterium.
	constexpr double dOneDiffusionFactor = 2.83e+11;
	// The diffusion factor for a single tritium.
	constexpr double tOneDiffusionFactor = 2.31e+11;
	// The diffusion factor for a single vacancy in nm^2/s
	constexpr double vOneDiffusion = 1.8e+12;

	const auto& reg = cluster.getRegion();
	double diffusionFactor = 0.0;
	if (reg.isSimplex()) {
		Composition comp(reg.getOrigin());
		if (comp.isOnAxis(Species::I)) {
			auto amtI = comp[Species::I];
			if (amtI < iDiffusion.size()) {
				return iDiffusion[amtI];
			}
			else {
				return iDiffusion[1] / (double)amtI;
			}
		}
		if (comp.isOnAxis(Species::He)) {
			auto amtHe = comp[Species::He];
			if (amtHe < heDiffusion.size()) {
				return heDiffusion[amtHe];
			}
		}
		if constexpr (psi::hasDeuterium<Species>) {
			if (comp.isOnAxis(Species::D)) {
				if (comp[Species::D] == 1) {
					return dOneDiffusionFactor;
				}
			}
		}
		if constexpr (psi::hasTritium<Species>) {
			if (comp.isOnAxis(Species::T)) {
				if (comp[Species::T] == 1) {
					return tOneDiffusionFactor;
				}
			}
		}
		if (comp.isOnAxis(Species::V)) {
			if (comp[Species::V] == 1) {
				return vOneDiffusion;
			}
		}
	}
	else {
		Composition comp(reg.getOrigin());
		if (comp.isOnAxis(Species::I)) {
			for (auto j : makeIntervalRange(reg[Species::I])) {
				diffusionFactor += iDiffusion[1] / (double)j;
			}
			// Average the energy
			diffusionFactor /= reg[Species::I].length();
		}
	}

	return diffusionFactor;
}

template <typename TSpeciesEnum>
template <typename PlsmContext>
KOKKOS_INLINE_FUNCTION
double
PSIClusterGenerator<TSpeciesEnum>::getReactionRadius(
	const Cluster<PlsmContext>& cluster, double latticeParameter,
	double interstitialBias, double impurityRadius) const noexcept
{
	const auto& reg = cluster.getRegion();
	double radius = 0.0;
	if (reg.isSimplex()) {
		Composition comp(reg.getOrigin());
		if (comp.isOnAxis(Species::I)) {
			double EightPi = 8.0 * ::xolotl::core::pi;
			double aCubed = pow(latticeParameter, 3.0);
			double termOne =
				interstitialBias * (sqrt(3.0) / 4.0) * latticeParameter;
			double termTwo =
				pow((3.0 / EightPi) * aCubed * comp[Species::I], (1.0 / 3.0));
			double termThree = pow((3.0 / EightPi) * aCubed, (1.0 / 3.0));
			return termOne + termTwo - termThree;
		}
		if (comp.isOnAxis(Species::He)) {
			double FourPi = 4.0 * ::xolotl::core::pi;
			double aCubed = pow(latticeParameter, 3);
			double termOne =
				pow((3.0 / FourPi) * (1.0 / 10.0) * aCubed * comp[Species::He],
					(1.0 / 3.0));
			double termTwo =
				pow((3.0 / FourPi) * (1.0 / 10.0) * aCubed, (1.0 / 3.0));
			return impurityRadius + termOne - termTwo;
		}
		if constexpr (psi::hasDeuterium<Species>) {
			if (comp.isOnAxis(Species::D)) {
				double FourPi = 4.0 * ::xolotl::core::pi;
				double aCubed = pow(latticeParameter, 3);
				double termOne = pow(
					(3.0 / FourPi) * (1.0 / 10.0) * aCubed * comp[Species::D],
					(1.0 / 3.0));
				double termTwo =
					pow((3.0 / FourPi) * (1.0 / 10.0) * aCubed, (1.0 / 3.0));
				return (impurityRadius + termOne - termTwo) *
					_hydrogenRadiusFactor;
			}
		}
		if constexpr (psi::hasTritium<Species>) {
			if (comp.isOnAxis(Species::T)) {
				double FourPi = 4.0 * ::xolotl::core::pi;
				double aCubed = pow(latticeParameter, 3);
				double termOne = pow(
					(3.0 / FourPi) * (1.0 / 10.0) * aCubed * comp[Species::T],
					(1.0 / 3.0));
				double termTwo =
					pow((3.0 / FourPi) * (1.0 / 10.0) * aCubed, (1.0 / 3.0));
				return (impurityRadius + termOne - termTwo) *
					_hydrogenRadiusFactor;
			}
		}

		return (sqrt(3.0) / 4.0) * latticeParameter +
			pow((3.0 * pow(latticeParameter, 3.0) * comp[Species::V]) /
					(8.0 * ::xolotl::core::pi),
				(1.0 / 3.0)) -
			pow((3.0 * pow(latticeParameter, 3.0)) / (8.0 * ::xolotl::core::pi),
				(1.0 / 3.0));
	}
	else {
		Composition comp(reg.getOrigin());
		if (comp.isOnAxis(Species::I)) {
			double EightPi = 8.0 * ::xolotl::core::pi;
			double aCubed = pow(latticeParameter, 3.0);
			double termOne =
				interstitialBias * (sqrt(3.0) / 4.0) * latticeParameter;
			double termThree = pow((3.0 / EightPi) * aCubed, (1.0 / 3.0));
			for (auto j : makeIntervalRange(reg[Species::I])) {
				double termTwo =
					pow((3.0 / EightPi) * aCubed * (double)j, (1.0 / 3.0));
				radius += termOne + termTwo - termThree;
			}
			// Average the energy
			radius /= reg[Species::I].length();
		}
		// Loop on the V range
		else {
			// Loop on the V range
			for (auto j : makeIntervalRange(reg[Species::V])) {
				radius += (sqrt(3.0) / 4.0) * latticeParameter +
					pow((3.0 * pow(latticeParameter, 3.0) * (double)j) /
							(8.0 * ::xolotl::core::pi),
						(1.0 / 3.0)) -
					pow((3.0 * pow(latticeParameter, 3.0)) /
							(8.0 * ::xolotl::core::pi),
						(1.0 / 3.0));
			}
			// Average the radius
			radius /= reg[Species::V].length();
		}
	}

	return radius;
}

template <typename TSpeciesEnum>
KOKKOS_INLINE_FUNCTION
double
PSIClusterGenerator<TSpeciesEnum>::getHeVFormationEnergy(Composition comp)
{
	// V formation energies in eV
	constexpr Kokkos::Array<double, 2> vFormationEnergies = {3.6, 7.25};

	// Coefficients for the Legendre polynomial fit
	// Low means V <= 27
	// Coefficients for c_0 in the 2D E_f,HeV fit
	constexpr Kokkos::Array<double, 6> c0CoefficientsLow = {
		253.35, 435.36, 336.50, 198.92, 95.154, 21.544};
	// Coefficients for c_1 in the 2D E_f,HeV fit
	constexpr Kokkos::Array<double, 6> c1CoefficientsLow = {
		493.29, 1061.3, 1023.9, 662.92, 294.24, 66.962};
	// Coefficients for c_2 in the 2D E_f,HeV fit
	constexpr Kokkos::Array<double, 6> c2CoefficientsLow = {
		410.40, 994.89, 1044.6, 689.41, 286.52, 60.712};
	// Coefficients for c_3 in the 2D E_f,HeV fit
	constexpr Kokkos::Array<double, 6> c3CoefficientsLow = {
		152.99, 353.16, 356.10, 225.75, 87.077, 15.640};
	// High means V > 27
	// Coefficients for c_0 in the 2D E_f,HeV fit
	constexpr Kokkos::Array<double, 6> c0CoefficientsHigh = {
		-847.90, -3346.9, -4510.3, -3094.7, -971.18, -83.770};
	// Coefficients for c_1 in the 2D E_f,HeV fit
	constexpr Kokkos::Array<double, 6> c1CoefficientsHigh = {
		-1589.3, -4894.6, -6001.8, -4057.5, -1376.4, -161.91};
	// Coefficients for c_2 in the 2D E_f,HeV fit
	constexpr Kokkos::Array<double, 6> c2CoefficientsHigh = {
		834.91, 1981.8, 1885.7, 1027.1, 296.69, 29.902};
	// Coefficients for c_3 in the 2D E_f,HeV fit
	constexpr Kokkos::Array<double, 6> c3CoefficientsHigh = {
		1547.2, 3532.3, 3383.6, 1969.2, 695.17, 119.23};

	/**
	 * The formation energies for He_xV_1. The entry at i = 0 is for a single
	 * vacancy (He_0V_1) and is there as a buffer. Like the formation energies,
	 * i = heSize.
	 */
	constexpr Kokkos::Array<double, 15> heV1FormationEnergies = {0.0, 5.14166,
		8.20919, 11.5304, 14.8829, 18.6971, 22.2847, 26.3631, 30.1049, 34.0081,
		38.2069, 42.4217, 46.7378, 51.1551, 55.6738};

	/**
	 * The formation energies for He_xV_2. The entry at i = 0 is for a
	 * di-vacancy (He_0V_2) and is there as a buffer. Like the formation
	 * energies, i = heSize.
	 */
	constexpr Kokkos::Array<double, 19> heV2FormationEnergies = {0.0, 7.10098,
		8.39913, 9.41133, 11.8748, 14.8296, 17.7259, 20.7747, 23.7993, 26.7984,
		30.0626, 33.0385, 36.5173, 39.9406, 43.48, 46.8537, 50.4484, 54.0879,
		57.7939};

	// Initial declarations
	double energy = -util::infinity<double>;
	// The following coefficients are computed using the above and are used
	// to evaluate the full function f(x,y).
	Kokkos::Array<double, 4> coefficients{0.0, 0.0, 0.0, 0.0};

	// Check to see if the vacancy size is large enough that the energy can
	// be computed from the fit or if it is so small that the exact values
	// must be used instead.
	auto numHe = comp[Species::He];
	auto numV = comp[Species::V];
	if (numV > 2) {
		// Get the He/V ratio
		double x = 2.0 * (static_cast<double>(numHe) / (9.0 * numV)) - 1.0;
		// Initialize the vacancy number
		double y = 0.0;

		// We have 2 fits, one for low V and one for high V
		if (numV <= 27) {
			// Compute the vacancy number
			y = 2.0 * ((numV - 1.0) / 26.0) - 1.0;
			// Get the coefficients
			coefficients[0] =
				util::computeNthOrderLegendre<5>(x, c0CoefficientsLow);
			coefficients[1] =
				util::computeNthOrderLegendre<5>(x, c1CoefficientsLow);
			coefficients[2] =
				util::computeNthOrderLegendre<5>(x, c2CoefficientsLow);
			coefficients[3] =
				util::computeNthOrderLegendre<5>(x, c3CoefficientsLow);
		}
		else {
			// Compute the vacancy number
			y = 2.0 * ((numV - 1.0) / 451.0) - 1.0;
			// Get the coefficients
			coefficients[0] =
				util::computeNthOrderLegendre<5>(x, c0CoefficientsHigh);
			coefficients[1] =
				util::computeNthOrderLegendre<5>(x, c1CoefficientsHigh);
			coefficients[2] =
				util::computeNthOrderLegendre<5>(x, c2CoefficientsHigh);
			coefficients[3] =
				util::computeNthOrderLegendre<5>(x, c3CoefficientsHigh);
		}

		energy = util::computeNthOrderLegendre<3>(y, coefficients);
	}
	else if ((numV == 1 && numHe < heV1FormationEnergies.size()) ||
		(numV == 2 && numHe < heV2FormationEnergies.size())) {
		// Get the exact energy
		energy = (numV == 1) ? heV1FormationEnergies[numHe] :
							   heV2FormationEnergies[numHe];
	}

	// V Case
	if (numHe == 0 && numV < 3) {
		energy = (numV == 1) ? vFormationEnergies[0] : vFormationEnergies[1];
	}

	return energy;
}
} // namespace network
} // namespace core
} // namespace xolotl<|MERGE_RESOLUTION|>--- conflicted
+++ resolved
@@ -85,7 +85,6 @@
 		}
 	}
 
-<<<<<<< HEAD
 	// No impurity case
 	if (lo[Species::V] > 0 and _maxHe == 0 and _maxD == 0 and _maxT == 0) {
 		if (lo[Species::V] < _groupingMin &&
@@ -102,16 +101,11 @@
 			return true;
 		}
 	}
-	else if (_maxV < 10000) {
+	else {
 		// V is never grouped
 		if (hi[Species::V] > 1 && othersBeginAtZero(region, Species::V)) {
 			return true;
 		}
-=======
-	// V is never grouped
-	if (hi[Species::V] > 1 && othersBeginAtZero(region, Species::V)) {
-		return true;
->>>>>>> 735e7bd0
 	}
 
 	// Don't group under the given min for V
