#pragma once

#include <xolotl/core/Constants.h>
#include <xolotl/util/MathUtils.h>

namespace xolotl
{
namespace core
{
namespace network
{
template <typename TSpeciesEnum>
PSIClusterGenerator<TSpeciesEnum>::PSIClusterGenerator(
	const options::IOptions& opts) :
	_hydrogenRadiusFactor(opts.getHydrogenFactor()),
	_maxHe(opts.getMaxImpurity()),
	_maxD(opts.getMaxD()),
	_maxT(opts.getMaxT()),
	_maxV(opts.getMaxV()),
	_maxI(opts.getMaxI()),
	_groupingMin(opts.getGroupingMin()),
	_groupingWidthA(opts.getGroupingWidthA()),
	_groupingWidthB(opts.getGroupingWidthB()),
	_temperature(opts.getTempParam()),
	_lattice(opts.getLatticeParameter() <= 0.0 ?
			xolotl::core::tungstenLatticeConstant :
			opts.getLatticeParameter())
{
}

template <typename TSpeciesEnum>
PSIClusterGenerator<TSpeciesEnum>::PSIClusterGenerator(
	const options::IOptions& opts, std::size_t refineDepth) :
	Superclass(refineDepth),
	_hydrogenRadiusFactor(opts.getHydrogenFactor()),
	_maxHe(opts.getMaxImpurity()),
	_maxD(opts.getMaxD()),
	_maxT(opts.getMaxT()),
	_maxV(opts.getMaxV()),
	_maxI(opts.getMaxI()),
	_groupingMin(opts.getGroupingMin()),
	_groupingWidthA(opts.getGroupingWidthA()),
	_groupingWidthB(opts.getGroupingWidthB())
{
}

template <typename TSpeciesEnum>
KOKKOS_INLINE_FUNCTION
bool
PSIClusterGenerator<TSpeciesEnum>::refine(
	const Region& region, BoolArray& result) const
{
	using detail::toIndex;
	using psi::getMaxHePerVLoop;
	using psi::hasDeuterium;
	using psi::hasTritium;

	for (auto& r : result) {
		r = true;
	}

	Composition lo = region.getOrigin();
	Composition hi = region.getUpperLimitPoint();

	auto othersBeginAtZero = [](const Region& reg, Species species) {
		for (auto s : NetworkType::getSpeciesRange()) {
			if (s.value != species && reg[s].begin() != 0) {
				return false;
			}
		}
		return true;
	};

	if (lo[Species::I] > 0) {
		if (lo[Species::I] < _groupingMin &&
			othersBeginAtZero(region, Species::I)) {
			return true;
		}
		if (region[Species::I].end() > _maxI) {
			return true;
		}
		if (region[Species::I].length() <
			util::max((double)(_groupingWidthB + 1),
				region[Species::I].begin() * 1.0e-2)) {
			result[toIndex(Species::I)] = false;
			return true;
		}
	}

	// No impurity case
	if (lo[Species::V] > 0 and _maxHe == 0 and _maxD == 0 and _maxT == 0) {
		if (lo[Species::V] < _groupingMin &&
			othersBeginAtZero(region, Species::V)) {
			return true;
		}
		if (region[Species::V].end() > _maxV) {
			return true;
		}
		if (region[Species::V].length() <
			util::max((double)(_groupingWidthB + 1),
				region[Species::V].begin() * 1.0e-2)) {
			result[toIndex(Species::V)] = false;
			return true;
		}
	}
	else {
		// V is never grouped
		if (hi[Species::V] > 1 && othersBeginAtZero(region, Species::V)) {
			return true;
		}
	}

	// Don't group under the given min for V
	if (lo[Species::V] < _groupingMin) {
		return true;
	}

	// Skip the rest if there is no impurities
	if (_maxHe == 0 and _maxD == 0 and _maxT == 0)
		return true;

	// He is never grouped
	if (hi[Species::He] > 1 && othersBeginAtZero(region, Species::He)) {
		return true;
	}

	// D is never grouped
	if constexpr (hasDeuterium<Species>) {
		if (hi[Species::D] > 1 && othersBeginAtZero(region, Species::D)) {
			return true;
		}
	}

	// T is never grouped
	if constexpr (hasTritium<Species>) {
		if (hi[Species::T] > 1 && othersBeginAtZero(region, Species::T)) {
			return true;
		}
	}

	// Else refine around the edge
	auto maxDPerV = [maxD = _maxD, this](AmountType amtV) {
		return (2.0 / 3.0) * getMaxHePerVLoop(amtV, _lattice, _temperature) *
			(maxD > 0);
	};
	auto maxTPerV = [maxT = _maxT, this](AmountType amtV) {
		return (2.0 / 3.0) * getMaxHePerVLoop(amtV, _lattice, _temperature) *
			(maxT > 0);
	};
	if (hi[Species::V] > 1) {
		double factor = 1.0e-1;

		if (lo[Species::He] <=
				getMaxHePerVLoop(hi[Species::V] - 1, _lattice, _temperature) &&
			hi[Species::He] - 1 >=
				getMaxHePerVLoop(lo[Species::V] - 1, _lattice, _temperature)) {
			if constexpr (hasDeuterium<Species>) {
				if (region[Species::D].length() <
					util::max((double)(_groupingWidthA + 1),
						(double)lo[Species::D] * (double)lo[Species::D] *
							factor)) {
					result[toIndex(Species::D)] = false;
				}
				if (lo[Species::D] <= maxDPerV(hi[Species::V] - 1) &&
					hi[Species::D] - 1 >= maxDPerV(lo[Species::V] - 1) &&
					_maxD > 0) {
					result[toIndex(Species::D)] = true;
				}
			}

			if constexpr (hasTritium<Species>) {
				if (region[Species::T].length() <
					util::max((double)(_groupingWidthA + 1),
						(double)lo[Species::T] * (double)lo[Species::T] *
							factor)) {
					result[toIndex(Species::T)] = false;
				}
				if (lo[Species::T] <= maxTPerV(hi[Species::V] - 1) &&
					hi[Species::T] - 1 >= maxTPerV(lo[Species::V] - 1) &&
					_maxT > 0) {
					result[toIndex(Species::T)] = true;
				}
			}

			if constexpr (hasDeuterium<Species> && hasTritium<Species>) {
				auto hiH = hi[Species::D] + hi[Species::T] - 2;
				if (hiH > (2.0 / 3.0) * lo[Species::He] + 0.5) {
					result[toIndex(Species::D)] = true;
					result[toIndex(Species::T)] = true;
				}
			}

			// Border case
			if constexpr (hasDeuterium<Species>) {
				if (lo[Species::D] == 0) {
					result[toIndex(Species::D)] = true;
				}
			}
			if constexpr (hasTritium<Species>) {
				if (lo[Species::T] == 0) {
					result[toIndex(Species::T)] = true;
				}
			}

<<<<<<< HEAD
			// Doesn't fully refine only for large networks
			if (_maxV < 10000)
				return true;

			if (region[Species::He].length() <=
				(lo[Species::He] - 4.0 * _groupingMin) * factor)
				result[toIndex(Species::He)] = false;
			if (hi[Species::He] >
				getMaxHePerVLoop(_maxV, _lattice, _temperature) + 1) {
				result[toIndex(Species::He)] = true;
			}

			if (region[Species::V].length() <=
				(lo[Species::V] - _groupingMin) * factor)
				result[toIndex(Species::V)] = false;

			if (hi[Species::V] > _maxV + 1) {
				result[toIndex(Species::V)] = true;
			}

=======
>>>>>>> 79077e9d
			return true;
		}
	}

	double factor = 5.0e-1;

	if (region[Species::V].length() < _groupingWidthB + 1) {
		result[toIndex(Species::V)] = false;
	}

	if (region[Species::He].length() <
		util::max((double)(_groupingWidthA + 1),
			(double)lo[Species::He] * (double)lo[Species::He] * factor)) {
		result[toIndex(Species::He)] = false;
	}

	if constexpr (hasDeuterium<Species>) {
		if (region[Species::D].length() <
			util::max((double)(_groupingWidthA + 1),
				(double)lo[Species::D] * (double)lo[Species::D] * factor)) {
			result[toIndex(Species::D)] = false;
		}
	}

	if constexpr (hasTritium<Species>) {
		if (region[Species::T].length() <
			util::max((double)(_groupingWidthA + 1),
				(double)lo[Species::T] * (double)lo[Species::T] * factor)) {
			result[toIndex(Species::T)] = false;
		}
	}

	// No He
	if (lo[Species::He] == 0) {
		if constexpr (hasDeuterium<Species> && hasTritium<Species>) {
			auto hiH = hi[Species::D] + hi[Species::T] - 2;
			if (hiH > 6 * (hi[Species::V] - 1)) {
				result[toIndex(Species::D)] = true;
				result[toIndex(Species::T)] = true;
			}
		}
		else if constexpr (hasDeuterium<Species>) {
			if (hi[Species::D] - 1 > 6 * (hi[Species::V] - 1)) {
				result[toIndex(Species::D)] = true;
			}
		}
		else if constexpr (hasTritium<Species>) {
			if (hi[Species::T] - 1 > 6 * (hi[Species::V] - 1)) {
				result[toIndex(Species::T)] = true;
			}
		}
	}

	// Border case
	if (hi[Species::V] > _maxV + 1) {
		result[toIndex(Species::V)] = true;
	}
	if (lo[Species::V] == 0) {
		result[toIndex(Species::V)] = true;
	}
	if (lo[Species::He] == 0) {
		result[toIndex(Species::He)] = true;
	}
	if constexpr (hasDeuterium<Species>) {
		if (lo[Species::D] == 0) {
			result[toIndex(Species::D)] = true;
		}
	}
	if constexpr (hasTritium<Species>) {
		if (lo[Species::T] == 0) {
			result[toIndex(Species::T)] = true;
		}
	}

	int axis = 0;
	for (auto& r : result) {
		axis += r;
	}

	if (axis == 0)
		return false;

	return true;
}

template <typename TSpeciesEnum>
KOKKOS_INLINE_FUNCTION
bool
PSIClusterGenerator<TSpeciesEnum>::select(const Region& region) const
{
	using psi::getMaxHePerVLoop;
	using psi::hasDeuterium;
	using psi::hasTritium;

	// Remove 0
	auto isZeroPoint = [](const Region& reg) {
		for (const auto& ival : reg) {
			if (ival.end() != 1) {
				return false;
			}
		}
		return true;
	};
	if (isZeroPoint(region)) {
		return false;
	}

	auto othersEndAtOne = [](const Region& reg, Species species) {
		for (auto s : NetworkType::getSpeciesRange()) {
			if (s.value != species && reg[s].end() != 1) {
				return false;
			}
		}
		return true;
	};

	// Interstitials
	if (region[Species::I].begin() > 0 &&
		!region.getOrigin().isOnAxis(Species::I)) {
		return false;
	}
	if (region[Species::I].begin() > _maxI) {
		return false;
	}

	// Helium
	if (region[Species::He].begin() > _maxHe &&
		othersEndAtOne(region, Species::He)) {
		return false;
	}

	// Deuterium
	if constexpr (hasDeuterium<Species>) {
		if (region[Species::D].begin() > _maxD &&
			othersEndAtOne(region, Species::D)) {
			return false;
		}
	}

	// Tritium
	if constexpr (hasTritium<Species>) {
		if (region[Species::T].begin() > _maxT &&
			othersEndAtOne(region, Species::T)) {
			return false;
		}
	}

	// Vacancy
	if (region[Species::V].begin() > 0 and
		!region.getOrigin().isOnAxis(Species::V) and _maxHe == 0 and
		_maxD == 0 and _maxT == 0) {
		return false;
	}
	if (region[Species::V].begin() > _maxV) {
		return false;
	}

	// Can't cluster without V
	if (region[Species::V].end() == 1) {
		if (region[Species::He].begin() > _maxHe)
			return false;
		if constexpr (hasDeuterium<Species>) {
			if (region[Species::D].begin() > _maxD)
				return false;
			if (region[Species::He].begin() > 0 &&
				region[Species::D].begin() > 0) {
				return false;
			}
		}
		if constexpr (hasTritium<Species>) {
			if (region[Species::T].begin() > _maxT)
				return false;
			if (region[Species::He].begin() > 0 &&
				region[Species::T].begin() > 0) {
				return false;
			}
		}
		if constexpr (hasDeuterium<Species> && hasTritium<Species>) {
			if (region[Species::D].begin() > 0 &&
				region[Species::T].begin() > 0) {
				return false;
			}
		}
	}

	auto maxHPerV = [this](AmountType amtV) {
		return (2.0 / 3.0) * getMaxHePerVLoop(amtV, _lattice, _temperature);
	};

	// The edge
	if (region[Species::V].end() > 1) {
		Composition lo = region.getOrigin();
		Composition hi = region.getUpperLimitPoint();
		auto hiV = util::min(hi[Species::V] - 1, _maxV);
		auto hiHe = util::min(hi[Species::He] - 1,
			getMaxHePerVLoop(_maxV, _lattice, _temperature));

		// Too many helium
		if (lo[Species::He] > getMaxHePerVLoop(hiV, _lattice, _temperature)) {
			return false;
		}

		// Too many deuterium
		if constexpr (hasDeuterium<Species>) {
			if (lo[Species::D] > maxHPerV(hiV)) {
				return false;
			}
		}

		// Too many tritium
		if constexpr (hasTritium<Species>) {
			if (lo[Species::T] > maxHPerV(hiV)) {
				return false;
			}
		}

		// Too many hydrogen
		if constexpr (hasDeuterium<Species> && hasTritium<Species>) {
			auto loH = lo[Species::D] + lo[Species::T];
			if (lo[Species::He] == 0) {
				if (loH > 6 * hiV) {
					return false;
				}
			}
			else {
				if (loH > (2.0 / 3.0) * hiHe + 0.5) {
					return false;
				}
			}
		}
		else if constexpr (hasDeuterium<Species>) {
			if (lo[Species::He] == 0) {
				if (lo[Species::D] > 6 * hiV) {
					return false;
				}
			}
			else {
				if (lo[Species::D] > (2.0 / 3.0) * hiHe + 0.5) {
					return false;
				}
			}
		}
		else if constexpr (hasTritium<Species>) {
			if (lo[Species::He] == 0) {
				if (lo[Species::T] > 6 * hiV) {
					return false;
				}
			}
			else {
				if (lo[Species::T] > (2.0 / 3.0) * hiHe + 0.5) {
					return false;
				}
			}
		}
	}

	return true;
}

template <typename TSpeciesEnum>
template <typename PlsmContext>
KOKKOS_INLINE_FUNCTION
double
PSIClusterGenerator<TSpeciesEnum>::getFormationEnergy(
	const Cluster<PlsmContext>& cluster) const noexcept
{
	constexpr auto infinity = util::infinity<double>;

	// I formation energies in eV
	constexpr Kokkos::Array<double, 7> iFormationEnergies = {
		0.0, 10.0, 18.5, 27.0, 35.0, 42.5, 48.0};
	// He formation energies in eV
	constexpr Kokkos::Array<double, 9> heFormationEnergies = {
		0.0, 6.15, 11.44, 16.35, 21.0, 26.1, 30.24, 34.93, 38.80};

	const auto& reg = cluster.getRegion();
	double formationEnergy{};
	// All the possibly grouped ones are 0
	if (reg[Species::V].end() >= _groupingMin)
		return formationEnergy;

	if (reg.isSimplex()) {
		Composition comp(reg.getOrigin());
		if (comp.isOnAxis(Species::I)) {
			auto amtI = comp[Species::I];
			if (amtI < iFormationEnergies.size()) {
				return iFormationEnergies[amtI];
			}
			else {
				return iFormationEnergies[iFormationEnergies.size() - 1] +
					(double)(amtI + 1 - iFormationEnergies.size());
			}
		}
		if (comp.isOnAxis(Species::He)) {
			auto amtHe = comp[Species::He];
			if (amtHe < heFormationEnergies.size()) {
				return heFormationEnergies[amtHe];
			}
			else {
				return infinity;
			}
		}
		if constexpr (psi::hasDeuterium<Species>) {
			if (comp.isOnAxis(Species::D)) {
				return infinity;
			}
		}
		if constexpr (psi::hasTritium<Species>) {
			if (comp.isOnAxis(Species::T)) {
				return infinity;
			}
		}

		return getHeVFormationEnergy(comp);
	}

	return formationEnergy;
}

template <typename TSpeciesEnum>
template <typename PlsmContext>
KOKKOS_INLINE_FUNCTION
double
PSIClusterGenerator<TSpeciesEnum>::getMigrationEnergy(
	const Cluster<PlsmContext>& cluster) const noexcept
{
	// I migration energies in eV
	constexpr Kokkos::Array<double, 6> iMigration = {
		0.0, 0.01, 0.02, 0.03, 0.04, 0.05};
	// He migration energies in eV
	constexpr Kokkos::Array<double, 8> heMigration = {
		0.0, 0.13, 0.20, 0.25, 0.20, 0.12, 0.3, 0.4};
	// The migration energy for a single deuterium.
	constexpr double dOneMigrationEnergy = 0.38;
	// The migration energy for a single tritium.
	static constexpr double tOneMigrationEnergy = 0.38;
	// The migration energy for a single vacancy in eV
	static constexpr double vOneMigration = 1.30;

	const auto& reg = cluster.getRegion();
	double migrationEnergy = util::infinity<double>;
	if (reg.isSimplex()) {
		Composition comp(reg.getOrigin());
		if (comp.isOnAxis(Species::I)) {
			auto amtI = comp[Species::I];
			if (amtI < iMigration.size()) {
				return iMigration[amtI];
			}
			else {
				return util::min((double)amtI, 15.0) * 0.1;
			}
		}
		if (comp.isOnAxis(Species::He)) {
			auto amtHe = comp[Species::He];
			if (amtHe < heMigration.size()) {
				return heMigration[amtHe];
			}
		}
		if constexpr (psi::hasDeuterium<Species>) {
			if (comp.isOnAxis(Species::D)) {
				if (comp[Species::D] == 1) {
					return dOneMigrationEnergy;
				}
			}
		}
		if constexpr (psi::hasTritium<Species>) {
			if (comp.isOnAxis(Species::T)) {
				if (comp[Species::T] == 1) {
					return tOneMigrationEnergy;
				}
			}
		}
		if (comp.isOnAxis(Species::V)) {
			if (comp[Species::V] <= 1) {
				return vOneMigration;
			}
		}
	}
	else {
		Composition comp(reg.getOrigin());
		if (comp.isOnAxis(Species::I)) {
			migrationEnergy = 0.0;
			for (auto j : makeIntervalRange(reg[Species::I])) {
				migrationEnergy += util::min((double)j, 15.0) * 0.1;
			}
			// Average the energy
			migrationEnergy /= reg[Species::I].length();
		}
	}

	return migrationEnergy;
}

template <typename TSpeciesEnum>
template <typename PlsmContext>
KOKKOS_INLINE_FUNCTION
double
PSIClusterGenerator<TSpeciesEnum>::getDiffusionFactor(
	const Cluster<PlsmContext>& cluster, double latticeParameter) const noexcept
{
	// I diffusion factors in nm^2/s
	constexpr Kokkos::Array<double, 6> iDiffusion = {
		0.0, 8.8e+10, 8.0e+10, 3.9e+10, 2.0e+10, 1.0e+10};
	// He diffusion factors in nm^2/s
	constexpr Kokkos::Array<double, 8> heDiffusion = {
		0.0, 2.9e+10, 3.2e+10, 2.3e+10, 1.7e+10, 5.0e+09, 1.0e+09, 5.0e+08};
	// The diffusion factor for a single deuterium.
	constexpr double dOneDiffusionFactor = 2.83e+11;
	// The diffusion factor for a single tritium.
	constexpr double tOneDiffusionFactor = 2.31e+11;
	// The diffusion factor for a single vacancy in nm^2/s
	constexpr double vOneDiffusion = 1.8e+12;

	const auto& reg = cluster.getRegion();
	double diffusionFactor = 0.0;
	if (reg.isSimplex()) {
		Composition comp(reg.getOrigin());
		if (comp.isOnAxis(Species::I)) {
			auto amtI = comp[Species::I];
			if (amtI < iDiffusion.size()) {
				return iDiffusion[amtI];
			}
			else {
				return iDiffusion[1] / (double)amtI;
			}
		}
		if (comp.isOnAxis(Species::He)) {
			auto amtHe = comp[Species::He];
			if (amtHe < heDiffusion.size()) {
				return heDiffusion[amtHe];
			}
		}
		if constexpr (psi::hasDeuterium<Species>) {
			if (comp.isOnAxis(Species::D)) {
				if (comp[Species::D] == 1) {
					return dOneDiffusionFactor;
				}
			}
		}
		if constexpr (psi::hasTritium<Species>) {
			if (comp.isOnAxis(Species::T)) {
				if (comp[Species::T] == 1) {
					return tOneDiffusionFactor;
				}
			}
		}
		if (comp.isOnAxis(Species::V)) {
			if (comp[Species::V] == 1) {
				return vOneDiffusion;
			}
		}
	}
	else {
		Composition comp(reg.getOrigin());
		if (comp.isOnAxis(Species::I)) {
			for (auto j : makeIntervalRange(reg[Species::I])) {
				diffusionFactor += iDiffusion[1] / (double)j;
			}
			// Average the energy
			diffusionFactor /= reg[Species::I].length();
		}
	}

	return diffusionFactor;
}

template <typename TSpeciesEnum>
template <typename PlsmContext>
KOKKOS_INLINE_FUNCTION
double
PSIClusterGenerator<TSpeciesEnum>::getReactionRadius(
	const Cluster<PlsmContext>& cluster, double latticeParameter,
	double interstitialBias, double impurityRadius) const noexcept
{
	const auto& reg = cluster.getRegion();
	double radius = 0.0;
	if (reg.isSimplex()) {
		Composition comp(reg.getOrigin());
		if (comp.isOnAxis(Species::I)) {
			double EightPi = 8.0 * ::xolotl::core::pi;
			double aCubed = pow(latticeParameter, 3.0);
			double termOne =
				interstitialBias * (sqrt(3.0) / 4.0) * latticeParameter;
			double termTwo =
				pow((3.0 / EightPi) * aCubed * comp[Species::I], (1.0 / 3.0));
			double termThree = pow((3.0 / EightPi) * aCubed, (1.0 / 3.0));
			return termOne + termTwo - termThree;
		}
		if (comp.isOnAxis(Species::He)) {
			double FourPi = 4.0 * ::xolotl::core::pi;
			double aCubed = pow(latticeParameter, 3);
			double termOne =
				pow((3.0 / FourPi) * (1.0 / 10.0) * aCubed * comp[Species::He],
					(1.0 / 3.0));
			double termTwo =
				pow((3.0 / FourPi) * (1.0 / 10.0) * aCubed, (1.0 / 3.0));
			return impurityRadius + termOne - termTwo;
		}
		if constexpr (psi::hasDeuterium<Species>) {
			if (comp.isOnAxis(Species::D)) {
				double FourPi = 4.0 * ::xolotl::core::pi;
				double aCubed = pow(latticeParameter, 3);
				double termOne = pow(
					(3.0 / FourPi) * (1.0 / 10.0) * aCubed * comp[Species::D],
					(1.0 / 3.0));
				double termTwo =
					pow((3.0 / FourPi) * (1.0 / 10.0) * aCubed, (1.0 / 3.0));
				return (impurityRadius + termOne - termTwo) *
					_hydrogenRadiusFactor;
			}
		}
		if constexpr (psi::hasTritium<Species>) {
			if (comp.isOnAxis(Species::T)) {
				double FourPi = 4.0 * ::xolotl::core::pi;
				double aCubed = pow(latticeParameter, 3);
				double termOne = pow(
					(3.0 / FourPi) * (1.0 / 10.0) * aCubed * comp[Species::T],
					(1.0 / 3.0));
				double termTwo =
					pow((3.0 / FourPi) * (1.0 / 10.0) * aCubed, (1.0 / 3.0));
				return (impurityRadius + termOne - termTwo) *
					_hydrogenRadiusFactor;
			}
		}

		return (sqrt(3.0) / 4.0) * latticeParameter +
			pow((3.0 * pow(latticeParameter, 3.0) * comp[Species::V]) /
					(8.0 * ::xolotl::core::pi),
				(1.0 / 3.0)) -
			pow((3.0 * pow(latticeParameter, 3.0)) / (8.0 * ::xolotl::core::pi),
				(1.0 / 3.0));
	}
	else {
		Composition comp(reg.getOrigin());
		if (comp.isOnAxis(Species::I)) {
			double EightPi = 8.0 * ::xolotl::core::pi;
			double aCubed = pow(latticeParameter, 3.0);
			double termOne =
				interstitialBias * (sqrt(3.0) / 4.0) * latticeParameter;
			double termThree = pow((3.0 / EightPi) * aCubed, (1.0 / 3.0));
			for (auto j : makeIntervalRange(reg[Species::I])) {
				double termTwo =
					pow((3.0 / EightPi) * aCubed * (double)j, (1.0 / 3.0));
				radius += termOne + termTwo - termThree;
			}
			// Average the energy
			radius /= reg[Species::I].length();
		}
		// Loop on the V range
		else {
			// Loop on the V range
			for (auto j : makeIntervalRange(reg[Species::V])) {
				radius += (sqrt(3.0) / 4.0) * latticeParameter +
					pow((3.0 * pow(latticeParameter, 3.0) * (double)j) /
							(8.0 * ::xolotl::core::pi),
						(1.0 / 3.0)) -
					pow((3.0 * pow(latticeParameter, 3.0)) /
							(8.0 * ::xolotl::core::pi),
						(1.0 / 3.0));
			}
			// Average the radius
			radius /= reg[Species::V].length();
		}
	}

	return radius;
}

template <typename TSpeciesEnum>
KOKKOS_INLINE_FUNCTION
double
PSIClusterGenerator<TSpeciesEnum>::getHeVFormationEnergy(Composition comp)
{
	// V formation energies in eV
	constexpr Kokkos::Array<double, 2> vFormationEnergies = {3.6, 7.25};

	// Coefficients for the Legendre polynomial fit
	// Low means V <= 27
	// Coefficients for c_0 in the 2D E_f,HeV fit
	constexpr Kokkos::Array<double, 6> c0CoefficientsLow = {
		253.35, 435.36, 336.50, 198.92, 95.154, 21.544};
	// Coefficients for c_1 in the 2D E_f,HeV fit
	constexpr Kokkos::Array<double, 6> c1CoefficientsLow = {
		493.29, 1061.3, 1023.9, 662.92, 294.24, 66.962};
	// Coefficients for c_2 in the 2D E_f,HeV fit
	constexpr Kokkos::Array<double, 6> c2CoefficientsLow = {
		410.40, 994.89, 1044.6, 689.41, 286.52, 60.712};
	// Coefficients for c_3 in the 2D E_f,HeV fit
	constexpr Kokkos::Array<double, 6> c3CoefficientsLow = {
		152.99, 353.16, 356.10, 225.75, 87.077, 15.640};
	// High means V > 27
	// Coefficients for c_0 in the 2D E_f,HeV fit
	constexpr Kokkos::Array<double, 6> c0CoefficientsHigh = {
		-847.90, -3346.9, -4510.3, -3094.7, -971.18, -83.770};
	// Coefficients for c_1 in the 2D E_f,HeV fit
	constexpr Kokkos::Array<double, 6> c1CoefficientsHigh = {
		-1589.3, -4894.6, -6001.8, -4057.5, -1376.4, -161.91};
	// Coefficients for c_2 in the 2D E_f,HeV fit
	constexpr Kokkos::Array<double, 6> c2CoefficientsHigh = {
		834.91, 1981.8, 1885.7, 1027.1, 296.69, 29.902};
	// Coefficients for c_3 in the 2D E_f,HeV fit
	constexpr Kokkos::Array<double, 6> c3CoefficientsHigh = {
		1547.2, 3532.3, 3383.6, 1969.2, 695.17, 119.23};

	/**
	 * The formation energies for He_xV_1. The entry at i = 0 is for a single
	 * vacancy (He_0V_1) and is there as a buffer. Like the formation energies,
	 * i = heSize.
	 */
	constexpr Kokkos::Array<double, 15> heV1FormationEnergies = {0.0, 5.14166,
		8.20919, 11.5304, 14.8829, 18.6971, 22.2847, 26.3631, 30.1049, 34.0081,
		38.2069, 42.4217, 46.7378, 51.1551, 55.6738};

	/**
	 * The formation energies for He_xV_2. The entry at i = 0 is for a
	 * di-vacancy (He_0V_2) and is there as a buffer. Like the formation
	 * energies, i = heSize.
	 */
	constexpr Kokkos::Array<double, 19> heV2FormationEnergies = {0.0, 7.10098,
		8.39913, 9.41133, 11.8748, 14.8296, 17.7259, 20.7747, 23.7993, 26.7984,
		30.0626, 33.0385, 36.5173, 39.9406, 43.48, 46.8537, 50.4484, 54.0879,
		57.7939};

	// Initial declarations
	double energy = -util::infinity<double>;
	// The following coefficients are computed using the above and are used
	// to evaluate the full function f(x,y).
	Kokkos::Array<double, 4> coefficients{0.0, 0.0, 0.0, 0.0};

	// Check to see if the vacancy size is large enough that the energy can
	// be computed from the fit or if it is so small that the exact values
	// must be used instead.
	auto numHe = comp[Species::He];
	auto numV = comp[Species::V];
	if (numV > 2) {
		// Get the He/V ratio
		double x = 2.0 * (static_cast<double>(numHe) / (9.0 * numV)) - 1.0;
		// Initialize the vacancy number
		double y = 0.0;

		// We have 2 fits, one for low V and one for high V
		if (numV <= 27) {
			// Compute the vacancy number
			y = 2.0 * ((numV - 1.0) / 26.0) - 1.0;
			// Get the coefficients
			coefficients[0] =
				util::computeNthOrderLegendre<5>(x, c0CoefficientsLow);
			coefficients[1] =
				util::computeNthOrderLegendre<5>(x, c1CoefficientsLow);
			coefficients[2] =
				util::computeNthOrderLegendre<5>(x, c2CoefficientsLow);
			coefficients[3] =
				util::computeNthOrderLegendre<5>(x, c3CoefficientsLow);
		}
		else {
			// Compute the vacancy number
			y = 2.0 * ((numV - 1.0) / 451.0) - 1.0;
			// Get the coefficients
			coefficients[0] =
				util::computeNthOrderLegendre<5>(x, c0CoefficientsHigh);
			coefficients[1] =
				util::computeNthOrderLegendre<5>(x, c1CoefficientsHigh);
			coefficients[2] =
				util::computeNthOrderLegendre<5>(x, c2CoefficientsHigh);
			coefficients[3] =
				util::computeNthOrderLegendre<5>(x, c3CoefficientsHigh);
		}

		energy = util::computeNthOrderLegendre<3>(y, coefficients);
	}
	else if ((numV == 1 && numHe < heV1FormationEnergies.size()) ||
		(numV == 2 && numHe < heV2FormationEnergies.size())) {
		// Get the exact energy
		energy = (numV == 1) ? heV1FormationEnergies[numHe] :
							   heV2FormationEnergies[numHe];
	}

	// V Case
	if (numHe == 0 && numV < 3) {
		energy = (numV == 1) ? vFormationEnergies[0] : vFormationEnergies[1];
	}

	return energy;
}
} // namespace network
} // namespace core
} // namespace xolotl<|MERGE_RESOLUTION|>--- conflicted
+++ resolved
@@ -202,29 +202,6 @@
 				}
 			}
 
-<<<<<<< HEAD
-			// Doesn't fully refine only for large networks
-			if (_maxV < 10000)
-				return true;
-
-			if (region[Species::He].length() <=
-				(lo[Species::He] - 4.0 * _groupingMin) * factor)
-				result[toIndex(Species::He)] = false;
-			if (hi[Species::He] >
-				getMaxHePerVLoop(_maxV, _lattice, _temperature) + 1) {
-				result[toIndex(Species::He)] = true;
-			}
-
-			if (region[Species::V].length() <=
-				(lo[Species::V] - _groupingMin) * factor)
-				result[toIndex(Species::V)] = false;
-
-			if (hi[Species::V] > _maxV + 1) {
-				result[toIndex(Species::V)] = true;
-			}
-
-=======
->>>>>>> 79077e9d
 			return true;
 		}
 	}
