#pragma once

#include <xolotl/core/Constants.h>
#include <xolotl/util/MathUtils.h>

namespace xolotl
{
namespace core
{
namespace network
{
KOKKOS_INLINE_FUNCTION
bool
ZrClusterGenerator::refine(const Region& region, BoolArray& result) const
{
	for (auto& r : result) {
		r = true;
	}
<<<<<<< HEAD

	int nAxis = (region[Species::V].begin() > 0) +
		(region[Species::I].begin() > 0) + (region[Species::Basal].begin() > 0);
=======
	auto loV = region[Species::V].begin();
	auto loB = region[Species::Basal].begin();
	auto loI = region[Species::I].begin();

	int nAxis = (loV > 0) + (loI > 0) + (loB > 0);
>>>>>>> 765971fb

	if (nAxis > 1) {
		for (auto& r : result) {
			r = false;
		}
		return false;
	}
<<<<<<< HEAD
=======

	// Smaller that the minimum size for grouping
	if (loV < _groupingMin && loB < _groupingMin && loI < _groupingMin) {
		return true;
	}

	// Too large
	if (region[Species::V].end() > _maxV &&
		region[Species::Basal].end() > _maxB &&
		region[Species::I].end() > _maxI) {
		return true;
	}
	if ((region[Species::V].end() > _maxV && _maxV > 0) ||
		(region[Species::Basal].end() > _maxB && _maxB > 0) ||
		(region[Species::I].end() > _maxI && _maxI > 0)) {
		return true;
	}
>>>>>>> 765971fb

	if (loV > 0 &&
		region[Species::V].length() <
			util::max((double)(_groupingWidth + 1), loV * 2.0e-2))
		result[0] = false;
	if (loB > 0 &&
		region[Species::Basal].length() <
			util::max((double)(_groupingWidth + 1), loB * 2.0e-2))
		result[1] = false;
	if (loI > 0 &&
		region[Species::I].length() <
			util::max((double)(_groupingWidth + 1), loI * 2.0e-2))
		result[2] = false;

	return true;
}

KOKKOS_INLINE_FUNCTION
bool
ZrClusterGenerator::select(const Region& region) const
{
	int nAxis = (region[Species::V].begin() > 0) +
		(region[Species::I].begin() > 0) + (region[Species::Basal].begin() > 0);

	if (nAxis > 1) {
		return false;
	}

	if (region.isSimplex()) {
		// Each cluster should be on one axis and one axis only
		if (nAxis != 1) {
			return false;
		}

		// I
		if (region[Species::I].begin() > _maxI)
			return false;

		// V
		if (region[Species::V].begin() > _maxV)
			return false;

		// Basal
		if (region[Species::Basal].begin() > _maxB)
			return false;
	}

	if (region[Species::V].begin() > _maxV ||
<<<<<<< HEAD
		region[Species::Basal].begin() > _maxV ||
=======
		region[Species::Basal].begin() > _maxB ||
>>>>>>> 765971fb
		region[Species::I].begin() > _maxI)
		return false;

	return true;
}

template <typename PlsmContext>
KOKKOS_INLINE_FUNCTION
double
ZrClusterGenerator::getFormationEnergy(
	const Cluster<PlsmContext>& cluster) const noexcept
{
	return 0.0;
}

template <typename PlsmContext>
KOKKOS_INLINE_FUNCTION
double
ZrClusterGenerator::getMigrationEnergy(
	const Cluster<PlsmContext>& cluster) const noexcept
{
	constexpr double defaultMigration = -1.0;
	constexpr double iNineMigration = 0.10;

	const auto& reg = cluster.getRegion();
	Composition comp(reg.getOrigin());
	double migrationEnergy = util::infinity<double>;

	if (comp.isOnAxis(Species::V) && comp[Species::V] <= 6) {
		return defaultMigration;
	}
	if (comp.isOnAxis(Species::I)) {
		if (comp[Species::I] <= 3)
			return defaultMigration;
		if (comp[Species::I] == 9)
			return iNineMigration;
	}

	return migrationEnergy;
}

template <typename PlsmContext>
KOKKOS_INLINE_FUNCTION
double
ZrClusterGenerator::getDiffusionFactor(
	const Cluster<PlsmContext>& cluster, double latticeParameter) const noexcept
{
	constexpr double defaultDiffusion = 1.0;
	// constexpr double iNineDiffusion = 2.2e+11;
	constexpr double iNineDiffusion = 0.0;

	const auto& reg = cluster.getRegion();
	Composition comp(reg.getOrigin());
	double diffusionFactor = 0.0;

	if (comp.isOnAxis(Species::V) && comp[Species::V] <= 6) {
		return defaultDiffusion;
	}

	if (comp.isOnAxis(Species::I)) {
		if (comp[Species::I] <= 3)
			return defaultDiffusion;
		if (comp[Species::I] == 9)
			return iNineDiffusion;
	}

	return diffusionFactor;
}

template <typename PlsmContext>
KOKKOS_INLINE_FUNCTION
double
ZrClusterGenerator::getReactionRadius(const Cluster<PlsmContext>& cluster,
	double latticeParameter, double interstitialBias,
	double impurityRadius) const noexcept
{
	const auto& reg = cluster.getRegion();
	Composition lo(reg.getOrigin());
	double radius = 0.0;

	// jmr: rn = (3nOmega/4pi)^1/3 [nm] for n < 10
	// jmr: Note that (3Omega/4pi) = 5.586e-3 nm^3, where Omega = 0.0234 nm^3
	// jmr: For prismatic loops (n > 9): rn = 0.163076*sqrt(n) [nm]
	// jmr: For basal loops (n > 9): rn = 0.169587*sqrt(n) [nm]

	if (lo.isOnAxis(Species::V)) {
		for (auto j : makeIntervalRange(reg[Species::V])) {
			if (lo[Species::V] < 10)
				radius += pow(5.586e-3 * (double)j, 1.0 / 3.0);
			else
				radius += 0.163076 * pow((double)j, 0.5);
		}
		return radius / reg[Species::V].length();
	}

	// adding basal
	if (lo.isOnAxis(Species::Basal)) {
		for (auto j : makeIntervalRange(reg[Species::Basal])) {
<<<<<<< HEAD

            // Treat the case for faulted basal pyramids
            // Estimate a spherical radius based on equivalent surface area
            if (lo[Species::Basal] < ::xolotl::core::basalTransitionSize){
                double Sb = pow(3, 0.5) / 2 * pow(3.232, 2) * (double)j; //Basal surface area
                double Sp = 3.232 / 2 * pow(3 * pow(3.232, 2) + 4 * pow(5.17, 2), 0.5) * (double)j; //Prismatic surface area
                radius += pow((Sb + Sp) / (4 * pi), 0.5) / 10;
            }

            //Treat the case of a basal c-loop
=======
			// Treat the case for faulted basal pyramids
			// Estimate a spherical radius based on equivalent surface area
			if (lo[Species::Basal] < basalTransitionSize) {
				double Sb = sqrt(3.0) / 2.0 * 3.232 * 3.232 *
					(double)j; // Basal surface area
				double Sp = 3.232 / 2.0 *
					sqrt(3.0 * 3.232 * 3.232 + 4.0 * 5.17 * 5.17) *
					(double)j; // Prismatic surface area
				radius += sqrt((Sb + Sp) / (4.0 * pi)) / 10.0;
			}

			// Treat the case of a basal c-loop
>>>>>>> 765971fb
			else
				radius += 0.169587 * sqrt((double)j);
		}
		return radius / reg[Species::Basal].length();
	}

	if (lo.isOnAxis(Species::I)) {
		for (auto j : makeIntervalRange(reg[Species::I])) {
			if (lo[Species::I] < 10)
				radius += pow(5.586e-3 * (double)j, 1.0 / 3.0);
			else
				radius += 0.163076 * pow((double)j, 0.5);
		}
		return radius / reg[Species::I].length();
	}
	return radius;
}
} // namespace network
} // namespace core
} // namespace xolotl<|MERGE_RESOLUTION|>--- conflicted
+++ resolved
@@ -16,17 +16,12 @@
 	for (auto& r : result) {
 		r = true;
 	}
-<<<<<<< HEAD
-
-	int nAxis = (region[Species::V].begin() > 0) +
-		(region[Species::I].begin() > 0) + (region[Species::Basal].begin() > 0);
-=======
+
 	auto loV = region[Species::V].begin();
 	auto loB = region[Species::Basal].begin();
 	auto loI = region[Species::I].begin();
 
 	int nAxis = (loV > 0) + (loI > 0) + (loB > 0);
->>>>>>> 765971fb
 
 	if (nAxis > 1) {
 		for (auto& r : result) {
@@ -34,8 +29,6 @@
 		}
 		return false;
 	}
-<<<<<<< HEAD
-=======
 
 	// Smaller that the minimum size for grouping
 	if (loV < _groupingMin && loB < _groupingMin && loI < _groupingMin) {
@@ -53,7 +46,6 @@
 		(region[Species::I].end() > _maxI && _maxI > 0)) {
 		return true;
 	}
->>>>>>> 765971fb
 
 	if (loV > 0 &&
 		region[Species::V].length() <
@@ -102,11 +94,7 @@
 	}
 
 	if (region[Species::V].begin() > _maxV ||
-<<<<<<< HEAD
-		region[Species::Basal].begin() > _maxV ||
-=======
 		region[Species::Basal].begin() > _maxB ||
->>>>>>> 765971fb
 		region[Species::I].begin() > _maxI)
 		return false;
 
@@ -205,18 +193,7 @@
 	// adding basal
 	if (lo.isOnAxis(Species::Basal)) {
 		for (auto j : makeIntervalRange(reg[Species::Basal])) {
-<<<<<<< HEAD
-
-            // Treat the case for faulted basal pyramids
-            // Estimate a spherical radius based on equivalent surface area
-            if (lo[Species::Basal] < ::xolotl::core::basalTransitionSize){
-                double Sb = pow(3, 0.5) / 2 * pow(3.232, 2) * (double)j; //Basal surface area
-                double Sp = 3.232 / 2 * pow(3 * pow(3.232, 2) + 4 * pow(5.17, 2), 0.5) * (double)j; //Prismatic surface area
-                radius += pow((Sb + Sp) / (4 * pi), 0.5) / 10;
-            }
-
-            //Treat the case of a basal c-loop
-=======
+
 			// Treat the case for faulted basal pyramids
 			// Estimate a spherical radius based on equivalent surface area
 			if (lo[Species::Basal] < basalTransitionSize) {
@@ -229,7 +206,6 @@
 			}
 
 			// Treat the case of a basal c-loop
->>>>>>> 765971fb
 			else
 				radius += 0.169587 * sqrt((double)j);
 		}
