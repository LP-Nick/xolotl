#pragma once

#include <xolotl/core/network/impl/SinkReaction.tpp>
#include <xolotl/util/MathUtils.h>

namespace xolotl
{
namespace core
{
namespace network
{
template <typename TRegion>
<<<<<<< HEAD
KOKKOS_INLINE_FUNCTION
double
getRate(const TRegion& pairCl0Reg, const TRegion& pairCl1Reg, const double r0,
	const double r1, const double dc0, const double dc1)
{
	constexpr double pi = ::xolotl::core::pi;
	constexpr double rCore = ::xolotl::core::alloyCoreRadius;
	const double zs = 4.0 * pi * (r0 + r1 + rCore);
	using Species = typename TRegion::EnumIndex;
	bool cl0IsSphere = (pairCl0Reg.getOrigin().isOnAxis(Species::V) ||
			 pairCl0Reg.getOrigin().isOnAxis(Species::Void) ||
			 pairCl0Reg.getOrigin().isOnAxis(Species::I)),
		 cl1IsSphere = (pairCl1Reg.getOrigin().isOnAxis(Species::V) ||
			 pairCl1Reg.getOrigin().isOnAxis(Species::Void) ||
			 pairCl1Reg.getOrigin().isOnAxis(Species::I));

	// Simple case
	if (cl0IsSphere && cl1IsSphere) {
		return zs * (dc0 + dc1);
	}

	double p = 0.0, zl = 0.0;
	if (r0 < r1) {
		p = 1.0 / (1.0 + pow(r1 / (3.0 * (r0 + rCore)), 2.0));
		zl = 4.0 * pow(pi, 2.0) * r1 / log(1.0 + 8.0 * r1 / (r0 + rCore));
	}
	else {
		p = 1.0 / (1.0 + pow(r0 / (3.0 * (r1 + rCore)), 2.0));
		zl = 4.0 * pow(pi, 2.0) * r0 / log(1.0 + 8.0 * r0 / (r1 + rCore));
	}

	double k_plus = (dc0 + dc1) * (p * zs + (1.0 - p) * zl);
	double bias = 1.0;
	if (pairCl0Reg.getOrigin().isOnAxis(Species::I) ||
		pairCl1Reg.getOrigin().isOnAxis(Species::I)) {
		bias = 1.2;
	}

	return k_plus * bias;
}

KOKKOS_INLINE_FUNCTION
double
AlloyProductionReaction::getRateForProduction(IndexType gridIndex)
{
	auto cl0 = this->_clusterData->getCluster(_reactants[0]);
	auto cl1 = this->_clusterData->getCluster(_reactants[1]);

	double r0 = cl0.getReactionRadius();
	double r1 = cl1.getReactionRadius();

	double dc0 = cl0.getDiffusionCoefficient(gridIndex);
	double dc1 = cl1.getDiffusionCoefficient(gridIndex);

	return getRate(cl0.getRegion(), cl1.getRegion(), r0, r1, dc0, dc1);
}

KOKKOS_INLINE_FUNCTION
double
AlloyDissociationReaction::getRateForProduction(IndexType gridIndex)
{
	auto cl0 = this->_clusterData->getCluster(_products[0]);
	auto cl1 = this->_clusterData->getCluster(_products[1]);

	double r0 = cl0.getReactionRadius();
	double r1 = cl1.getReactionRadius();

	double dc0 = cl0.getDiffusionCoefficient(gridIndex);
	double dc1 = cl1.getDiffusionCoefficient(gridIndex);

	return getRate(cl0.getRegion(), cl1.getRegion(), r0, r1, dc0, dc1);
}

=======
>>>>>>> a8c19f4b
KOKKOS_INLINE_FUNCTION
double
getRate(const TRegion& pairCl0Reg, const TRegion& pairCl1Reg, const double r0,
	const double r1, const double dc0, const double dc1)
{
	constexpr double pi = ::xolotl::core::pi;
	constexpr double rCore = ::xolotl::core::alloyCoreRadius;
	const double zs = 4.0 * pi * (r0 + r1 + rCore);
	using Species = typename TRegion::EnumIndex;
	bool cl0IsSphere = (pairCl0Reg.getOrigin().isOnAxis(Species::V) ||
			 pairCl0Reg.getOrigin().isOnAxis(Species::Void) ||
			 pairCl0Reg.getOrigin().isOnAxis(Species::I)),
		 cl1IsSphere = (pairCl1Reg.getOrigin().isOnAxis(Species::V) ||
			 pairCl1Reg.getOrigin().isOnAxis(Species::Void) ||
			 pairCl1Reg.getOrigin().isOnAxis(Species::I));

	// Simple case
	if (cl0IsSphere && cl1IsSphere) {
		return zs * (dc0 + dc1);
	}

	double p = 0.0, zl = 0.0;
	if (r0 < r1) {
		p = 1.0 / (1.0 + pow(r1 / (3.0 * (r0 + rCore)), 2.0));
		zl = 4.0 * pow(pi, 2.0) * r1 / log(1.0 + 8.0 * r1 / (r0 + rCore));
	}
	else {
		p = 1.0 / (1.0 + pow(r0 / (3.0 * (r1 + rCore)), 2.0));
		zl = 4.0 * pow(pi, 2.0) * r0 / log(1.0 + 8.0 * r0 / (r1 + rCore));
	}

	double k_plus = (dc0 + dc1) * (p * zs + (1.0 - p) * zl);
	double bias = 1.0;
	if (pairCl0Reg.getOrigin().isOnAxis(Species::I) ||
		pairCl1Reg.getOrigin().isOnAxis(Species::I)) {
		bias = 1.2;
	}

	return k_plus * bias;
}

KOKKOS_INLINE_FUNCTION
double
AlloyProductionReaction::getRateForProduction(IndexType gridIndex)
{
	auto cl0 = this->_clusterData->getCluster(_reactants[0]);
	auto cl1 = this->_clusterData->getCluster(_reactants[1]);

	double r0 = cl0.getReactionRadius();
	double r1 = cl1.getReactionRadius();

	double dc0 = cl0.getDiffusionCoefficient(gridIndex);
	double dc1 = cl1.getDiffusionCoefficient(gridIndex);

	return getRate(cl0.getRegion(), cl1.getRegion(), r0, r1, dc0, dc1);
}

KOKKOS_INLINE_FUNCTION
double
AlloyDissociationReaction::getRateForProduction(IndexType gridIndex)
{
	auto cl0 = this->_clusterData->getCluster(_products[0]);
	auto cl1 = this->_clusterData->getCluster(_products[1]);

	double r0 = cl0.getReactionRadius();
	double r1 = cl1.getReactionRadius();

	double dc0 = cl0.getDiffusionCoefficient(gridIndex);
	double dc1 = cl1.getDiffusionCoefficient(gridIndex);

	return getRate(cl0.getRegion(), cl1.getRegion(), r0, r1, dc0, dc1);
}

KOKKOS_INLINE_FUNCTION
double
AlloyDissociationReaction::computeBindingEnergy(double time)
{
	using Species = typename Superclass::Species;
	using Composition = typename Superclass::Composition;

	double be = 5.0;

	auto cl = this->_clusterData->getCluster(this->_reactant);
	auto prod1 = this->_clusterData->getCluster(this->_products[0]);
	auto prod2 = this->_clusterData->getCluster(this->_products[1]);

	auto clReg = cl.getRegion();
	auto prod1Reg = prod1.getRegion();
	auto prod2Reg = prod2.getRegion();
	Composition lo = clReg.getOrigin();
	Composition hi = clReg.getUpperLimitPoint();
	Composition prod1Comp = prod1Reg.getOrigin();
	Composition prod2Comp = prod2Reg.getOrigin();
	if (lo.isOnAxis(Species::Void)) {
		double n = (double)(lo[Species::Void] + hi[Species::Void] - 1) / 2.0;
		if (prod1Comp.isOnAxis(Species::I) || prod2Comp.isOnAxis(Species::I)) {
			be = 3.5 - 3.45 * (pow(n + 1.0, 2.0 / 3.0) - pow(n, 2.0 / 3.0));
		}
		else if (prod1Comp.isOnAxis(Species::V) ||
			prod2Comp.isOnAxis(Species::V)) {
			be = 1.9 - 3.1 * (pow(n, 2.0 / 3.0) - pow(n - 1.0, 2.0 / 3.0));
		}
	}
	else if (lo.isOnAxis(Species::Faulted)) {
		double n =
			(double)(lo[Species::Faulted] + hi[Species::Faulted] - 1) / 2.0;
		if (prod1Comp.isOnAxis(Species::V) || prod2Comp.isOnAxis(Species::V)) {
			be = 1.9 - 3.2 * (pow(n, 2.0 / 3.0) - pow(n - 1.0, 2.0 / 3.0));
		}
	}
	else if (lo.isOnAxis(Species::V)) {
		double n = (double)(lo[Species::V] + hi[Species::V] - 1) / 2.0;
		if (prod1Comp.isOnAxis(Species::V) || prod2Comp.isOnAxis(Species::V)) {
			be = 1.9 - 3.1 * (pow(n, 2.0 / 3.0) - pow(n - 1.0, 2.0 / 3.0));
		}
	}
	else if (lo.isOnAxis(Species::I)) {
		double n = (double)(lo[Species::I] + hi[Species::I] - 1) / 2.0;
		if (prod1Comp.isOnAxis(Species::I) || prod2Comp.isOnAxis(Species::I)) {
			be = 3.5 - 2.5 * (pow(n, 2.0 / 3.0) - pow(n - 1.0, 2.0 / 3.0));
		}
	}

	return util::max(0.1, be);
}

KOKKOS_INLINE_FUNCTION
double
AlloySinkReaction::getSinkBias()
{
	using Species = typename Superclass::Species;
	using Composition = typename Superclass::Composition;

	double bias = 1.0;

	auto cl = this->_clusterData->getCluster(this->_reactant);

	auto clReg = cl.getRegion();
	if (clReg.isSimplex()) {
		Composition comp = clReg.getOrigin();
		if (comp.isOnAxis(Species::I)) {
			bias = 1.2;
		}
	}

	return bias;
}

KOKKOS_INLINE_FUNCTION
double
AlloySinkReaction::getSinkStrength()
{
	return ::xolotl::core::alloySinkStrength;
}
} // namespace network
} // namespace core
} // namespace xolotl<|MERGE_RESOLUTION|>--- conflicted
+++ resolved
@@ -10,82 +10,6 @@
 namespace network
 {
 template <typename TRegion>
-<<<<<<< HEAD
-KOKKOS_INLINE_FUNCTION
-double
-getRate(const TRegion& pairCl0Reg, const TRegion& pairCl1Reg, const double r0,
-	const double r1, const double dc0, const double dc1)
-{
-	constexpr double pi = ::xolotl::core::pi;
-	constexpr double rCore = ::xolotl::core::alloyCoreRadius;
-	const double zs = 4.0 * pi * (r0 + r1 + rCore);
-	using Species = typename TRegion::EnumIndex;
-	bool cl0IsSphere = (pairCl0Reg.getOrigin().isOnAxis(Species::V) ||
-			 pairCl0Reg.getOrigin().isOnAxis(Species::Void) ||
-			 pairCl0Reg.getOrigin().isOnAxis(Species::I)),
-		 cl1IsSphere = (pairCl1Reg.getOrigin().isOnAxis(Species::V) ||
-			 pairCl1Reg.getOrigin().isOnAxis(Species::Void) ||
-			 pairCl1Reg.getOrigin().isOnAxis(Species::I));
-
-	// Simple case
-	if (cl0IsSphere && cl1IsSphere) {
-		return zs * (dc0 + dc1);
-	}
-
-	double p = 0.0, zl = 0.0;
-	if (r0 < r1) {
-		p = 1.0 / (1.0 + pow(r1 / (3.0 * (r0 + rCore)), 2.0));
-		zl = 4.0 * pow(pi, 2.0) * r1 / log(1.0 + 8.0 * r1 / (r0 + rCore));
-	}
-	else {
-		p = 1.0 / (1.0 + pow(r0 / (3.0 * (r1 + rCore)), 2.0));
-		zl = 4.0 * pow(pi, 2.0) * r0 / log(1.0 + 8.0 * r0 / (r1 + rCore));
-	}
-
-	double k_plus = (dc0 + dc1) * (p * zs + (1.0 - p) * zl);
-	double bias = 1.0;
-	if (pairCl0Reg.getOrigin().isOnAxis(Species::I) ||
-		pairCl1Reg.getOrigin().isOnAxis(Species::I)) {
-		bias = 1.2;
-	}
-
-	return k_plus * bias;
-}
-
-KOKKOS_INLINE_FUNCTION
-double
-AlloyProductionReaction::getRateForProduction(IndexType gridIndex)
-{
-	auto cl0 = this->_clusterData->getCluster(_reactants[0]);
-	auto cl1 = this->_clusterData->getCluster(_reactants[1]);
-
-	double r0 = cl0.getReactionRadius();
-	double r1 = cl1.getReactionRadius();
-
-	double dc0 = cl0.getDiffusionCoefficient(gridIndex);
-	double dc1 = cl1.getDiffusionCoefficient(gridIndex);
-
-	return getRate(cl0.getRegion(), cl1.getRegion(), r0, r1, dc0, dc1);
-}
-
-KOKKOS_INLINE_FUNCTION
-double
-AlloyDissociationReaction::getRateForProduction(IndexType gridIndex)
-{
-	auto cl0 = this->_clusterData->getCluster(_products[0]);
-	auto cl1 = this->_clusterData->getCluster(_products[1]);
-
-	double r0 = cl0.getReactionRadius();
-	double r1 = cl1.getReactionRadius();
-
-	double dc0 = cl0.getDiffusionCoefficient(gridIndex);
-	double dc1 = cl1.getDiffusionCoefficient(gridIndex);
-
-	return getRate(cl0.getRegion(), cl1.getRegion(), r0, r1, dc0, dc1);
-}
-
-=======
->>>>>>> a8c19f4b
 KOKKOS_INLINE_FUNCTION
 double
 getRate(const TRegion& pairCl0Reg, const TRegion& pairCl1Reg, const double r0,
@@ -238,7 +162,7 @@
 double
 AlloySinkReaction::getSinkStrength()
 {
-	return ::xolotl::core::alloySinkStrength;
+	return ::xolotl::core::alloysinkStrength;
 }
 } // namespace network
 } // namespace core
