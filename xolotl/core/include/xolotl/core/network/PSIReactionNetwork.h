--- conflicted
+++ resolved
@@ -175,7 +175,6 @@
 	IndexType bubbleAvVId;
 
 	IndexType largestClusterId;
-	double hevRatio{4.0};
 };
 
 namespace detail
@@ -212,11 +211,12 @@
 	template <typename TTag>
 	KOKKOS_INLINE_FUNCTION
 	void
-<<<<<<< HEAD
 	addLargeBubbleReactions(IndexType i, IndexType j, TTag tag) const;
-=======
+
+	template <typename TTag>
+	KOKKOS_INLINE_FUNCTION
+	void
 	addBurstings(IndexType i, TTag tag) const;
->>>>>>> c1b4ef95
 
 private:
 	ReactionCollection<NetworkType>
@@ -230,7 +230,6 @@
 	IndexType bubbleAvVId;
 
 	IndexType largestClusterId;
-	double hevRatio{4.0};
 };
 } // namespace detail
 } // namespace network
