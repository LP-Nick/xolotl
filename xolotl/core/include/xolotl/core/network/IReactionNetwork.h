#pragma once

#include <string>
#include <unordered_map>

#include <Kokkos_Core.hpp>

#include <xolotl/core/network/Cluster.h>
#include <xolotl/core/network/SpeciesId.h>
#include <xolotl/core/network/detail/ClusterConnectivity.h>
#include <xolotl/core/network/detail/ClusterData.h>
#include <xolotl/core/network/detail/ReactionData.h>
#include <xolotl/util/Array.h>

namespace xolotl
{
namespace core
{
namespace network
{
/**
 * @brief Virtual class interface for accessing anything needed by outside
 * classes like the solver.
 */
class IReactionNetwork
{
public:
	using IndexType = detail::ReactionNetworkIndexType;
	using AmountType = detail::CompositionAmountType;
	using ConcentrationsView = Kokkos::View<double*, Kokkos::MemoryUnmanaged>;
	using OwnedConcentrationsView = Kokkos::View<double*>;
	using FluxesView = Kokkos::View<double*, Kokkos::MemoryUnmanaged>;
	using OwnedFluxesView = Kokkos::View<double*>;
	using RatesView = Kokkos::View<double**>;
	using ConnectivitiesView = Kokkos::View<bool**>;
	using SubMapView = Kokkos::View<AmountType*, Kokkos::MemoryUnmanaged>;
	using OwnedSubMapView = Kokkos::View<AmountType*>;
	using BelongingView = Kokkos::View<bool*>;
	using Connectivity = detail::ClusterConnectivity<>;
	using SparseFillMap = std::unordered_map<int, std::vector<int>>;
	using Bounds = std::vector<std::vector<AmountType>>;
	using BoundVector = std::vector<std::vector<std::vector<AmountType>>>;
	using MomentIdMap = std::vector<std::vector<IdType>>;
	using MomentIdMapVector = std::vector<std::vector<std::vector<IdType>>>;
	using RateVector = std::vector<std::vector<double>>;
	using ConnectivitiesVector = std::vector<std::vector<bool>>;
	using PhaseSpace = std::vector<std::string>;

	KOKKOS_INLINE_FUNCTION
	static constexpr IndexType
	invalidIndex() noexcept
	{
		return detail::invalidNetworkIndex;
	}

	KOKKOS_INLINE_FUNCTION
	static constexpr AmountType
	invalidAmount() noexcept
	{
		return detail::invalidSpeciesAmount;
	}

	IReactionNetwork() = default;

	IReactionNetwork(IndexType gridSize) : _gridSize(gridSize)
	{
	}

	virtual ~IReactionNetwork()
	{
	}

	virtual std::uint64_t
	getDeviceMemorySize() const noexcept
	{
		return 0;
	}

	virtual std::size_t
	getSpeciesListSize() const noexcept = 0;

	virtual SpeciesId
	parseSpeciesId(const std::string& label) const = 0;

	virtual const std::string&
	getSpeciesLabel(SpeciesId id) const = 0;

	virtual const std::string&
	getSpeciesName(SpeciesId id) const = 0;

	/**
	 * @brief Degrees of freedom includes _numClusters
	 * plus the moments.
	 */
	KOKKOS_INLINE_FUNCTION
	IndexType
	getDOF() const noexcept
	{
		return _numDOFs;
	}

	KOKKOS_INLINE_FUNCTION
	IndexType
	getNumClusters() const noexcept
	{
		return _numClusters;
	}

	const std::string&
	getMaterial() const noexcept
	{
		return _material;
	}

	void
	setMaterial(const std::string& mat)
	{
		_material = mat;
	}

	KOKKOS_INLINE_FUNCTION
	double
	getLatticeParameter() const noexcept
	{
		return _latticeParameter;
	}

	virtual void
	setLatticeParameter(double latticeParameter) = 0;

	KOKKOS_INLINE_FUNCTION
	double
	getAtomicVolume() const noexcept
	{
		return _atomicVolume;
	}

	KOKKOS_INLINE_FUNCTION
	double
	getInterstitialBias() const noexcept
	{
		return _interstitialBias;
	}

	void
	setInterstitialBias(double interstitialBias) noexcept
	{
		_interstitialBias = interstitialBias;
	}

	KOKKOS_INLINE_FUNCTION
	double
	getImpurityRadius() const noexcept
	{
		return _impurityRadius;
	}

	virtual void
	setImpurityRadius(double impurityRadius) noexcept
	{
		_impurityRadius = impurityRadius;
	}

	KOKKOS_INLINE_FUNCTION
	double
	getFissionRate() const noexcept
	{
		return _fissionRate;
	}

	virtual void
	setFissionRate(double rate)
	{
		_fissionRate = rate;
	}

	/**
	 * @brief Zeta is used to compute the rates of re-solution reactions.
	 */
	virtual void
	setZeta(double z) = 0;

	/**
	 * @brief TauBursting and FBursting are used for the bursting rates.
	 */
	virtual void
	setTauBursting(double tau) = 0;

	virtual void
	setFBursting(double f) = 0;

	bool
	getEnableStdReaction() const noexcept
	{
		return _enableStdReaction;
	}

	virtual void
	setEnableStdReaction(bool reaction)
	{
		_enableStdReaction = reaction;
	}

	bool
	getEnableReSolution() const noexcept
	{
		return _enableReSolution;
	}

	virtual void
	setEnableReSolution(bool reso)
	{
		_enableReSolution = reso;
	}

	bool
	getEnableNucleation() const noexcept
	{
		return _enableNucleation;
	}

	virtual void
	setEnableNucleation(bool nuc)
	{
		_enableNucleation = nuc;
	}

	bool
	getEnableSink() const noexcept
	{
		return _enableSink;
	}

	virtual void
	setEnableSink(bool sink)
	{
		_enableSink = sink;
	}

	bool
	getEnableTrapMutation() const noexcept
	{
		return _enableTrapMutation;
	}

	virtual void
	setEnableTrapMutation(bool tm)
	{
		_enableTrapMutation = tm;
	}

	bool
	getEnableAttenuation() const noexcept
	{
		return _enableAttenuation;
	}

	virtual void
	setEnableAttenuation(bool enable)
	{
		_enableAttenuation = enable;
	}

	bool
<<<<<<< HEAD
	getEnableBursting() const noexcept
	{
		return _enableBursting;
	}

	virtual void
	setEnableBursting(bool enable)
	{
		_enableBursting = enable;
=======
	getEnableConstantReaction() const noexcept
	{
		return _enableConstantReaction;
	}

	virtual void
	setEnableConstantReaction(bool enable)
	{
		_enableConstantReaction = enable;
>>>>>>> 7693b656
	}

	bool
	getEnableReducedJacobian() const noexcept
	{
		return _enableReducedJacobian;
	}

	virtual void
	setEnableReducedJacobian(bool reduced)
	{
		_enableReducedJacobian = reduced;
	}

	IndexType
	getGridSize() const noexcept
	{
		return _gridSize;
	}

	virtual void
	setGridSize(IndexType gridSize) = 0;

	/**
	 * @brief Takes a vector of temperatures and associated depths along X and
	 * updates the diffusion coefficients and rates accordingly.
	 */
	virtual void
	setTemperatures(const std::vector<double>& gridTemperatures,
		const std::vector<double>& gridDepths) = 0;

	/**
	 * @brief To update time dependent rates.
	 */
	virtual void
	setTime(double time) = 0;

	/**
	 * @brief Copies tile and cluster data from device to host.
	 */
	virtual void
	syncClusterDataOnHost() = 0;

	virtual IndexType
	findClusterId(const std::vector<AmountType>& composition) = 0;

	virtual ClusterCommon<plsm::HostMemSpace>
	getClusterCommon(IndexType clusterId) = 0;

	virtual ClusterCommon<plsm::HostMemSpace>
	getSingleVacancy() = 0;

	virtual IndexType
	getLargestClusterId() = 0;

	/**
	 * @brief Returns an object representing the the bounds of each
	 * cluster in each dimension of the phase space.
	 */
	virtual Bounds
	getAllClusterBounds() = 0;

	/**
	 * @brief Returns an object representing the the bounds of each
	 * cluster in each dimension of the phase space.
	 */
	virtual MomentIdMap
	getAllMomentIdInfo() = 0;

	/**
	 * @brief Return a string of cluster name in ID order.
	 */
	virtual std::string
	getHeaderString() = 0;

	/**
	 * @brief Computes the map between the different cluster bounds and moment
	 * IDs.
	 */
	virtual void initializeClusterMap(
		BoundVector, MomentIdMapVector, MomentIdMap) = 0;

	/**
	 * @brief Initialize reactions in the case it was not already
	 * done in the constructor.
	 */
	virtual void
	initializeReactions() = 0;

	/**
	 * @brief Set the rates for constant reactions
	 */
	virtual void setConstantRates(RateVector) = 0;

	/**
	 * @brief Set the connectivities for constant reactions
	 */
	virtual void setConstantConnectivities(ConnectivitiesVector) = 0;

	virtual PhaseSpace
	getPhaseSpace() = 0;

	/**
	 * @brief Updates the fluxes view with the rates from all the
	 * reactions at this grid point, the fluxes are used by the RHS function.
	 */
	virtual void
	computeAllFluxes(ConcentrationsView concentrations, FluxesView fluxes,
		IndexType gridIndex = 0, double surfaceDepth = 0.0,
		double spacing = 0.0) = 0;

	/**
	 * @brief Updates the values view with the rates from all the
	 * reactions at this grid point, they are used by the RHS Jacobian.
	 */
	virtual void
	computeAllPartials(ConcentrationsView concentrations,
		Kokkos::View<double*> values, IndexType gridIndex = 0,
		double surfaceDepth = 0.0, double spacing = 0.0) = 0;

	/**
	 * @brief Updates the rates view with the rates from all the
	 * reactions at this grid point, this is for multiple instances use.
	 */
	virtual void
	computeConstantRates(ConcentrationsView concentrations, RatesView rates,
		IndexType subId, IndexType gridIndex = 0, double surfaceDepth = 0.0,
		double spacing = 0.0) = 0;

	/**
	 * @brief Updates the rates view with the rates from all the
	 * reactions at this grid point, this is for multiple instances use.
	 */
	virtual void
	getConstantConnectivities(ConnectivitiesView conns, IndexType subId) = 0;

	/**
	 * @brief Returns the largest computed rate.
	 */
	virtual double
	getLargestRate() = 0;

	/**
	 * @brief Returns the sum of rates at this grid point from reactions
	 * where the given cluster Id is on the left side of the reaction (either
	 * a reactant or dissociating).
	 */
	virtual double
	getLeftSideRate(ConcentrationsView concentrations, IndexType clusterId,
		IndexType gridIndex) = 0;

	/**
	 * Get the diagonal fill for the Jacobian, corresponding to the reactions.
	 * Also populates the inverse map.
	 *
	 * @param fillMap Connectivity map.
	 * @return The total number of partials.
	 */
	virtual IndexType
	getDiagonalFill(SparseFillMap& fillMap) = 0;

	struct TotalQuantity
	{
		enum class Type
		{
			total,
			atom,
			radius,
			volume,
			trapped
		};

		Type type{};
		SpeciesId speciesId{};
		AmountType minSize{0};
	};

	virtual util::Array<double, 1>
	getTotals(ConcentrationsView concentrations,
		const util::Array<TotalQuantity, 1>& quantities) = 0;

	virtual util::Array<double, 2>
	getTotals(ConcentrationsView concentrations,
		const util::Array<TotalQuantity, 2>& quantities) = 0;

	virtual util::Array<double, 3>
	getTotals(ConcentrationsView concentrations,
		const util::Array<TotalQuantity, 3>& quantities) = 0;

	virtual util::Array<double, 4>
	getTotals(ConcentrationsView concentrations,
		const util::Array<TotalQuantity, 4>& quantities) = 0;

	virtual util::Array<double, 5>
	getTotals(ConcentrationsView concentrations,
		const util::Array<TotalQuantity, 5>& quantities) = 0;

	virtual util::Array<double, 6>
	getTotals(ConcentrationsView concentrations,
		const util::Array<TotalQuantity, 6>& quantities) = 0;

	virtual util::Array<double, 7>
	getTotals(ConcentrationsView concentrations,
		const util::Array<TotalQuantity, 7>& quantities) = 0;

	virtual std::vector<double>
	getTotalsVec(ConcentrationsView concentrations,
		const std::vector<TotalQuantity>& quantities) = 0;

	virtual double
	getTotalConcentration(ConcentrationsView concentrations, SpeciesId species,
		AmountType minSize = 0) = 0;

	virtual double
	getTotalRadiusConcentration(ConcentrationsView concentrations,
		SpeciesId species, AmountType minSize = 0) = 0;

	virtual double
	getTotalAtomConcentration(ConcentrationsView concentrations,
		SpeciesId species, AmountType minSize = 0) = 0;

	/**
	 * @brief Computes the diffusion flux exiting from this grid point.
	 *
	 * @param gridPointSolution The array of local solution, indexed with
	 * cluster Ids
	 * @param factor The geometric factor
	 * @param diffusingIds The vector of cluster Ids that we want to compute the
	 * diffusion flux for
	 * @param fluxes The vector of fluxes to update
	 * @param gridIndex The grid point location
	 */
	virtual void
	updateOutgoingDiffFluxes(double* gridPointSolution, double factor,
		std::vector<IndexType> diffusingIds, std::vector<double>& fluxes,
		IndexType gridIndex) = 0;

	/**
	 * @brief Computes the advection flux exiting from this grid point.
	 *
	 * @param gridPointSolution The array of local solution, indexed with
	 * cluster Ids
	 * @param factor The geometric factor
	 * @param advectingIds The vector of cluster Ids that we want to compute the
	 * advection flux for
	 * @param sinkStrengths The vector of sink strengths corresponding to each
	 * cluster advection
	 * @param fluxes The vector of fluxes to update
	 * @param gridIndex The grid point location
	 */
	virtual void
	updateOutgoingAdvecFluxes(double* gridPointSolution, double factor,
		std::vector<IndexType> advectingIds, std::vector<double> sinkStrengths,
		std::vector<double>& fluxes, IndexType gridIndex) = 0;

protected:
	std::string _material;
	double _latticeParameter{};
	double _atomicVolume{};
	double _interstitialBias{};
	double _impurityRadius{};
	double _fissionRate{};
	bool _enableStdReaction{};
	bool _enableReSolution{};
	bool _enableNucleation{};
	bool _enableSink{};
	bool _enableTrapMutation{};
	bool _enableAttenuation{};
<<<<<<< HEAD
	bool _enableBursting{};
=======
	bool _enableConstantReaction{};
>>>>>>> 7693b656
	bool _enableReducedJacobian{};

	IndexType _gridSize{};
	IndexType _numDOFs{};
	IndexType _numClusters{};
};
} // namespace network
} // namespace core
} // namespace xolotl<|MERGE_RESOLUTION|>--- conflicted
+++ resolved
@@ -262,7 +262,6 @@
 	}
 
 	bool
-<<<<<<< HEAD
 	getEnableBursting() const noexcept
 	{
 		return _enableBursting;
@@ -272,7 +271,9 @@
 	setEnableBursting(bool enable)
 	{
 		_enableBursting = enable;
-=======
+	}
+
+	bool
 	getEnableConstantReaction() const noexcept
 	{
 		return _enableConstantReaction;
@@ -282,7 +283,6 @@
 	setEnableConstantReaction(bool enable)
 	{
 		_enableConstantReaction = enable;
->>>>>>> 7693b656
 	}
 
 	bool
@@ -551,11 +551,8 @@
 	bool _enableSink{};
 	bool _enableTrapMutation{};
 	bool _enableAttenuation{};
-<<<<<<< HEAD
 	bool _enableBursting{};
-=======
 	bool _enableConstantReaction{};
->>>>>>> 7693b656
 	bool _enableReducedJacobian{};
 
 	IndexType _gridSize{};
