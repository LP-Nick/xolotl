#pragma once

#include <type_traits>
#include <utility>

#include <xolotl/core/network/Reaction.h>
#include <xolotl/core/network/ReactionNetworkTraits.h>
#include <xolotl/core/network/detail/ReactionCollection.h>

namespace xolotl
{
namespace core
{
namespace network
{
namespace detail
{
/**
 * @brief General class filling collections for production
 * and dissociation reactions depending on the subpaving.
 *
 * @tparam TNetwork The network type
 * @tparam TDerived The derived class
 */
template <typename TNetwork, typename TDerived>
class ReactionGeneratorBase
{
public:
	using NetworkType = TNetwork;
	using NetworkTraits = ReactionNetworkTraits<NetworkType>;
	using ClusterData = typename NetworkType::ClusterData;
	using ClusterDataView = typename NetworkType::ClusterDataView;
	using Cluster = typename ClusterData::ClusterType;
	using ProductionReactionType =
		typename NetworkTraits::ProductionReactionType;
	using DissociationReactionType =
		typename NetworkTraits::DissociationReactionType;
	using Subpaving = typename NetworkType::Subpaving;
	using IndexType = typename NetworkType::IndexType;
	using IndexView = Kokkos::View<IndexType*>;
	using ClusterSetView = Kokkos::View<ClusterSet*>;
	using ClusterSetSubView =
		decltype(Kokkos::subview(std::declval<ClusterSetView>(),
			std::declval<std::pair<IndexType, IndexType>>()));
	using Connectivity = typename NetworkType::Connectivity;
	using ConnectivitiesView = typename NetworkType::ConnectivitiesView;
	using ConnectivitiesPairView = typename NetworkType::ConnectivitiesPairView;

	struct Count
	{
	};

	struct Construct
	{
	};

	ReactionGeneratorBase(const TNetwork& network);

	ReactionCollection<NetworkType>
	generateReactions();

	KOKKOS_INLINE_FUNCTION
	const Subpaving&
	getSubpaving() const
	{
		return _subpaving;
	}

	KOKKOS_INLINE_FUNCTION
	Cluster
	getCluster(IndexType i) const
	{
		return _clusterData.getCluster(i);
	}

	IndexType
	getRowMapAndTotalReactionCount();

	ClusterSetSubView
	getClusterSetSubView(std::pair<IndexType, IndexType> indexRange)
	{
		return Kokkos::subview(_allClusterSets, indexRange);
	}

	void
	setupCrsClusterSetSubView();

	void
	setupCrs();

	KOKKOS_INLINE_FUNCTION
	IndexType
	getNumberOfClusters() const noexcept
	{
		return _clusterData.numClusters;
	}

	KOKKOS_INLINE_FUNCTION
	void
	addProductionReaction(Count, const ClusterSet& clusterSet) const;

	KOKKOS_INLINE_FUNCTION
	void
	addProductionReaction(Construct, const ClusterSet& clusterSet) const;

	KOKKOS_INLINE_FUNCTION
	void
	addDissociationReaction(Count, const ClusterSet& clusterSet) const;

	KOKKOS_INLINE_FUNCTION
	void
	addDissociationReaction(Construct, const ClusterSet& clusterSet) const;

	Kokkos::View<ProductionReactionType*>
	getProductionReactions() const
	{
		return _prodReactions;
	}

	Kokkos::View<DissociationReactionType*>
	getDissociationReactions() const
	{
		return _dissReactions;
	}

	void
	generateConnectivity(ReactionCollection<NetworkType>& reactionCollection);

	void
	setConstantConnectivities(
		ConnectivitiesPairView connsRows, ConnectivitiesPairView connsEntries)
	{
		_constantConnsRows = connsRows;
		_constantConnsEntries = connsEntries;
	}

	const ClusterConnectivity<>&
	getConnectivity() const
	{
		return _connectivity;
	}

protected:
	TDerived*
	asDerived()
	{
		return static_cast<TDerived*>(this);
	}

protected:
	Subpaving _subpaving;
	ClusterData _clusterData;
	ClusterDataView _clusterDataView;
	IndexType _numDOFs;
	bool _enableReducedJacobian;
	bool _enableReadRates;
	IndexView _clusterProdReactionCounts;
	IndexView _clusterDissReactionCounts;

	IndexType _numProdReactions;
	IndexType _numDissReactions;

	Kokkos::View<IndexType*> _prodCrsRowMap;
	Kokkos::View<IndexType*> _dissCrsRowMap;

	ClusterSetView _allClusterSets;
	ClusterSetSubView _prodCrsClusterSets;
	ClusterSetSubView _dissCrsClusterSets;

	Kokkos::View<ProductionReactionType*> _prodReactions;
	Kokkos::View<DissociationReactionType*> _dissReactions;

	ClusterConnectivity<> _connectivity;

<<<<<<< HEAD
	// Reaction energies
	Kokkos::View<double**> _reactionEnergies;

	ConnectivitiesView _constantConns;
=======
	ConnectivitiesPairView _constantConnsRows;
	ConnectivitiesPairView _constantConnsEntries;
>>>>>>> 8d7a5606
};

template <typename TNetwork, typename TReaction,
	typename TReactionGeneratorParent, typename = void>
struct WrapTypeSpecificReactionGenerator
{
};

template <typename TReactionGeneratorParent, typename TExtraReactionTypes>
struct ReactionGeneratorTypeBuilderImpl;

template <typename TReactionGeneratorParent>
struct ReactionGeneratorTypeBuilderImpl<TReactionGeneratorParent, std::tuple<>>
{
	using NetworkType = typename TReactionGeneratorParent::NetworkType;
	using Type = TReactionGeneratorParent;
};

template <typename TReactionGeneratorParent, typename... TExtraReactions>
struct ReactionGeneratorTypeBuilderImpl<TReactionGeneratorParent,
	std::tuple<TExtraReactions...>>
{
	using NetworkType = typename TReactionGeneratorParent::NetworkType;
	using ExtraReactions = std::tuple<TExtraReactions...>;
	using FrontReaction = std::tuple_element_t<0, ExtraReactions>;
	using Type =
		typename WrapTypeSpecificReactionGenerator<NetworkType, FrontReaction,
			typename ReactionGeneratorTypeBuilderImpl<TReactionGeneratorParent,
				TuplePopFront<ExtraReactions>>::Type>::Type;
};

template <typename TNetwork, typename TDerived>
struct ReactionGeneratorTypeBuilder
{
	using NetworkType = TNetwork;
	using ReactionTypes = ReactionTypeList<NetworkType>;
	using ReactionFirst = std::tuple_element_t<0, ReactionTypes>;
	using ReactionSecond = std::tuple_element_t<1, ReactionTypes>;

	static_assert(std::is_base_of_v<ProductionReaction<TNetwork, ReactionFirst>,
					  ReactionFirst>,
		"First reaction type must be a ProductionReaction");

	static_assert(
		std::is_base_of_v<DissociationReaction<TNetwork, ReactionSecond>,
			ReactionSecond>,
		"Second reaction type must be a DissociationReaction");

	using ExtraReactionTypes = TuplePopFront<TuplePopFront<ReactionTypes>>;
	using Type = typename ReactionGeneratorTypeBuilderImpl<
		ReactionGeneratorBase<TNetwork, TDerived>,
		TupleReverse<ExtraReactionTypes>>::Type;
};

template <typename TNetwork, typename TDerived>
using ReactionGenerator =
	typename ReactionGeneratorTypeBuilder<TNetwork, TDerived>::Type;
} // namespace detail
} // namespace network
} // namespace core
} // namespace xolotl<|MERGE_RESOLUTION|>--- conflicted
+++ resolved
@@ -172,15 +172,11 @@
 
 	ClusterConnectivity<> _connectivity;
 
-<<<<<<< HEAD
 	// Reaction energies
 	Kokkos::View<double**> _reactionEnergies;
 
-	ConnectivitiesView _constantConns;
-=======
 	ConnectivitiesPairView _constantConnsRows;
 	ConnectivitiesPairView _constantConnsEntries;
->>>>>>> 8d7a5606
 };
 
 template <typename TNetwork, typename TReaction,
