#pragma once

#include <string>

#include <xolotl/core/network/ReactionNetworkTraits.h>

namespace xolotl
{
namespace core
{
namespace network
{
template <typename MemSpace>
class ClusterCommon;

template <typename TNetwork, typename MemSpace>
class Cluster;

namespace detail
{
template <typename TData, typename MemSpace>
struct ViewTypeHelper
{
	using DeviceView = Kokkos::View<TData, plsm::DeviceMemSpace>;
	using HostView = Kokkos::View<TData, plsm::HostMemSpace>;
	using ViewType = std::conditional_t<
		std::is_same_v<plsm::HostMemSpace, plsm::DeviceMemSpace>, HostView,
		std::conditional_t<std::is_same_v<MemSpace, plsm::DeviceMemSpace>,
			DeviceView, typename DeviceView::HostMirror>>;
};

template <typename TData, typename MemSpace>
using ViewType = typename ViewTypeHelper<TData, MemSpace>::ViewType;

template <typename TView>
struct UnmanagedHelper
{
	using Traits = typename TView::traits;
	using Type =
		Kokkos::View<typename Traits::data_type, typename Traits::array_layout,
			typename Traits::device_type, Kokkos::MemoryUnmanaged>;
};

template <typename TView>
using Unmanaged = typename UnmanagedHelper<TView>::Type;

template <typename TNetwork, typename MemSpace>
struct ClusterDataExtra
{
	static_assert(Kokkos::is_memory_space<MemSpace>{});

	ClusterDataExtra() = default;

	template <typename MS>
	KOKKOS_INLINE_FUNCTION
	ClusterDataExtra(const ClusterDataExtra<TNetwork, MS>&)
	{
	}

	template <typename MS>
	void
	deepCopy([[maybe_unused]] const ClusterDataExtra<TNetwork, MS>& data)
	{
	}

	std::uint64_t
	getDeviceMemorySize() const noexcept
	{
		return 0;
	}
};

/**
 * @brief Structure for physical properties and clusters,
 * independent of the network type.
 *
 * @tparam MemSpace plsm::HostMemSpace or plsm::DeviceMemSpace
 */
template <typename MemSpace>
struct ClusterDataCommon
{
	static_assert(Kokkos::is_memory_space<MemSpace>{});

	template <typename>
	friend class ClusterDataCommon;

	template <typename TData>
	using View = ViewType<TData, MemSpace>;

	using ClusterType = ClusterCommon<MemSpace>;
	using IndexType = detail::ReactionNetworkIndexType;
	using AmountType = detail::CompositionAmountType;

	ClusterDataCommon() = default;

	explicit ClusterDataCommon(IndexType numClusters_, IndexType gridSize_ = 0);

	template <typename TClusterDataCommon>
	KOKKOS_INLINE_FUNCTION
	ClusterDataCommon(const TClusterDataCommon& data) :
		numClusters(data.numClusters),
		gridSize(data.gridSize),
		_floatVals(data._floatVals),
		_boolVals(data._boolVals),
		temperature(data.temperature),
		reactionRadius(data.reactionRadius),
		formationEnergy(data.formationEnergy),
		migrationEnergy(data.migrationEnergy),
		diffusionFactor(data.diffusionFactor),
		diffusionCoefficient(data.diffusionCoefficient)
	{
	}

	template <typename TClusterDataCommon>
	void
	deepCopy(const TClusterDataCommon& data);

	std::uint64_t
	getDeviceMemorySize() const noexcept;

	ClusterType
	getCluster(IndexType clusterId) const noexcept
	{
		return ClusterType(this, clusterId);
	}

	ClusterType
	getClusterCommon(IndexType clusterId) const noexcept
	{
		return getCluster(clusterId);
	}

	void
	setGridSize(IndexType gridSize_);

private:
	enum FloatValsIndex : int
	{
		ATOMIC_VOLUME = 0,
		LATTICE_PARAM,
		FISSION_RATE,
		ZETA,
		DEPTH,
		TAU_BURSTING,
		F_BURSTING,
		NUM_FLOAT_VALS
	};

	enum BoolValsIndex : int
	{
		STD_REACTION = 0,
		RESOLUTION,
		NUCLEATION,
		SINK,
		TRAP_MUTATION,
<<<<<<< HEAD
		BURST,
=======
		CONSTANT_REACTION,
>>>>>>> 7693b656
		NUM_BOOL_VALS
	};

	template <typename TView, typename TVal>
	void
	setVal(TView view, int index, TVal value)
	{
		auto sub = subview(view, index);
		auto mir = create_mirror_view(sub);
		mir() = value;
		deep_copy(sub, mir);
	}

public:
	KOKKOS_INLINE_FUNCTION
	double
	atomicVolume() const
	{
		return _floatVals[ATOMIC_VOLUME];
	}

	void
	setAtomicVolume(double val)
	{
		setVal(_floatVals, ATOMIC_VOLUME, val);
	}

	KOKKOS_INLINE_FUNCTION
	double
	latticeParameter() const
	{
		return _floatVals[LATTICE_PARAM];
	}

	void
	setLatticeParameter(double val)
	{
		setVal(_floatVals, LATTICE_PARAM, val);
	}

	KOKKOS_INLINE_FUNCTION
	double
	fissionRate() const
	{
		return _floatVals[FISSION_RATE];
	}

	void
	setFissionRate(double val)
	{
		setVal(_floatVals, FISSION_RATE, val);
	}

	KOKKOS_INLINE_FUNCTION
	double
	zeta() const
	{
		return _floatVals[ZETA];
	}

	void
	setZeta(double val)
	{
		setVal(_floatVals, ZETA, val);
	}

	KOKKOS_INLINE_FUNCTION
	double
	getDepth() const
	{
		return _floatVals[DEPTH];
	}

	void
	setDepth(double val)
	{
		setVal(_floatVals, DEPTH, val);
	}

	KOKKOS_INLINE_FUNCTION
	double
	getTauBursting() const
	{
		return _floatVals[TAU_BURSTING];
	}

	void
	setTauBursting(double val)
	{
		setVal(_floatVals, TAU_BURSTING, val);
	}

	KOKKOS_INLINE_FUNCTION
	double
	getFBursting() const
	{
		return _floatVals[F_BURSTING];
	}

	void
	setFBursting(double val)
	{
		setVal(_floatVals, F_BURSTING, val);
	}

	KOKKOS_INLINE_FUNCTION
	bool
	enableStdReaction() const
	{
		return _boolVals[STD_REACTION];
	}

	void
	setEnableStdReaction(bool val)
	{
		setVal(_boolVals, STD_REACTION, val);
	}

	KOKKOS_INLINE_FUNCTION
	bool
	enableReSolution() const
	{
		return _boolVals[RESOLUTION];
	}

	void
	setEnableReSolution(bool val)
	{
		setVal(_boolVals, RESOLUTION, val);
	}

	KOKKOS_INLINE_FUNCTION
	bool
	enableNucleation() const
	{
		return _boolVals[NUCLEATION];
	}

	void
	setEnableNucleation(bool val)
	{
		setVal(_boolVals, NUCLEATION, val);
	}

	KOKKOS_INLINE_FUNCTION
	bool
	enableSink() const
	{
		return _boolVals[SINK];
	}

	void
	setEnableSink(bool val)
	{
		setVal(_boolVals, SINK, val);
	}

	KOKKOS_INLINE_FUNCTION
	bool
	enableTrapMutation() const
	{
		return _boolVals[TRAP_MUTATION];
	}

	void
	setEnableTrapMutation(bool val)
	{
		setVal(_boolVals, TRAP_MUTATION, val);
	}

	KOKKOS_INLINE_FUNCTION
	bool
<<<<<<< HEAD
	enableBurst() const
	{
		return _boolVals[BURST];
	}

	void
	setEnableBurst(bool val)
	{
		setVal(_boolVals, BURST, val);
=======
	enableConstantReaction() const
	{
		return _boolVals[CONSTANT_REACTION];
	}

	void
	setEnableConstantReaction(bool val)
	{
		setVal(_boolVals, CONSTANT_REACTION, val);
>>>>>>> 7693b656
	}

private:
	View<double[NUM_FLOAT_VALS]> _floatVals;
	View<bool[NUM_BOOL_VALS]> _boolVals;

public:
	IndexType numClusters{};
	IndexType gridSize{};

	View<double*> temperature;
	View<double*> reactionRadius;
	View<double*> formationEnergy;
	View<double*> migrationEnergy;
	View<double*> diffusionFactor;
	View<double**> diffusionCoefficient;
};

/**
 * @brief Structure for additional clusters properties that are
 * dependent on the network type (tiles and moments).
 *
 * @tparam TNetwork The network type
 * @tparam MemSpace plsm::HostMemSpace or plsm::DeviceMemSpace
 */
template <typename TNetwork, typename MemSpace>
struct ClusterData : ClusterDataCommon<MemSpace>
{
	static_assert(Kokkos::is_memory_space<MemSpace>{});

private:
	using Traits = ReactionNetworkTraits<TNetwork>;
	using Types = detail::ReactionNetworkTypes<TNetwork>;
	using Props = detail::ReactionNetworkProperties<TNetwork>;
	static constexpr auto nMomentIds = Props::numSpeciesNoI;

public:
	using Superclass = ClusterDataCommon<MemSpace>;
	using ClusterGenerator = typename Traits::ClusterGenerator;
	using Subpaving =
		plsm::MemSpaceSubpaving<MemSpace, typename Types::Subpaving>;
	using TilesView = typename Subpaving::TilesView;
	using ClusterType = Cluster<TNetwork, MemSpace>;
	using IndexType = typename Types::IndexType;

	template <typename TData>
	using View = typename Superclass::template View<TData>;

	ClusterData() = default;

	ClusterData(const TilesView& tiles_, IndexType numClusters_,
		IndexType gridSize_ = 0);

	explicit ClusterData(Subpaving& subpaving, IndexType gridSize_ = 0);

	template <typename TClusterData>
	KOKKOS_INLINE_FUNCTION
	ClusterData(const TClusterData& data) :
		Superclass(data),
		tiles(data.tiles),
		momentIds(data.momentIds),
		extraData(data.extraData)
	{
	}

	template <typename TClusterData>
	void
	deepCopy(const TClusterData& data);

	std::uint64_t
	getDeviceMemorySize() const noexcept;

	KOKKOS_INLINE_FUNCTION
	ClusterType
	getCluster(IndexType clusterId) const noexcept
	{
		return ClusterType(this, clusterId);
	}

	void
	generate(const ClusterGenerator& generator, double latticeParameter,
		double interstitialBias, double impurityRadius);

	TilesView tiles;
	View<IndexType* [nMomentIds]> momentIds;
	ClusterDataExtra<TNetwork, MemSpace> extraData;
};
} // namespace detail
} // namespace network
} // namespace core
} // namespace xolotl<|MERGE_RESOLUTION|>--- conflicted
+++ resolved
@@ -153,11 +153,8 @@
 		NUCLEATION,
 		SINK,
 		TRAP_MUTATION,
-<<<<<<< HEAD
 		BURST,
-=======
 		CONSTANT_REACTION,
->>>>>>> 7693b656
 		NUM_BOOL_VALS
 	};
 
@@ -330,7 +327,6 @@
 
 	KOKKOS_INLINE_FUNCTION
 	bool
-<<<<<<< HEAD
 	enableBurst() const
 	{
 		return _boolVals[BURST];
@@ -340,7 +336,10 @@
 	setEnableBurst(bool val)
 	{
 		setVal(_boolVals, BURST, val);
-=======
+	}
+
+	KOKKOS_INLINE_FUNCTION
+	bool
 	enableConstantReaction() const
 	{
 		return _boolVals[CONSTANT_REACTION];
@@ -350,7 +349,6 @@
 	setEnableConstantReaction(bool val)
 	{
 		setVal(_boolVals, CONSTANT_REACTION, val);
->>>>>>> 7693b656
 	}
 
 private:
