--- conflicted
+++ resolved
@@ -143,15 +143,11 @@
 		LATTICE_PARAM,
 		FISSION_RATE,
 		ZETA,
-<<<<<<< HEAD
 		HELIUM_CONTENT,
 		AV_RADIUS,
-		HEV_RATIO,
-=======
 		DEPTH,
 		TAU_BURSTING,
 		F_BURSTING,
->>>>>>> c1b4ef95
 		NUM_FLOAT_VALS
 	};
 
@@ -239,7 +235,6 @@
 
 	KOKKOS_INLINE_FUNCTION
 	double
-<<<<<<< HEAD
 	bubbleAvHe() const
 	{
 		return _floatVals[HELIUM_CONTENT];
@@ -249,22 +244,10 @@
 	setBubbleAvHe(double val)
 	{
 		setVal(_floatVals, HELIUM_CONTENT, val);
-=======
-	getDepth() const
-	{
-		return _floatVals[DEPTH];
-	}
-
-	void
-	setDepth(double val)
-	{
-		setVal(_floatVals, DEPTH, val);
->>>>>>> c1b4ef95
-	}
-
-	KOKKOS_INLINE_FUNCTION
-	double
-<<<<<<< HEAD
+	}
+
+	KOKKOS_INLINE_FUNCTION
+	double
 	bubbleAvRadius() const
 	{
 		return _floatVals[AV_RADIUS];
@@ -274,31 +257,6 @@
 	setBubbleAvRadius(double val)
 	{
 		setVal(_floatVals, AV_RADIUS, val);
-=======
-	getTauBursting() const
-	{
-		return _floatVals[TAU_BURSTING];
-	}
-
-	void
-	setTauBursting(double val)
-	{
-		setVal(_floatVals, TAU_BURSTING, val);
->>>>>>> c1b4ef95
-	}
-
-	KOKKOS_INLINE_FUNCTION
-	double
-<<<<<<< HEAD
-	heVRatio() const
-	{
-		return _floatVals[HEV_RATIO];
-	}
-
-	void
-	setHeVRatio(double val)
-	{
-		setVal(_floatVals, HEV_RATIO, val);
 	}
 
 	KOKKOS_INLINE_FUNCTION
@@ -338,7 +296,36 @@
 	setBubbleAvVId(IndexType val)
 	{
 		setVal(_intVals, AV_VACANCY, val);
-=======
+	}
+
+	KOKKOS_INLINE_FUNCTION
+	double
+	getDepth() const
+	{
+		return _floatVals[DEPTH];
+	}
+
+	void
+	setDepth(double val)
+	{
+		setVal(_floatVals, DEPTH, val);
+	}
+
+	KOKKOS_INLINE_FUNCTION
+	double
+	getTauBursting() const
+	{
+		return _floatVals[TAU_BURSTING];
+	}
+
+	void
+	setTauBursting(double val)
+	{
+		setVal(_floatVals, TAU_BURSTING, val);
+	}
+
+	KOKKOS_INLINE_FUNCTION
+	double
 	getFBursting() const
 	{
 		return _floatVals[F_BURSTING];
@@ -348,7 +335,6 @@
 	setFBursting(double val)
 	{
 		setVal(_floatVals, F_BURSTING, val);
->>>>>>> c1b4ef95
 	}
 
 	KOKKOS_INLINE_FUNCTION
