#pragma once

#include <string>

#include <xolotl/core/network/ReactionNetworkTraits.h>

namespace xolotl
{
namespace core
{
namespace network
{
template <typename MemSpace>
class ClusterCommon;

template <typename TNetwork, typename MemSpace>
class Cluster;

namespace detail
{
template <typename TData, typename MemSpace>
struct ViewTypeHelper
{
	using DeviceView = Kokkos::View<TData, plsm::DeviceMemSpace>;
	using HostView = Kokkos::View<TData, plsm::HostMemSpace>;
	using ViewType = std::conditional_t<
		std::is_same_v<plsm::HostMemSpace, plsm::DeviceMemSpace>, HostView,
		std::conditional_t<std::is_same_v<MemSpace, plsm::DeviceMemSpace>,
			DeviceView, typename DeviceView::HostMirror>>;
};

template <typename TData, typename MemSpace>
using ViewType = typename ViewTypeHelper<TData, MemSpace>::ViewType;

template <typename TView>
struct UnmanagedHelper
{
	using Traits = typename TView::traits;
	using Type =
		Kokkos::View<typename Traits::data_type, typename Traits::array_layout,
			typename Traits::device_type, Kokkos::MemoryUnmanaged>;
};

template <typename TView>
using Unmanaged = typename UnmanagedHelper<TView>::Type;

template <typename TNetwork, typename MemSpace>
struct ClusterDataExtra
{
	static_assert(Kokkos::is_memory_space<MemSpace>{});

	ClusterDataExtra() = default;

	template <typename MS>
	KOKKOS_INLINE_FUNCTION
	ClusterDataExtra(const ClusterDataExtra<TNetwork, MS>&)
	{
	}

	template <typename MS>
	void
	deepCopy([[maybe_unused]] const ClusterDataExtra<TNetwork, MS>& data)
	{
	}

	std::uint64_t
	getDeviceMemorySize() const noexcept
	{
		return 0;
	}
};

/**
 * @brief Structure for physical properties and clusters,
 * independent of the network type.
 *
 * @tparam MemSpace plsm::HostMemSpace or plsm::DeviceMemSpace
 */
template <typename MemSpace>
struct ClusterDataCommon
{
	static_assert(Kokkos::is_memory_space<MemSpace>{});

	template <typename>
	friend class ClusterDataCommon;

	template <typename TData>
	using View = ViewType<TData, MemSpace>;

	using ClusterType = ClusterCommon<MemSpace>;
	using IndexType = detail::ReactionNetworkIndexType;
	using AmountType = detail::CompositionAmountType;

	ClusterDataCommon() = default;

	explicit ClusterDataCommon(IndexType numClusters_, IndexType gridSize_ = 0);

	template <typename TClusterDataCommon>
	KOKKOS_INLINE_FUNCTION
	ClusterDataCommon(const TClusterDataCommon& data) :
		numClusters(data.numClusters),
		gridSize(data.gridSize),
		_floatVals(data._floatVals),
		_intVals(data._intVals),
		_boolVals(data._boolVals),
		temperature(data.temperature),
		reactionRadius(data.reactionRadius),
		formationEnergy(data.formationEnergy),
		migrationEnergy(data.migrationEnergy),
		diffusionFactor(data.diffusionFactor),
		diffusionCoefficient(data.diffusionCoefficient)
	{
	}

	template <typename TClusterDataCommon>
	void
	deepCopy(const TClusterDataCommon& data);

	std::uint64_t
	getDeviceMemorySize() const noexcept;

	ClusterType
	getCluster(IndexType clusterId) const noexcept
	{
		return ClusterType(this, clusterId);
	}

	ClusterType
	getClusterCommon(IndexType clusterId) const noexcept
	{
		return getCluster(clusterId);
	}

	void
	setGridSize(IndexType gridSize_);

private:
	enum FloatValsIndex : int
	{
		ATOMIC_VOLUME = 0,
		LATTICE_PARAM,
		FISSION_RATE,
		ZETA,
		AV_HELIUM_CONTENT,
		AV_VACANCY_CONTENT,
		AV_RADIUS,
		DEPTH,
		TAU_BURSTING,
		F_BURSTING,
		NUM_FLOAT_VALS
	};

	enum IntValsIndex : int
	{
		BUBBLE = 0,
		AV_HELIUM,
		AV_VACANCY,
		NUM_INT_VALS
	};

	enum BoolValsIndex : int
	{
		STD_REACTION = 0,
		RESOLUTION,
		NUCLEATION,
		SINK,
		TRAP_MUTATION,
<<<<<<< HEAD
		BURST,
		LARGE_BUBBLE,
=======
		CONSTANT_REACTION,
>>>>>>> ae3ead54
		NUM_BOOL_VALS
	};

	template <typename TView, typename TVal>
	void
	setVal(TView view, int index, TVal value)
	{
		auto sub = subview(view, index);
		auto mir = create_mirror_view(sub);
		mir() = value;
		deep_copy(sub, mir);
	}

public:
	KOKKOS_INLINE_FUNCTION
	double
	atomicVolume() const
	{
		return _floatVals[ATOMIC_VOLUME];
	}

	void
	setAtomicVolume(double val)
	{
		setVal(_floatVals, ATOMIC_VOLUME, val);
	}

	KOKKOS_INLINE_FUNCTION
	double
	latticeParameter() const
	{
		return _floatVals[LATTICE_PARAM];
	}

	void
	setLatticeParameter(double val)
	{
		setVal(_floatVals, LATTICE_PARAM, val);
	}

	KOKKOS_INLINE_FUNCTION
	double
	fissionRate() const
	{
		return _floatVals[FISSION_RATE];
	}

	void
	setFissionRate(double val)
	{
		setVal(_floatVals, FISSION_RATE, val);
	}

	KOKKOS_INLINE_FUNCTION
	double
	zeta() const
	{
		return _floatVals[ZETA];
	}

	void
	setZeta(double val)
	{
		setVal(_floatVals, ZETA, val);
	}

	KOKKOS_INLINE_FUNCTION
	double
	bubbleAvHe() const
	{
		return _floatVals[AV_HELIUM_CONTENT];
	}

	void
	setBubbleAvHe(double val)
	{
		setVal(_floatVals, AV_HELIUM_CONTENT, val);
	}

	KOKKOS_INLINE_FUNCTION
	double
	bubbleAvV() const
	{
		return _floatVals[AV_VACANCY_CONTENT];
	}

	void
	setBubbleAvV(double val)
	{
		setVal(_floatVals, AV_VACANCY_CONTENT, val);
	}

	KOKKOS_INLINE_FUNCTION
	double
	bubbleAvRadius() const
	{
		return _floatVals[AV_RADIUS];
	}

	void
	setBubbleAvRadius(double val)
	{
		setVal(_floatVals, AV_RADIUS, val);
	}

	KOKKOS_INLINE_FUNCTION
	IndexType
	bubbleId() const
	{
		return _intVals[BUBBLE];
	}

	void
	setBubbleId(IndexType val)
	{
		setVal(_intVals, BUBBLE, val);
	}

	KOKKOS_INLINE_FUNCTION
	IndexType
	bubbleAvHeId() const
	{
		return _intVals[AV_HELIUM];
	}

	void
	setBubbleAvHeId(IndexType val)
	{
		setVal(_intVals, AV_HELIUM, val);
	}

	KOKKOS_INLINE_FUNCTION
	IndexType
	bubbleAvVId() const
	{
		return _intVals[AV_VACANCY];
	}

	void
	setBubbleAvVId(IndexType val)
	{
		setVal(_intVals, AV_VACANCY, val);
	}

	KOKKOS_INLINE_FUNCTION
	double
	getDepth() const
	{
		return _floatVals[DEPTH];
	}

	void
	setDepth(double val)
	{
		setVal(_floatVals, DEPTH, val);
	}

	KOKKOS_INLINE_FUNCTION
	double
	getTauBursting() const
	{
		return _floatVals[TAU_BURSTING];
	}

	void
	setTauBursting(double val)
	{
		setVal(_floatVals, TAU_BURSTING, val);
	}

	KOKKOS_INLINE_FUNCTION
	double
	getFBursting() const
	{
		return _floatVals[F_BURSTING];
	}

	void
	setFBursting(double val)
	{
		setVal(_floatVals, F_BURSTING, val);
	}

	KOKKOS_INLINE_FUNCTION
	bool
	enableStdReaction() const
	{
		return _boolVals[STD_REACTION];
	}

	void
	setEnableStdReaction(bool val)
	{
		setVal(_boolVals, STD_REACTION, val);
	}

	KOKKOS_INLINE_FUNCTION
	bool
	enableReSolution() const
	{
		return _boolVals[RESOLUTION];
	}

	void
	setEnableReSolution(bool val)
	{
		setVal(_boolVals, RESOLUTION, val);
	}

	KOKKOS_INLINE_FUNCTION
	bool
	enableNucleation() const
	{
		return _boolVals[NUCLEATION];
	}

	void
	setEnableNucleation(bool val)
	{
		setVal(_boolVals, NUCLEATION, val);
	}

	KOKKOS_INLINE_FUNCTION
	bool
	enableSink() const
	{
		return _boolVals[SINK];
	}

	void
	setEnableSink(bool val)
	{
		setVal(_boolVals, SINK, val);
	}

	KOKKOS_INLINE_FUNCTION
	bool
	enableTrapMutation() const
	{
		return _boolVals[TRAP_MUTATION];
	}

	void
	setEnableTrapMutation(bool val)
	{
		setVal(_boolVals, TRAP_MUTATION, val);
	}

	KOKKOS_INLINE_FUNCTION
	bool
<<<<<<< HEAD
	enableBurst() const
	{
		return _boolVals[BURST];
	}

	void
	setEnableBurst(bool val)
	{
		setVal(_boolVals, BURST, val);
	}

	KOKKOS_INLINE_FUNCTION
	bool
	enableLargeBubble() const
	{
		return _boolVals[LARGE_BUBBLE];
	}

	void
	setEnableLargeBubble(bool val)
	{
		setVal(_boolVals, LARGE_BUBBLE, val);
=======
	enableConstantReaction() const
	{
		return _boolVals[CONSTANT_REACTION];
	}

	void
	setEnableConstantReaction(bool val)
	{
		setVal(_boolVals, CONSTANT_REACTION, val);
>>>>>>> ae3ead54
	}

private:
	View<double[NUM_FLOAT_VALS]> _floatVals;
	View<IndexType[NUM_INT_VALS]> _intVals;
	View<bool[NUM_BOOL_VALS]> _boolVals;

public:
	IndexType numClusters{};
	IndexType gridSize{};

	View<double*> temperature;
	View<double*> reactionRadius;
	View<double*> formationEnergy;
	View<double*> migrationEnergy;
	View<double*> diffusionFactor;
	View<double**> diffusionCoefficient;
};

/**
 * @brief Structure for additional clusters properties that are
 * dependent on the network type (tiles and moments).
 *
 * @tparam TNetwork The network type
 * @tparam MemSpace plsm::HostMemSpace or plsm::DeviceMemSpace
 */
template <typename TNetwork, typename MemSpace>
struct ClusterData : ClusterDataCommon<MemSpace>
{
	static_assert(Kokkos::is_memory_space<MemSpace>{});

private:
	using Traits = ReactionNetworkTraits<TNetwork>;
	using Types = detail::ReactionNetworkTypes<TNetwork>;
	using Props = detail::ReactionNetworkProperties<TNetwork>;
	static constexpr auto nMomentIds = Props::numSpeciesNoI;

public:
	using Superclass = ClusterDataCommon<MemSpace>;
	using ClusterGenerator = typename Traits::ClusterGenerator;
	using Subpaving =
		plsm::MemSpaceSubpaving<MemSpace, typename Types::Subpaving>;
	using TilesView = typename Subpaving::TilesView;
	using ClusterType = Cluster<TNetwork, MemSpace>;
	using IndexType = typename Types::IndexType;

	template <typename TData>
	using View = typename Superclass::template View<TData>;

	ClusterData() = default;

	ClusterData(const TilesView& tiles_, IndexType numClusters_,
		IndexType gridSize_ = 0);

	explicit ClusterData(Subpaving& subpaving, IndexType gridSize_ = 0);

	template <typename TClusterData>
	KOKKOS_INLINE_FUNCTION
	ClusterData(const TClusterData& data) :
		Superclass(data),
		tiles(data.tiles),
		momentIds(data.momentIds),
		extraData(data.extraData)
	{
	}

	template <typename TClusterData>
	void
	deepCopy(const TClusterData& data);

	std::uint64_t
	getDeviceMemorySize() const noexcept;

	KOKKOS_INLINE_FUNCTION
	ClusterType
	getCluster(IndexType clusterId) const noexcept
	{
		return ClusterType(this, clusterId);
	}

	void
	generate(const ClusterGenerator& generator, double latticeParameter,
		double interstitialBias, double impurityRadius);

	TilesView tiles;
	View<IndexType* [nMomentIds]> momentIds;
	ClusterDataExtra<TNetwork, MemSpace> extraData;
};
} // namespace detail
} // namespace network
} // namespace core
} // namespace xolotl<|MERGE_RESOLUTION|>--- conflicted
+++ resolved
@@ -165,12 +165,9 @@
 		NUCLEATION,
 		SINK,
 		TRAP_MUTATION,
-<<<<<<< HEAD
 		BURST,
 		LARGE_BUBBLE,
-=======
 		CONSTANT_REACTION,
->>>>>>> ae3ead54
 		NUM_BOOL_VALS
 	};
 
@@ -421,7 +418,6 @@
 
 	KOKKOS_INLINE_FUNCTION
 	bool
-<<<<<<< HEAD
 	enableBurst() const
 	{
 		return _boolVals[BURST];
@@ -444,7 +440,10 @@
 	setEnableLargeBubble(bool val)
 	{
 		setVal(_boolVals, LARGE_BUBBLE, val);
-=======
+	}
+
+	KOKKOS_INLINE_FUNCTION
+	bool
 	enableConstantReaction() const
 	{
 		return _boolVals[CONSTANT_REACTION];
@@ -454,7 +453,6 @@
 	setEnableConstantReaction(bool val)
 	{
 		setVal(_boolVals, CONSTANT_REACTION, val);
->>>>>>> ae3ead54
 	}
 
 private:
