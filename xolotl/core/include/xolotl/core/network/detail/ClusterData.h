#pragma once

#include <string>

#include <xolotl/core/network/ReactionNetworkTraits.h>

namespace xolotl
{
namespace core
{
namespace network
{
template <typename MemSpace>
class ClusterCommon;

template <typename TNetwork, typename MemSpace>
class Cluster;

namespace detail
{
template <typename TData, typename MemSpace>
struct ViewTypeHelper
{
	using DeviceView = Kokkos::View<TData, plsm::DeviceMemSpace>;
	using HostView = Kokkos::View<TData, plsm::HostMemSpace>;
	using ViewType = std::conditional_t<
		std::is_same_v<plsm::HostMemSpace, plsm::DeviceMemSpace>, HostView,
		std::conditional_t<std::is_same_v<MemSpace, plsm::DeviceMemSpace>,
			DeviceView, typename DeviceView::HostMirror>>;
};

template <typename TData, typename MemSpace>
using ViewType = typename ViewTypeHelper<TData, MemSpace>::ViewType;

template <typename TView>
struct UnmanagedHelper
{
	using Traits = typename TView::traits;
	using Type =
		Kokkos::View<typename Traits::data_type, typename Traits::array_layout,
			typename Traits::device_type, Kokkos::MemoryUnmanaged>;
};

template <typename TView>
using Unmanaged = typename UnmanagedHelper<TView>::Type;

template <typename TNetwork, typename MemSpace>
struct ClusterDataExtra
{
	static_assert(Kokkos::is_memory_space<MemSpace>{});

	ClusterDataExtra() = default;

	template <typename MS>
	KOKKOS_INLINE_FUNCTION
	ClusterDataExtra(const ClusterDataExtra<TNetwork, MS>&)
	{
	}

	template <typename MS>
	void
	deepCopy([[maybe_unused]] const ClusterDataExtra<TNetwork, MS>& data)
	{
	}

	std::uint64_t
	getDeviceMemorySize() const noexcept
	{
		return 0;
	}
};

/**
 * @brief Structure for physical properties and clusters,
 * independent of the network type.
 *
 * @tparam MemSpace plsm::HostMemSpace or plsm::DeviceMemSpace
 */
template <typename MemSpace>
struct ClusterDataCommon
{
	static_assert(Kokkos::is_memory_space<MemSpace>{});

	template <typename>
	friend class ClusterDataCommon;

	template <typename TData>
	using View = ViewType<TData, MemSpace>;

	using ClusterType = ClusterCommon<MemSpace>;
	using IndexType = detail::ReactionNetworkIndexType;
	using AmountType = detail::CompositionAmountType;

	ClusterDataCommon() = default;

	explicit ClusterDataCommon(IndexType numClusters_, IndexType gridSize_ = 0);

	template <typename TClusterDataCommon>
	KOKKOS_INLINE_FUNCTION
	ClusterDataCommon(const TClusterDataCommon& data) :
		numClusters(data.numClusters),
		gridSize(data.gridSize),
		_floatVals(data._floatVals),
		_intVals(data._intVals),
		_boolVals(data._boolVals),
		temperature(data.temperature),
		reactionRadius(data.reactionRadius),
		formationEnergy(data.formationEnergy),
		migrationEnergy(data.migrationEnergy),
		diffusionFactor(data.diffusionFactor),
		diffusionCoefficient(data.diffusionCoefficient)
	{
	}

	template <typename TClusterDataCommon>
	void
	deepCopy(const TClusterDataCommon& data);

	std::uint64_t
	getDeviceMemorySize() const noexcept;

	ClusterType
	getCluster(IndexType clusterId) const noexcept
	{
		return ClusterType(this, clusterId);
	}

	ClusterType
	getClusterCommon(IndexType clusterId) const noexcept
	{
		return getCluster(clusterId);
	}

	void
	setGridSize(IndexType gridSize_);

private:
	enum FloatValsIndex : int
	{
		ATOMIC_VOLUME = 0,
		LATTICE_PARAM,
		FISSION_RATE,
		ZETA,
		I_FORMATION,
		XE_FORMATION,
		V_FORMATION,
		NUM_FLOAT_VALS
	};

	enum IntValsIndex : int
	{
		TRANSITION_SIZE = 0,
		NUM_INT_VALS
	};

	enum BoolValsIndex : int
	{
		STD_REACTION = 0,
		RESOLUTION,
		NUCLEATION,
		SINK,
		TRAP_MUTATION,
		READ_RATES,
		CONSTANT_REACTION,
		NUM_BOOL_VALS
	};

	template <typename TView, typename TVal>
	void
	setVal(TView view, int index, TVal value)
	{
		auto sub = subview(view, index);
		auto mir = create_mirror_view(sub);
		mir() = value;
		deep_copy(sub, mir);
	}

public:
	KOKKOS_INLINE_FUNCTION
	double
	atomicVolume() const
	{
		return _floatVals[ATOMIC_VOLUME];
	}

	void
	setAtomicVolume(double val)
	{
		setVal(_floatVals, ATOMIC_VOLUME, val);
	}

	KOKKOS_INLINE_FUNCTION
	double
	latticeParameter() const
	{
		return _floatVals[LATTICE_PARAM];
	}

	void
	setLatticeParameter(double val)
	{
		setVal(_floatVals, LATTICE_PARAM, val);
	}

	KOKKOS_INLINE_FUNCTION
	double
	fissionRate() const
	{
		return _floatVals[FISSION_RATE];
	}

	void
	setFissionRate(double val)
	{
		setVal(_floatVals, FISSION_RATE, val);
	}

	KOKKOS_INLINE_FUNCTION
	double
	zeta() const
	{
		return _floatVals[ZETA];
	}

	void
	setZeta(double val)
	{
		setVal(_floatVals, ZETA, val);
	}

	KOKKOS_INLINE_FUNCTION
<<<<<<< HEAD
	double
	getIFormationEnergy() const
	{
		return _floatVals[I_FORMATION];
	}

	void
	setIFormationEnergy(double val)
	{
		setVal(_floatVals, I_FORMATION, val);
	}

	KOKKOS_INLINE_FUNCTION
	double
	getVFormationEnergy() const
	{
		return _floatVals[V_FORMATION];
	}

	void
	setVFormationEnergy(double val)
	{
		setVal(_floatVals, V_FORMATION, val);
	}

	KOKKOS_INLINE_FUNCTION
	double
	getXeFormationEnergy() const
	{
		return _floatVals[XE_FORMATION];
	}

	void
	setXeFormationEnergy(double val)
	{
		setVal(_floatVals, XE_FORMATION, val);
=======
	int
	transitionSize() const
	{
		return _intVals[TRANSITION_SIZE];
	}

	void
	setTransitionSize(int val)
	{
		setVal(_intVals, TRANSITION_SIZE, val);
>>>>>>> e84edee7
	}

	KOKKOS_INLINE_FUNCTION
	bool
	enableStdReaction() const
	{
		return _boolVals[STD_REACTION];
	}

	void
	setEnableStdReaction(bool val)
	{
		setVal(_boolVals, STD_REACTION, val);
	}

	KOKKOS_INLINE_FUNCTION
	bool
	enableReSolution() const
	{
		return _boolVals[RESOLUTION];
	}

	void
	setEnableReSolution(bool val)
	{
		setVal(_boolVals, RESOLUTION, val);
	}

	KOKKOS_INLINE_FUNCTION
	bool
	enableNucleation() const
	{
		return _boolVals[NUCLEATION];
	}

	void
	setEnableNucleation(bool val)
	{
		setVal(_boolVals, NUCLEATION, val);
	}

	KOKKOS_INLINE_FUNCTION
	bool
	enableSink() const
	{
		return _boolVals[SINK];
	}

	void
	setEnableSink(bool val)
	{
		setVal(_boolVals, SINK, val);
	}

	KOKKOS_INLINE_FUNCTION
	bool
	enableTrapMutation() const
	{
		return _boolVals[TRAP_MUTATION];
	}

	void
	setEnableTrapMutation(bool val)
	{
		setVal(_boolVals, TRAP_MUTATION, val);
	}

	KOKKOS_INLINE_FUNCTION
	bool
	enableReadRates() const
	{
		return _boolVals[READ_RATES];
	}

	void
	setEnableReadRates(bool val)
	{
		setVal(_boolVals, READ_RATES, val);
	}

	KOKKOS_INLINE_FUNCTION
	bool
	enableConstantReaction() const
	{
		return _boolVals[CONSTANT_REACTION];
	}

	void
	setEnableConstantReaction(bool val)
	{
		setVal(_boolVals, CONSTANT_REACTION, val);
	}

private:
	View<double[NUM_FLOAT_VALS]> _floatVals;
	View<int[NUM_INT_VALS]> _intVals;
	View<bool[NUM_BOOL_VALS]> _boolVals;

public:
	IndexType numClusters{};
	IndexType gridSize{};

	View<double*> temperature;
	View<double*> reactionRadius;
	View<double*> formationEnergy;
	View<double*> migrationEnergy;
	View<double*> diffusionFactor;
	View<double**> diffusionCoefficient;
};

/**
 * @brief Structure for additional clusters properties that are
 * dependent on the network type (tiles and moments).
 *
 * @tparam TNetwork The network type
 * @tparam MemSpace plsm::HostMemSpace or plsm::DeviceMemSpace
 */
template <typename TNetwork, typename MemSpace>
struct ClusterData : ClusterDataCommon<MemSpace>
{
	static_assert(Kokkos::is_memory_space<MemSpace>{});

private:
	using Traits = ReactionNetworkTraits<TNetwork>;
	using Types = detail::ReactionNetworkTypes<TNetwork>;
	using Props = detail::ReactionNetworkProperties<TNetwork>;
	static constexpr auto nMomentIds = Props::numSpeciesNoI;

public:
	using Superclass = ClusterDataCommon<MemSpace>;
	using ClusterGenerator = typename Traits::ClusterGenerator;
	using Subpaving =
		plsm::MemSpaceSubpaving<MemSpace, typename Types::Subpaving>;
	using TilesView = typename Subpaving::TilesView;
	using ClusterType = Cluster<TNetwork, MemSpace>;
	using IndexType = typename Types::IndexType;

	template <typename TData>
	using View = typename Superclass::template View<TData>;

	ClusterData() = default;

	ClusterData(const TilesView& tiles_, IndexType numClusters_,
		IndexType gridSize_ = 0);

	explicit ClusterData(Subpaving& subpaving, IndexType gridSize_ = 0);

	template <typename TClusterData>
	KOKKOS_INLINE_FUNCTION
	ClusterData(const TClusterData& data) :
		Superclass(data),
		tiles(data.tiles),
		momentIds(data.momentIds),
		extraData(data.extraData)
	{
	}

	template <typename TClusterData>
	void
	deepCopy(const TClusterData& data);

	std::uint64_t
	getDeviceMemorySize() const noexcept;

	KOKKOS_INLINE_FUNCTION
	ClusterType
	getCluster(IndexType clusterId) const noexcept
	{
		return ClusterType(this, clusterId);
	}

	void
	generate(const ClusterGenerator& generator, double latticeParameter,
		double interstitialBias, double impurityRadius);

	TilesView tiles;
	View<IndexType* [nMomentIds]> momentIds;
	ClusterDataExtra<TNetwork, MemSpace> extraData;
};
} // namespace detail
} // namespace network
} // namespace core
} // namespace xolotl<|MERGE_RESOLUTION|>--- conflicted
+++ resolved
@@ -229,7 +229,6 @@
 	}
 
 	KOKKOS_INLINE_FUNCTION
-<<<<<<< HEAD
 	double
 	getIFormationEnergy() const
 	{
@@ -266,7 +265,8 @@
 	setXeFormationEnergy(double val)
 	{
 		setVal(_floatVals, XE_FORMATION, val);
-=======
+	}
+
 	int
 	transitionSize() const
 	{
@@ -277,7 +277,6 @@
 	setTransitionSize(int val)
 	{
 		setVal(_intVals, TRANSITION_SIZE, val);
->>>>>>> e84edee7
 	}
 
 	KOKKOS_INLINE_FUNCTION
