#pragma once

#include <Kokkos_Core.hpp>

#include <plsm/Utility.h>
// #include <plsm/detail/KokkosExtension.h>

#include <xolotl/core/network/Cluster.h>
#include <xolotl/core/network/IReactionNetwork.h>
#include <xolotl/core/network/ReactionNetworkTraits.h>
#include <xolotl/core/network/SpeciesEnumSequence.h>
#include <xolotl/core/network/detail/ClusterSet.h>
#include <xolotl/core/network/detail/ReactionData.h>
#include <xolotl/util/Array.h>

namespace xolotl
{
namespace core
{
namespace network
{
/**
 * @brief General reaction class where
 * reactants become products with a given rate
 *
 * @tparam TNetwork The network type
 * @tparam TDerived The derived class type.
 */
template <typename TNetwork, typename TDerived>
class Reaction
{
	using Types = detail::ReactionNetworkTypes<TNetwork>;
	using Props = detail::ReactionNetworkProperties<TNetwork>;

protected:
	static constexpr auto invalidIndex = detail::invalidNetworkIndex;
	static constexpr auto nMomentIds = Props::numSpeciesNoI;
	static constexpr auto coeffsSingleExtent = Props::numSpeciesNoI + 1;

public:
	using NetworkType = TNetwork;
	using Species = typename Types::Species;
	using IndexType = typename Types::IndexType;
	using AmountType = typename Types::AmountType;
	using Region = typename Types::Region;
	using Composition = typename Types::Composition;
	using ConcentrationsView = IReactionNetwork::ConcentrationsView;
	using FluxesView = IReactionNetwork::FluxesView;
	using RatesView = IReactionNetwork::RatesView;
	using ConnectivitiesView = IReactionNetwork::ConnectivitiesView;
	using BelongingView = IReactionNetwork::BelongingView;
	using OwnedSubMapView = IReactionNetwork::OwnedSubMapView;
	using Connectivity = typename IReactionNetwork::Connectivity;
	using ReactionDataRef = typename Types::ReactionDataRef;
	using ClusterData = typename Types::ClusterData;
	using ReflectedRegion =
		plsm::Region<plsm::DifferenceType<typename Region::ScalarType>,
			Props::numSpeciesNoI>;

	Reaction() = default;

	KOKKOS_INLINE_FUNCTION
	Reaction(ReactionDataRef reactionData, const ClusterData& clusterData,
		IndexType reactionId);

	KOKKOS_INLINE_FUNCTION
	void
	updateData(ReactionDataRef reactionData, const ClusterData& clusterData);

	KOKKOS_INLINE_FUNCTION
	void
	updateRates(double time = 0.0)
	{
		for (IndexType i = 0; i < _rate.extent(0); ++i) {
			_rate(i) = asDerived()->computeRate(i, time);
		}
	}

	/**
	 * @brief Computes the contribution to the connectivity
	 * (which cluster interacts with which one).
	 */
	KOKKOS_INLINE_FUNCTION
	void
	contributeConnectivity(const Connectivity& connectivity)
	{
		asDerived()->computeConnectivity(connectivity);
	}

	/**
	 * @brief Computes the contribution to the connectivity
	 * when the reduced matrix method is used (only the
	 * diagonal)
	 */
	KOKKOS_INLINE_FUNCTION
	void
	contributeReducedConnectivity(const Connectivity& connectivity)
	{
		asDerived()->computeReducedConnectivity(connectivity);
	}

	KOKKOS_INLINE_FUNCTION
	void
	contributeFlux(ConcentrationsView concentrations, FluxesView fluxes,
		IndexType gridIndex)
	{
		asDerived()->computeFlux(concentrations, fluxes, gridIndex);
	}

	/**
	 * @brief Computes the contribution to the Jacobian.
	 */
	KOKKOS_INLINE_FUNCTION
	void
	contributePartialDerivatives(ConcentrationsView concentrations,
		Kokkos::View<double*> values, IndexType gridIndex)
	{
		asDerived()->computePartialDerivatives(
			concentrations, values, gridIndex);
	}

	/**
	 * @brief Computes the contribution to the Jacobian
	 * when the reduced matrix method is used (only the
	 * diagonal)
	 */
	KOKKOS_INLINE_FUNCTION
	void
	contributeReducedPartialDerivatives(ConcentrationsView concentrations,
		Kokkos::View<double*> values, IndexType gridIndex)
	{
		asDerived()->computeReducedPartialDerivatives(
			concentrations, values, gridIndex);
	}

	KOKKOS_INLINE_FUNCTION
	void
	contributeConstantRates(ConcentrationsView concentrations, RatesView rates,
		BelongingView isInSub, OwnedSubMapView backMap, IndexType gridIndex)
	{
		asDerived()->computeConstantRates(
			concentrations, rates, isInSub, backMap, gridIndex);
	}

	KOKKOS_INLINE_FUNCTION
	void
	contributeConstantConnectivities(ConnectivitiesView conns,
		BelongingView isInSub, OwnedSubMapView backMap)
	{
		asDerived()->getConstantConnectivities(conns, isInSub, backMap);
	}

	/**
	 * \see IReactionNetwork.h
	 */
	KOKKOS_INLINE_FUNCTION
	double
	contributeLeftSideRate(ConcentrationsView concentrations,
		IndexType clusterId, IndexType gridIndex)
	{
		return asDerived()->computeLeftSideRate(
			concentrations, clusterId, gridIndex);
	}

	KOKKOS_INLINE_FUNCTION
	void
	defineJacobianEntries(Connectivity connectivity)
	{
		asDerived()->mapJacobianEntries(connectivity);
	}

protected:
	KOKKOS_INLINE_FUNCTION
	TDerived*
	asDerived()
	{
		return static_cast<TDerived*>(this);
	}

	KOKKOS_INLINE_FUNCTION
	void
	initialize()
	{
		asDerived()->computeCoefficients();
		updateRates();
	}

	/**
	 * @brief Computes the volume by which the reactants and products
	 * overlap, making the reaction viable.
	 */
	KOKKOS_INLINE_FUNCTION
	double
	computeOverlap(const ReflectedRegion& cl1RR, const ReflectedRegion& cl2RR,
		const ReflectedRegion& pr1RR, const ReflectedRegion& pr2RR);

	KOKKOS_INLINE_FUNCTION
	void
	copyMomentIds(
		IndexType clusterId, util::Array<IndexType, nMomentIds>& momentIds)
	{
		if (clusterId == invalidIndex) {
			for (IndexType i = 0; i < nMomentIds; ++i) {
				momentIds[i] = invalidIndex;
			}
			return;
		}

		const auto& mIds = _clusterData->getCluster(clusterId).getMomentIds();
		for (IndexType i = 0; i < nMomentIds; ++i) {
			momentIds[i] = mIds[i];
		}
	}

	KOKKOS_INLINE_FUNCTION
	void
	addConnectivity(
		IndexType rowId, IndexType columnId, const Connectivity& connectivity)
	{
		connectivity.add(rowId, columnId);
	}

protected:
	const ClusterData* _clusterData;

	IndexType _reactionId{invalidIndex};

	//! Reaction rate (k)
	using RateSubView = decltype(std::declval<ReactionDataRef>().getRates(0));
	RateSubView _rate;

	//! Reaction widths
	using WidthSubView = decltype(std::declval<ReactionDataRef>().getWidths(0));
	WidthSubView _widths;

	//! Flux coefficients
	using CoefsSubView =
		decltype(std::declval<ReactionDataRef>().getCoefficients(0));
	CoefsSubView _coefs;
};

/**
 * @brief Class implementing production reaction where
 * R_1 + R_2 -> sum_n P_n with a given rate, and n = 0, 1, 2.
 *
 * @tparam TNetwork The network type
 * @tparam TDerived The derived class type.
 */
template <typename TNetwork, typename TDerived>
class ProductionReaction : public Reaction<TNetwork, TDerived>
{
	friend class Reaction<TNetwork, TDerived>;

public:
	using NetworkType = TNetwork;
	using Superclass = Reaction<TNetwork, TDerived>;
	using IndexType = typename Superclass::IndexType;
	using Connectivity = typename Superclass::Connectivity;
	using ConcentrationsView = typename Superclass::ConcentrationsView;
	using FluxesView = typename Superclass::FluxesView;
	using RatesView = typename Superclass::RatesView;
	using ConnectivitiesView = typename Superclass::ConnectivitiesView;
	using BelongingView = typename Superclass::BelongingView;
	using OwnedSubMapView = typename Superclass::OwnedSubMapView;
	using Composition = typename Superclass::Composition;
	using Region = typename Superclass::Region;
	using AmountType = typename Superclass::AmountType;
	using ReactionDataRef = typename Superclass::ReactionDataRef;
	using ClusterData = typename Superclass::ClusterData;
	using ReflectedRegion = typename Superclass::ReflectedRegion;

	ProductionReaction() = default;

	KOKKOS_INLINE_FUNCTION
	ProductionReaction(ReactionDataRef reactionData,
		const ClusterData& clusterData, IndexType reactionId,
		IndexType cluster0, IndexType cluster1,
		IndexType cluster2 = invalidIndex, IndexType cluster3 = invalidIndex,
		AmountType m = 1);

	KOKKOS_INLINE_FUNCTION
	ProductionReaction(ReactionDataRef reactionData,
		const ClusterData& clusterData, IndexType reactionId,
		const detail::ClusterSet& clusterSet);

	static detail::CoefficientsView
	allocateCoefficientsView(IndexType size)
	{
		return detail::CoefficientsView("Production Coefficients", size,
			Superclass::coeffsSingleExtent, Superclass::coeffsSingleExtent, 4,
			Superclass::coeffsSingleExtent);
	}

	KOKKOS_INLINE_FUNCTION
	double
	computeRate(IndexType gridIndex);

private:
	KOKKOS_INLINE_FUNCTION
	void
	computeCoefficients();

	KOKKOS_INLINE_FUNCTION
<<<<<<< HEAD
=======
	double
	computeRate(IndexType gridIndex, double time = 0.0);

	KOKKOS_INLINE_FUNCTION
>>>>>>> 7693b656
	void
	computeConnectivity(const Connectivity& connectivity);

	KOKKOS_INLINE_FUNCTION
	void
	computeReducedConnectivity(const Connectivity& connectivity);

	KOKKOS_INLINE_FUNCTION
	void
	computeFlux(ConcentrationsView concentrations, FluxesView fluxes,
		IndexType gridIndex);

	KOKKOS_INLINE_FUNCTION
	void
	computePartialDerivatives(ConcentrationsView concentrations,
		Kokkos::View<double*> values, IndexType gridIndex);

	KOKKOS_INLINE_FUNCTION
	void
	computeReducedPartialDerivatives(ConcentrationsView concentrations,
		Kokkos::View<double*> values, IndexType gridIndex);

	KOKKOS_INLINE_FUNCTION
	void
	computeConstantRates(ConcentrationsView concentrations, RatesView rates,
		BelongingView isInSub, OwnedSubMapView backMap, IndexType gridIndex);

	KOKKOS_INLINE_FUNCTION
	void
	getConstantConnectivities(ConnectivitiesView conns, BelongingView isInSub,
		OwnedSubMapView backMap);

	KOKKOS_INLINE_FUNCTION
	double
	computeLeftSideRate(ConcentrationsView concentrations, IndexType clusterId,
		IndexType gridIndex);

	KOKKOS_INLINE_FUNCTION
	void
	mapJacobianEntries(Connectivity connectivity);

protected:
	static constexpr auto invalidIndex = Superclass::invalidIndex;
	util::Array<IndexType, 2> _reactants{invalidIndex, invalidIndex};
	util::Array<IndexType, 2> _products{invalidIndex, invalidIndex};
	util::Array<double, 2> _reactantVolumes{0.0, 0.0};
	util::Array<double, 2> _productVolumes{0.0, 0.0};

	static constexpr auto nMomentIds = Superclass::nMomentIds;
	util::Array<IndexType, 2, nMomentIds> _reactantMomentIds;
	util::Array<IndexType, 2, nMomentIds> _productMomentIds;

	util::Array<IndexType, 4, 1 + nMomentIds, 2, 1 + nMomentIds> _connEntries;

	double _multi;
};

/**
 * @brief Class implementing dissociation reaction where
 * R -> P_1 + P_2 with a given rate.
 *
 * @tparam TNetwork The network type
 * @tparam TDerived The derived class type.
 */
template <typename TNetwork, typename TDerived>
class DissociationReaction : public Reaction<TNetwork, TDerived>
{
	friend class Reaction<TNetwork, TDerived>;

public:
	using NetworkType = TNetwork;
	using Superclass = Reaction<TNetwork, TDerived>;
	using IndexType = typename Superclass::IndexType;
	using Region = typename Superclass::Region;
	using Composition = typename Superclass::Composition;
	using Connectivity = typename Superclass::Connectivity;
	using ConcentrationsView = typename Superclass::ConcentrationsView;
	using FluxesView = typename Superclass::FluxesView;
	using RatesView = typename Superclass::RatesView;
	using ConnectivitiesView = typename Superclass::ConnectivitiesView;
	using BelongingView = typename Superclass::BelongingView;
	using OwnedSubMapView = typename Superclass::OwnedSubMapView;
	using AmountType = typename Superclass::AmountType;
	using ReactionDataRef = typename Superclass::ReactionDataRef;
	using ClusterData = typename Superclass::ClusterData;
	using ReflectedRegion = typename Superclass::ReflectedRegion;

	DissociationReaction() = default;

	KOKKOS_INLINE_FUNCTION
	DissociationReaction(ReactionDataRef reactionData,
		const ClusterData& clusterData, IndexType reactionId,
		IndexType cluster0, IndexType cluster1, IndexType cluster2);

	KOKKOS_INLINE_FUNCTION
	DissociationReaction(ReactionDataRef reactionData,
		const ClusterData& clusterData, IndexType reactionId,
		const detail::ClusterSet& clusterSet);

	static detail::CoefficientsView
	allocateCoefficientsView(IndexType size)
	{
		return detail::CoefficientsView("Dissociation Coefficients", size,
			Superclass::coeffsSingleExtent, 1, 3,
			Superclass::coeffsSingleExtent);
	}

private:
	KOKKOS_INLINE_FUNCTION
	void
	computeCoefficients();

	KOKKOS_INLINE_FUNCTION
	double
	computeRate(IndexType gridIndex, double time = 0.0);

	KOKKOS_INLINE_FUNCTION
	void
	computeConnectivity(const Connectivity& connectivity);

	KOKKOS_INLINE_FUNCTION
	void
	computeReducedConnectivity(const Connectivity& connectivity);

	KOKKOS_INLINE_FUNCTION
	void
	computeFlux(ConcentrationsView concentrations, FluxesView fluxes,
		IndexType gridIndex);

	KOKKOS_INLINE_FUNCTION
	void
	computePartialDerivatives(ConcentrationsView concentrations,
		Kokkos::View<double*> values, IndexType gridIndex);

	KOKKOS_INLINE_FUNCTION
	void
	computeReducedPartialDerivatives(ConcentrationsView concentrations,
		Kokkos::View<double*> values, IndexType gridIndex);

	KOKKOS_INLINE_FUNCTION
	void
	computeConstantRates(ConcentrationsView concentrations, RatesView rates,
		BelongingView isInSub, OwnedSubMapView backMap, IndexType gridIndex);

	KOKKOS_INLINE_FUNCTION
	void
	getConstantConnectivities(ConnectivitiesView conns, BelongingView isInSub,
		OwnedSubMapView backMap);

	KOKKOS_INLINE_FUNCTION
	double
	computeLeftSideRate(ConcentrationsView concentrations, IndexType clusterId,
		IndexType gridIndex);

	KOKKOS_INLINE_FUNCTION
	void
	mapJacobianEntries(Connectivity connectivity);

protected:
	IndexType _reactant;
	double _reactantVolume;
	static constexpr auto invalidIndex = Superclass::invalidIndex;
	util::Array<IndexType, 2> _products{invalidIndex, invalidIndex};
	util::Array<double, 2> _productVolumes{0.0, 0.0};

	static constexpr auto nMomentIds = Superclass::nMomentIds;
	util::Array<IndexType, nMomentIds> _reactantMomentIds;
	util::Array<IndexType, 2, nMomentIds> _productMomentIds;

	util::Array<IndexType, 3, 1 + nMomentIds, 1, 1 + nMomentIds> _connEntries;
};
} // namespace network
} // namespace core
} // namespace xolotl<|MERGE_RESOLUTION|>--- conflicted
+++ resolved
@@ -291,23 +291,16 @@
 			Superclass::coeffsSingleExtent);
 	}
 
-	KOKKOS_INLINE_FUNCTION
-	double
-	computeRate(IndexType gridIndex);
-
 private:
 	KOKKOS_INLINE_FUNCTION
 	void
 	computeCoefficients();
 
 	KOKKOS_INLINE_FUNCTION
-<<<<<<< HEAD
-=======
 	double
 	computeRate(IndexType gridIndex, double time = 0.0);
 
 	KOKKOS_INLINE_FUNCTION
->>>>>>> 7693b656
 	void
 	computeConnectivity(const Connectivity& connectivity);
 
