--- conflicted
+++ resolved
@@ -331,38 +331,35 @@
 			Superclass::coeffsSingleExtent);
 	}
 
-<<<<<<< HEAD
-=======
 	static detail::ConstantRateView
 	allocateConstantRateView(IndexType, IndexType)
 	{
 		return detail::ConstantRateView();
 	}
 
+	KOKKOS_INLINE_FUNCTION
+	void
+	computeCoefficients();
+
+	KOKKOS_INLINE_FUNCTION
+	void
+	computeFlux(ConcentrationsView concentrations, FluxesView fluxes,
+		IndexType gridIndex);
+
+	KOKKOS_INLINE_FUNCTION
+	void
+	computePartialDerivatives(ConcentrationsView concentrations,
+		Kokkos::View<double*> values, IndexType gridIndex);
+
+	KOKKOS_INLINE_FUNCTION
+	void
+	computeReducedPartialDerivatives(ConcentrationsView concentrations,
+		Kokkos::View<double*> values, IndexType gridIndex);
+
 private:
->>>>>>> 7a6dceb2
-	KOKKOS_INLINE_FUNCTION
-	void
-	computeCoefficients();
-
 	KOKKOS_INLINE_FUNCTION
 	double
 	computeRate(IndexType gridIndex, double time = 0.0);
-
-	KOKKOS_INLINE_FUNCTION
-	void
-	computeFlux(ConcentrationsView concentrations, FluxesView fluxes,
-		IndexType gridIndex);
-
-	KOKKOS_INLINE_FUNCTION
-	void
-	computePartialDerivatives(ConcentrationsView concentrations,
-		Kokkos::View<double*> values, IndexType gridIndex);
-
-	KOKKOS_INLINE_FUNCTION
-	void
-	computeReducedPartialDerivatives(ConcentrationsView concentrations,
-		Kokkos::View<double*> values, IndexType gridIndex);
 
 	KOKKOS_INLINE_FUNCTION
 	void
@@ -379,7 +376,6 @@
 	computeLeftSideRate(ConcentrationsView concentrations, IndexType clusterId,
 		IndexType gridIndex);
 
-private:
 	KOKKOS_INLINE_FUNCTION
 	void
 	computeConnectivity(const Connectivity& connectivity);
@@ -469,11 +465,26 @@
 		return detail::ConstantRateView();
 	}
 
+	KOKKOS_INLINE_FUNCTION
+	void
+	computeCoefficients();
+
+	KOKKOS_INLINE_FUNCTION
+	void
+	computeFlux(ConcentrationsView concentrations, FluxesView fluxes,
+		IndexType gridIndex);
+
+	KOKKOS_INLINE_FUNCTION
+	void
+	computePartialDerivatives(ConcentrationsView concentrations,
+		Kokkos::View<double*> values, IndexType gridIndex);
+
+	KOKKOS_INLINE_FUNCTION
+	void
+	computeReducedPartialDerivatives(ConcentrationsView concentrations,
+		Kokkos::View<double*> values, IndexType gridIndex);
+
 private:
-	KOKKOS_INLINE_FUNCTION
-	void
-	computeCoefficients();
-
 	KOKKOS_INLINE_FUNCTION
 	double
 	computeRate(IndexType gridIndex, double time = 0.0);
@@ -485,21 +496,6 @@
 	KOKKOS_INLINE_FUNCTION
 	void
 	computeReducedConnectivity(const Connectivity& connectivity);
-
-	KOKKOS_INLINE_FUNCTION
-	void
-	computeFlux(ConcentrationsView concentrations, FluxesView fluxes,
-		IndexType gridIndex);
-
-	KOKKOS_INLINE_FUNCTION
-	void
-	computePartialDerivatives(ConcentrationsView concentrations,
-		Kokkos::View<double*> values, IndexType gridIndex);
-
-	KOKKOS_INLINE_FUNCTION
-	void
-	computeReducedPartialDerivatives(ConcentrationsView concentrations,
-		Kokkos::View<double*> values, IndexType gridIndex);
 
 	KOKKOS_INLINE_FUNCTION
 	void
