--- conflicted
+++ resolved
@@ -98,64 +98,6 @@
 			theNucleationHandler = std::make_shared<
 					xolotlCore::DummyNucleationHandler>();
 
-<<<<<<< HEAD
-=======
-		// Get the number of dimensions
-		int dim = options.getDimensionNumber();
-
-		// Set-up the grain boundaries from the options
-		std::string gbString = options.getGbString();
-		// Build an input stream from the GB string.
-		xolotlCore::TokenizedLineReader<std::string> reader;
-		auto argSS = std::make_shared<std::istringstream>(gbString);
-		reader.setInputStream(argSS);
-		// Break the string into tokens.
-		auto tokens = reader.loadLine();
-		// Loop on them
-		for (int i = 0; i < tokens.size(); i++) {
-			// Switch on the type of grain boundaries
-			if (tokens[i] == "X") {
-				auto GBAdvecHandler = std::make_shared<
-						xolotlCore::XGBAdvectionHandler>();
-				GBAdvecHandler->setLocation(
-						strtod(tokens[i + 1].c_str(), NULL));
-				GBAdvecHandler->setDimension(dim);
-				theAdvectionHandler.push_back(GBAdvecHandler);
-			} else if (tokens[i] == "Y") {
-				if (dim < 2)
-					// A Y grain boundary cannot be used in 1D.
-					throw std::string(
-							"\nA Y grain boundary CANNOT be used in 1D. Switch to 2D or 3D or remove it.");
-
-				auto GBAdvecHandler = std::make_shared<
-						xolotlCore::YGBAdvectionHandler>();
-				GBAdvecHandler->setLocation(
-						strtod(tokens[i + 1].c_str(), NULL));
-				GBAdvecHandler->setDimension(dim);
-				theAdvectionHandler.push_back(GBAdvecHandler);
-			} else if (tokens[i] == "Z") {
-				if (dim < 3)
-					// A Z grain boundary cannot be used in 1D/2D.
-					throw std::string(
-							"\nA Z grain boundary CANNOT be used in 1D/2D. Switch to 3D or remove it.");
-
-				auto GBAdvecHandler = std::make_shared<
-						xolotlCore::ZGBAdvectionHandler>();
-				GBAdvecHandler->setLocation(
-						strtod(tokens[i + 1].c_str(), NULL));
-				GBAdvecHandler->setDimension(dim);
-				theAdvectionHandler.push_back(GBAdvecHandler);
-			} else {
-				// Wrong GB type
-				throw std::string(
-						"\nThe type of grain boundary is not known: \""
-								+ tokens[i] + "\"");
-			}
-
-			i++;
-		}
-
->>>>>>> b0e46d83
 		return;
 	}
 
