#pragma once

#include <xolotl/options/IOptions.h>

namespace xolotl
{
namespace options
{
/**
 * Options realizes the IOptions interface.
 * All private members will be accessed through getters and setters.
 */
class Options : public IOptions
{
protected:
	/**
	 * The name of the file where the network is stored.
	 */
	std::string networkFilename;

	/**
	 * The options that will be given to PETSc.
	 */
	std::string petscArg;

	/**
	 * Name of the temperature handler to use
	 */
	std::string tempHandlerName;

	/**
	 * Temperature parameter values
	 */
	std::array<double, 2> tempParam;

	/**
	 * Value for the temperature grid power.
	 */
	double tempGridPower;

	/**
	 * Name of the input temperature profile file.
	 */
	std::string tempProfileFilename;

	/**
	 * Use the flux amplitude option?
	 */
	bool fluxFlag;

	/**
	 * Value for the flux.
	 */
	double fluxAmplitude;

	/**
	 * Use a time profile for the flux?
	 */
	bool fluxTimeProfileFlag;

	/**
	 * Name of the input time profile file for the flux.
	 */
	std::string fluxTimeProfileFilePath;

	/**
	 * Name of the perf handler
	 */
	std::string perfHandlerName;

	/**
	 * Output performance report to YAML file?
	 */
	bool perfOutputYAMLFlag;

	/**
	 * Name of the viz handler
	 */
	std::string vizHandlerName;

	/**
	 * Name of the material.
	 */
	std::string materialName;

	/**
	 * Value for initial concentrations.
	 */
	std::string initialConcentration;

	/**
	 * Value of the electronic stopping power.
	 */
	double zeta;

	/**
	 * The location of the interface between two materials.
	 */
	double interfaceLocation;

	/**
	 * Number of dimensions for the simulation.
	 */
	int dimensionNumber;

	/**
	 * Name of the grid type to use
	 */
	std::string gridTypeName;

	/**
	 * Grid parameter values
	 */
	std::array<double, 6> gridParam;

	/**
	 * The name of the file where the grid is stored.
	 */
	std::string gridFilename;

	/**
	 * The map of physical processes to use in the simulation.
	 */
	std::map<std::string, bool> processMap;

	/**
	 * String of the list of wanted GB.
	 */
	std::string gbList;

	/**
	 * Minimum size for the grouping.
	 */
	int groupingMin;

	/**
	 * Width for the grouping in the first direction.
	 */
	int groupingWidthA;

	/**
	 * Width for the grouping in the second direction.
	 */
	int groupingWidthB;

	/**
	 * Value of the sputtering yield.
	 */
	double sputteringYield;

	/**
	 * Use a HDF5 file?
	 */
	bool useHDF5Flag;

	/**
	 * Maximum number of He or Xe
	 */
	int maxImpurity;

	/**
	 * Maximum number of D
	 */
	int maxD;

	/**
	 * Maximum number of T
	 */
	int maxT;

	/**
	 * Maximum number of V
	 */
	int maxV;

	/**
	 * Maximum number of pure V
	 */
	int maxPureV;

	/**
	 * Maximum number of I
	 */
	int maxI;

	/**
	 * The boundary condition on the given side of the grid.
	 */
	int leftBoundary, rightBoundary, bottomBoundary, topBoundary, frontBoundary,
		backBoundary;

	/**
	 * String of the list of wanted BC in X.
	 */
	std::string xBC;

	/**
	 * Portion of heat lost in the bulk.
	 */
	double heatLossPortion;

	/**
	 * Depth for the bubble bursting in nm.
	 */
	double burstingDepth;

	/**
	 * Factor used in bursting probability.
	 */
	double burstingFactor;

	/**
	 * An explicitly-given value to use to seed the random number generator.
	 * Only used if rngUseSeed is true.
	 */
	unsigned int rngSeed;

	/**
	 * Whether to use the rngSeed value to seed the random number generator.
	 */
	bool rngUseSeed;

	/**
	 * Whether to print the value used to seed the random number generator.
	 */
	bool rngPrintSeed;

	/**
	 * Average radius computation minimum size
	 */
	std::vector<size_t> radiusMinSizes;

	/**
	 * Density of atom in a bubble in nm-3.
	 */
	double density;

	/**
	 * Length of time of the pulse in s.
	 */
	double pulseTime;

	/**
	 * Proportion of the pulse that is on.
	 */
	double pulseProportion;

	/**
	 * Length of the lattice side in nm.
	 */
	double latticeParameter;

	/**
	 * Radius of the main impurity (He, Xe) in nm.
	 */
	double impurityRadius;

	/**
	 * Reflect the fact that interstitial clusters have a larger surrounding
	 * strain field.
	 */
	double biasFactor;

	/**
	 * Factor between the He and the H radius.
	 */
	double hydrogenFactor;

	/**
	 * Xenon diffusion coefficient in nm2 s-1
	 */
	double xenonDiffusivity;

	/**
	 * Fission yield, how many xenon atoms are created per fission
	 */
	double fissionYield;

	/**
	 * HeV ration, how many He per V are allowed
	 */
	double heVRatio;

	/**
	 * Migration energy above which the diffusion will be ignored
	 */
	double migrationThreshold;

	/**
	 * The path to the custom flux profile file
	 */
	fs::path fluxDepthProfileFilePath;

	/**
<<<<<<< HEAD
	 * The path to the reaction rates file
	 */
	fs::path reactionFilePath;
=======
	 * Value of the basal portion.
	 */
	double basalPortion;

	/**
	 * Transition size, for instance from pyramic to c-loops.
	 */
	int transitionSize;

	/**
	 * Value of the cascade dose.
	 */
	double cascadeDose;

	/**
	 * Value of the remaining cascade efficiency.
	 */
	double cascadeEfficiency;
>>>>>>> e84edee7

public:
	/**
	 * The constructor.
	 */
	Options();

	/**
	 * The destructor.
	 */
	~Options();

	/**
	 * \see IOptions.h
	 */
	void
	readParams(int argc, const char* argv[]) override;

	/**
	 * \see IOptions.h
	 */
	std::string
	getNetworkFilename() const override
	{
		return networkFilename;
	}

	/**
	 * \see IOptions.h
	 */
	std::string
	getSolverName() const override
	{
		return "PETSc";
	}

	/**
	 * \see IOptions.h
	 */
	std::string
	getPetscArg() const override
	{
		return petscArg;
	}

	/**
	 * \see IOptions.h
	 */
	std::string
	getTempHandlerName() const override
	{
		return tempHandlerName;
	}

	/**
	 * \see IOptions.h
	 */
	double
	getTempParam(std::size_t i = 0) const override
	{
		return tempParam[i];
	}

	/**
	 * \see IOptions.h
	 */
	double
	getTempGridPower() const override
	{
		return tempGridPower;
	}

	/**
	 * \see IOptions.h
	 */
	std::string
	getTempProfileFilename() const override
	{
		return tempProfileFilename;
	}

	/**
	 * \see IOptions.h
	 */
	bool
	useFluxAmplitude() const override
	{
		return fluxFlag;
	}

	/**
	 * \see IOptions.h
	 */
	double
	getFluxAmplitude() const override
	{
		return fluxAmplitude;
	}

	/**
	 * \see IOptions.h
	 */
	bool
	useFluxTimeProfile() const override
	{
		return fluxTimeProfileFlag;
	}

	/**
	 * \see IOptions.h
	 */
	std::string
	getFluxTimeProfileFilePath() const override
	{
		return fluxTimeProfileFilePath;
	}

	/**
	 * \see IOptions.h
	 */
	std::string
	getPerfHandlerName() const override
	{
		return perfHandlerName;
	}

	/**
	 * \see IOptions.h
	 */
	bool
	usePerfOutputYAML() const override
	{
		return perfOutputYAMLFlag;
	}

	/**
	 * \see IOptions.h
	 */
	std::string
	getVizHandlerName() const override
	{
		return vizHandlerName;
	}

	/**
	 * \see IOptions.h
	 */
	std::string
	getMaterial() const override
	{
		return materialName;
	}

	/**
	 * \see IOptions.h
	 */
	std::string
	getInitialConcentration() const override
	{
		return initialConcentration;
	}

	/**
	 * \see IOptions.h
	 */
	double
	getZeta() const override
	{
		return zeta;
	}

	/**
	 * \see IOptions.h
	 */
	int
	getDimensionNumber() const override
	{
		return dimensionNumber;
	}

	/**
	 * \see IOptions.h
	 */
	double
	getInterfaceLocation() const override
	{
		return interfaceLocation;
	}

	/**
	 * \see IOptions.h
	 */
	std::string
	getGridTypeName() const override
	{
		return gridTypeName;
	}

	/**
	 * \see IOptions.h
	 */
	double
	getGridParam(std::size_t i = 0) const override
	{
		return gridParam[i];
	}

	/**
	 * \see IOptions.h
	 */
	std::string
	getGridFilename() const override
	{
		return gridFilename;
	}

	/**
	 * \see IOptions.h
	 */
	const std::map<std::string, bool>&
	getProcesses() const override
	{
		return processMap;
	}

	/**
	 * \see IOptions.h
	 */
	std::string
	getGbString() const override
	{
		return gbList;
	}

	/**
	 * \see IOptions.h
	 */
	int
	getGroupingMin() const override
	{
		return groupingMin;
	}

	/**
	 * \see IOptions.h
	 */
	int
	getGroupingWidthA() const override
	{
		return groupingWidthA;
	}

	/**
	 * \see IOptions.h
	 */
	int
	getGroupingWidthB() const override
	{
		return groupingWidthB;
	}

	/**
	 * \see IOptions.h
	 */
	double
	getSputteringYield() const override
	{
		return sputteringYield;
	}

	/**
	 * \see IOptions.h
	 */
	bool
	useHDF5() const override
	{
		return useHDF5Flag;
	}

	/**
	 * \see IOptions.h
	 */
	int
	getMaxImpurity() const override
	{
		return maxImpurity;
	}

	/**
	 * \see IOptions.h
	 */
	int
	getMaxD() const override
	{
		return maxD;
	}

	/**
	 * \see IOptions.h
	 */
	int
	getMaxT() const override
	{
		return maxT;
	}

	/**
	 * \see IOptions.h
	 */
	int
	getMaxV() const override
	{
		return maxV;
	}

	/**
	 * \see IOptions.h
	 */
	int
	getMaxPureV() const override
	{
		return maxPureV;
	}

	/**
	 * \see IOptions.h
	 */
	int
	getMaxI() const override
	{
		return maxI;
	}

	/**
	 * \see IOptions.h
	 */
	int
	getLeftBoundary() const override
	{
		return leftBoundary;
	}
	int
	getRightBoundary() const override
	{
		return rightBoundary;
	}
	int
	getBottomBoundary() const override
	{
		return bottomBoundary;
	}
	int
	getTopBoundary() const override
	{
		return topBoundary;
	}
	int
	getFrontBoundary() const override
	{
		return frontBoundary;
	}
	int
	getBackBoundary() const override
	{
		return backBoundary;
	}

	/**
	 * \see IOptions.h
	 */
	std::string
	getBCString() const override
	{
		return xBC;
	}

	/**
	 * \see IOptions.h
	 */
	double
	getHeatLossPortion() const override
	{
		return heatLossPortion;
	}

	/**
	 * \see IOptions.h
	 */
	double
	getBurstingDepth() const override
	{
		return burstingDepth;
	}

	/**
	 * \see IOptions.h
	 */
	double
	getBurstingFactor() const override
	{
		return burstingFactor;
	}

	/**
	 * \see IOptions.h
	 */
	void
	setRNGSeed(unsigned int s) override
	{
		rngSeed = s;
		rngUseSeed = true;
	}

	/**
	 * \see IOptions.h
	 */
	std::tuple<bool, unsigned int>
	getRNGSeed(void) const override
	{
		return std::make_tuple(rngUseSeed, rngSeed);
	}

	/**
	 * \see IOptions.h
	 */
	bool
	printRNGSeed(void) const override
	{
		return rngPrintSeed;
	}

	/**
	 * \see IOptions.h
	 */
	virtual std::vector<size_t>
	getRadiusMinSizes() const override
	{
		return radiusMinSizes;
	}

	/**
	 * \see IOptions.h
	 */
	double
	getDensity() const override
	{
		return density;
	}

	/**
	 * \see IOptions.h
	 */
	virtual double
	getPulseTime() const override
	{
		return pulseTime;
	}

	/**
	 * \see IOptions.h
	 */
	virtual double
	getPulseProportion() const override
	{
		return pulseProportion;
	}

	/**
	 * \see IOptions.h
	 */
	virtual double
	getLatticeParameter() const override
	{
		return latticeParameter;
	}

	/**
	 * \see IOptions.h
	 */
	virtual double
	getImpurityRadius() const override
	{
		return impurityRadius;
	}

	/**
	 * \see IOptions.h
	 */
	virtual double
	getBiasFactor() const override
	{
		return biasFactor;
	}

	/**
	 * \see IOptions.h
	 */
	virtual double
	getHydrogenFactor() const override
	{
		return hydrogenFactor;
	}

	/**
	 * \see IOptions.h
	 */
	virtual double
	getXenonDiffusivity() const override
	{
		return xenonDiffusivity;
	}

	/**
	 * \see IOptions.h
	 */
	virtual double
	getFissionYield() const override
	{
		return fissionYield;
	}

	/**
	 * \see IOptions.h
	 */
	virtual double
	getHeVRatio() const override
	{
		return heVRatio;
	}

	/**
	 * \see IOptions.h
	 */
	virtual double
	getMigrationThreshold() const override
	{
		return migrationThreshold;
	}

	/**
	 * \see IOptions.h
	 */
	virtual std::string
	getFluxDepthProfileFilePath() const override
	{
		return fluxDepthProfileFilePath.string();
	}

	/**
	 * \see IOptions.h
	 */
<<<<<<< HEAD
	virtual std::string
	getReactionFilePath() const override
	{
		return reactionFilePath.string();
=======
	virtual double
	getBasalPortion() const override
	{
		return basalPortion;
	}

	/**
	 * \see IOptions.h
	 */
	int
	getTransitionSize() const override
	{
		return transitionSize;
	}

	/**
	 * \see IOptions.h
	 */
	virtual double
	getCascadeDose() const override
	{
		return cascadeDose;
	}

	/**
	 * \see IOptions.h
	 */
	virtual double
	getCascadeEfficiency() const override
	{
		return cascadeEfficiency;
>>>>>>> e84edee7
	}
};
// end class Options
} /* namespace options */
} /* namespace xolotl */<|MERGE_RESOLUTION|>--- conflicted
+++ resolved
@@ -292,11 +292,11 @@
 	fs::path fluxDepthProfileFilePath;
 
 	/**
-<<<<<<< HEAD
 	 * The path to the reaction rates file
 	 */
 	fs::path reactionFilePath;
-=======
+
+	/**
 	 * Value of the basal portion.
 	 */
 	double basalPortion;
@@ -315,7 +315,6 @@
 	 * Value of the remaining cascade efficiency.
 	 */
 	double cascadeEfficiency;
->>>>>>> e84edee7
 
 public:
 	/**
@@ -867,12 +866,15 @@
 	/**
 	 * \see IOptions.h
 	 */
-<<<<<<< HEAD
 	virtual std::string
 	getReactionFilePath() const override
 	{
 		return reactionFilePath.string();
-=======
+	}
+
+	/**
+	 * \see IOptions.h
+	 */
 	virtual double
 	getBasalPortion() const override
 	{
@@ -904,7 +906,6 @@
 	getCascadeEfficiency() const override
 	{
 		return cascadeEfficiency;
->>>>>>> e84edee7
 	}
 };
 // end class Options
