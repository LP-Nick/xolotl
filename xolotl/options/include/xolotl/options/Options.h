--- conflicted
+++ resolved
@@ -287,7 +287,6 @@
 	fs::path fluxDepthProfileFilePath;
 
 	/**
-<<<<<<< HEAD
 	 * Portion of screw sink
 	 */
 	double sinkPortion;
@@ -296,7 +295,8 @@
 	 * Total sink density
 	 */
 	double sinkDensity;
-=======
+
+	/**
 	 * Value of the basal portion.
 	 */
 	double basalPortion;
@@ -305,7 +305,6 @@
 	 * Transition size, for instance from pyramic to c-loops.
 	 */
 	int transitionSize;
->>>>>>> c264674a
 
 public:
 	/**
@@ -849,31 +848,36 @@
 	 * \see IOptions.h
 	 */
 	virtual double
-<<<<<<< HEAD
 	getSinkPortion() const override
 	{
 		return sinkPortion;
-=======
+	}
+
+	/**
+	 * \see IOptions.h
+	 */
+	virtual double
 	getBasalPortion() const override
 	{
 		return basalPortion;
->>>>>>> c264674a
-	}
-
-	/**
-	 * \see IOptions.h
-	 */
-<<<<<<< HEAD
+	}
+
+	/**
+	 * \see IOptions.h
+	 */
 	virtual double
 	getSinkDensity() const override
 	{
 		return sinkDensity;
-=======
+	}
+
+	/**
+	 * \see IOptions.h
+	 */
 	int
 	getTransitionSize() const override
 	{
 		return transitionSize;
->>>>>>> c264674a
 	}
 };
 // end class Options
