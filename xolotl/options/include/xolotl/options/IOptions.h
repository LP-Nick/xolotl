#pragma once

// Includes
#include <array>
#include <map>
#include <string>
#include <tuple>
#include <vector>

#include <xolotl/util/Array.h>
#include <xolotl/util/Filesystem.h>

namespace xolotl
{
namespace options
{
/**
 * IOptions describes the structure needed for the options in Xolotl.
 * All private members will be accessed through getters and setters.
 */
class IOptions
{
public:
	/**
	 * The destructor
	 */
	virtual ~IOptions()
	{
	}

	/**
	 * Read the parameters from the given file to set the different
	 * Xolotl options.
	 *
	 * @param argc, argv Argument strings
	 */
	virtual void
	readParams(int argc, const char* argv[]) = 0;

	/**
	 * Get the name of the network file.
	 *
	 * @return the name of the network file
	 */
	virtual std::string
	getNetworkFilename() const = 0;

	/**
	 * Get the name of the solver to use
	 *
	 * @return the name of the solver
	 */
	virtual std::string
	getSolverName() const = 0;

	/**
	 * Get the Arguments for PETSc.
	 *
	 * @return arg
	 */
	virtual std::string
	getPetscArg() const = 0;

	/**
	 * Obtain the name of the temperature handler to be used
	 *
	 * @return The name of the temperature handler
	 */
	virtual std::string
	getTempHandlerName() const = 0;

	/**
	 * Obtain the temperature parameters for the temperature handler
	 */
	virtual double
	getTempParam(std::size_t i = 0) const = 0;

	/**
	 * Obtain the name of the file containing the temperature profile data.
	 *
	 * @return The name of the file
	 */
	virtual std::string
	getTempProfileFilename() const = 0;

	/**
	 * Obtain the temperature grid power.
	 */
	virtual double
	getTempGridPower() const = 0;

	/**
	 * Should we use the flux amplitude option?
	 * If false, it will not be used.
	 *
	 * @return true if the flux amplitude option was present in
	 * the parameter file, false if it was not
	 */
	virtual bool
	useFluxAmplitude() const = 0;

	/**
	 * Obtain the value of the intensity of the flux to be used.
	 *
	 * @return The value of the flux amplitude
	 */
	virtual double
	getFluxAmplitude() const = 0;

	/**
	 * Should we use a time profile for the flux?
	 *
	 * @return True is a time profile file is given for the flux
	 */
	virtual bool
	useFluxTimeProfile() const = 0;

	/**
	 * Obtain the name of the file containing the time profile data for the
	 * flux.
	 *
	 * @return The name of the file
	 */
	virtual std::string
	getFluxTimeProfileFilePath() const = 0;

	/**
	 * Obtain the name of the perfomance handler to be used
	 *
	 * @return The name of the perf handler
	 */
	virtual std::string
	getPerfHandlerName() const = 0;

	/**
	 * Should we write the performance report to a YAML file?
	 *
	 * @return true to enable YAML output
	 */
	virtual bool
	usePerfOutputYAML() const = 0;

	/**
	 * Obtain the name of the visualization handler to be used
	 *
	 * @return The name of the viz handler
	 */
	virtual std::string
	getVizHandlerName() const = 0;

	/**
	 * Obtain the name of the material to be used for the simulation.
	 *
	 * @return The name of the material
	 */
	virtual std::string
	getMaterial() const = 0;

	/**
	 * Obtain the interface location in nm.
	 * @return The location.
	 */
	virtual double
	getInterfaceLocation() const = 0;

	/**
	 * Obtain the value of the concentration for the vacancies.
	 *
	 * @return The concentration value
	 */
	virtual std::string
	getInitialConcentration() const = 0;

	/**
	 * Obtain the value of the electronic stopping power.
	 *
	 * @return Zeta
	 */
	virtual double
	getZeta() const = 0;

	/**
	 * Obtain the number of dimensions for the simulation.
	 *
	 * @return The number of dimensions
	 */
	virtual int
	getDimensionNumber() const = 0;

	/**
	 * Obtain the name of the grid type to be used
	 *
	 * @return The name of the grid type
	 */
	virtual std::string
	getGridTypeName() const = 0;

	/**
	 * Obtain the grid parameters
	 */
	virtual double
	getGridParam(std::size_t i = 0) const = 0;

	/**
	 * Get the name of the grid file.
	 *
	 * @return The name of the grid file
	 */
	virtual std::string
	getGridFilename() const = 0;

	/**
	 * Obtain the physical process map.
	 *
	 * @return The map
	 */
	virtual const std::map<std::string, bool>&
	getProcesses() const = 0;

	/**
	 * Obtain the string listing the wanted GB.
	 *
	 * @return The string of GB
	 */
	virtual std::string
	getGbString() const = 0;

	/**
	 * Obtain the minimum size for the grouping.
	 *
	 * @return The size
	 */
	virtual int
	getGroupingMin() const = 0;

	/**
	 * Obtain the first width for the grouping.
	 *
	 * @return The width
	 */
	virtual int
	getGroupingWidthA() const = 0;

	/**
	 * Obtain the second width for the grouping.
	 *
	 * @return The width
	 */
	virtual int
	getGroupingWidthB() const = 0;

	/**
	 * Obtain the value of the intensity of the sputtering yield to be used.
	 *
	 * @return The value of the sputtering yield
	 */
	virtual double
	getSputteringYield() const = 0;

	/**
	 * To know if we should use the HDF5 file.
	 *
	 * @return useHDF5Flag
	 */
	virtual bool
	useHDF5() const = 0;

	/**
	 * Obtain the maximum value of impurities (He or Xe) to be used.
	 *
	 * @return The maximum value
	 */
	virtual int
	getMaxImpurity() const = 0;

	/**
	 * Obtain the maximum value of deuterium to be used.
	 *
	 * @return The maximum value
	 */
	virtual int
	getMaxD() const = 0;

	/**
	 * Obtain the maximum value of tritium to be used.
	 *
	 * @return The maximum value
	 */
	virtual int
	getMaxT() const = 0;

	/**
	 * Obtain the maximum value of vacancies to be used.
	 *
	 * @return The maximum value
	 */
	virtual int
	getMaxV() const = 0;

	/**
	 * Obtain the maximum value of pure vacancies to be used.
	 *
	 * @return The maximum value
	 */
	virtual int
	getMaxPureV() const = 0;

	/**
	 * Obtain the maximum value of interstitials to be used.
	 *
	 * @return The maximum value
	 */
	virtual int
	getMaxI() const = 0;

	/**
	 * Obtain the boundary condition on a given side of the grid.
	 *
	 * @return The boundary condition
	 */
	virtual int
	getLeftBoundary() const = 0;
	virtual int
	getRightBoundary() const = 0;
	virtual int
	getBottomBoundary() const = 0;
	virtual int
	getTopBoundary() const = 0;
	virtual int
	getFrontBoundary() const = 0;
	virtual int
	getBackBoundary() const = 0;

	/**
	 * Obtain the string listing the wanted BC in the X direction.
	 *
	 * @return The BC type
	 */
	virtual std::string
	getBCString() const = 0;

	/**
	 * Obtain the value of the depth above which the bursting is happening.
	 *
	 * @return The depth
	 */
	virtual double
	getBurstingDepth() const = 0;

	/**
	 * Obtain the value of the factor in the bursting probability.
	 *
	 * @return The factor
	 */
	virtual double
	getBurstingFactor() const = 0;

	/**
	 * Set the seed that should be used for initializing the random
	 * number generator.
	 *
	 * @param s The value to use to seed the RNG.
	 */
	virtual void
	setRNGSeed(unsigned int s) = 0;

	/**
	 * Obtain the seed that should be used for initializing the random
	 * number generator.
	 *
	 * @return A (bool, uint) pair.  The bool tells whether to use the int
	 * to seed the random number generator.
	 */
	virtual std::tuple<bool, unsigned int>
	getRNGSeed(void) const = 0;

	/**
	 * Determine if we should print the value used to seed the random
	 * number generator (regardless if it was given on the command line
	 * or generated dynamically).
	 *
	 * @return True iff we should print the RNG seed value from each process.
	 */
	virtual bool
	printRNGSeed(void) const = 0;

	/**
	 * Obtain the minimum size for the average radius computation.
	 *
	 * @return The size
	 */
	virtual std::vector<size_t>
	getRadiusMinSizes() const = 0;

	/**
	 * Obtain the value of the density of a bubble.
	 *
	 * @return The density
	 */
	virtual double
	getDensity() const = 0;

	/**
	 * Obtain the value of the length of the flux pulse.
	 *
	 * @return The value for the pulse
	 */
	virtual double
	getPulseTime() const = 0;

	/**
	 * Obtain the value of the proportion the flux pulse (on).
	 *
	 * @return The value for the proportion
	 */
	virtual double
	getPulseProportion() const = 0;

	/**
	 * Obtain the value of the lattice parameter.
	 *
	 * @return The lattice parameter in nm
	 */
	virtual double
	getLatticeParameter() const = 0;

	/**
	 * Obtain the value of the impurity radius.
	 *
	 * @return The impurity radius in nm
	 */
	virtual double
	getImpurityRadius() const = 0;

	/**
	 * Obtain the value of the bias factor for interstitial.
	 *
	 * @return The bias
	 */
	virtual double
	getBiasFactor() const = 0;

	/**
	 * Obtain the value of the factor between H and He radii.
	 *
	 * @return The hydrogen factor
	 */
	virtual double
	getHydrogenFactor() const = 0;

	/**
	 * Obtain the value of the xenon diffusion coefficient.
	 *
	 * @return The diffusivity in nm2 s-1
	 */
	virtual double
	getXenonDiffusivity() const = 0;

	/**
	 * Obtain the value of the fission yield.
	 *
	 * @return The number of xenon per fission
	 */
	virtual double
	getFissionYield() const = 0;

	/**
	 * Obtain the value of the HeV ratio.
	 *
	 * @return The ratio
	 */
	virtual double
	getHeVRatio() const = 0;

	/**
	 * Obtain the value of the migration energy threshold for effective
	 * diffusivity.
	 *
	 * @return The value of the threshold
	 */
	virtual double
	getMigrationThreshold() const = 0;

	/**
	 * Get the path to the custom flux profile.
	 *
	 * @return The path to the file
	 */
	virtual std::string
	getFluxDepthProfileFilePath() const = 0;

	/**
<<<<<<< HEAD
	 * Obtain the value of the screw sink portion.
	 * @return The portion.
	 */
	virtual double
	getSinkPortion() const = 0;

	/**
	 * Obtain the value of the sink density.
	 * @return The density.
	 */
	virtual double
	getSinkDensity() const = 0;
=======
	 * Obtain the value of the basal portion.
	 *
	 * @return Qb
	 */
	virtual double
	getBasalPortion() const = 0;

	/**
	 * Obtain the transition size.
	 *
	 * @return The size
	 */
	virtual int
	getTransitionSize() const = 0;
>>>>>>> c264674a
};
// end class IOptions
} /* namespace options */
} /* namespace xolotl */<|MERGE_RESOLUTION|>--- conflicted
+++ resolved
@@ -490,7 +490,6 @@
 	getFluxDepthProfileFilePath() const = 0;
 
 	/**
-<<<<<<< HEAD
 	 * Obtain the value of the screw sink portion.
 	 * @return The portion.
 	 */
@@ -503,7 +502,8 @@
 	 */
 	virtual double
 	getSinkDensity() const = 0;
-=======
+
+	/**
 	 * Obtain the value of the basal portion.
 	 *
 	 * @return Qb
@@ -518,7 +518,6 @@
 	 */
 	virtual int
 	getTransitionSize() const = 0;
->>>>>>> c264674a
 };
 // end class IOptions
 } /* namespace options */
