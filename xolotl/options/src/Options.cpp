#include <cassert>
#include <fstream>
#include <limits>

using namespace std::string_literals;

#include <boost/program_options.hpp>

#include <xolotl/options/Options.h>
#include <xolotl/util/Log.h>
#include <xolotl/util/MPIUtils.h>
#include <xolotl/util/Tokenizer.h>

namespace bpo = boost::program_options;

namespace xolotl
{
namespace options
{
Options::Options() :
	petscArg(""),
	networkFilename(""),
	tempHandlerName(""),
	tempParam{},
	tempProfileFilename(""),
	tempGridPower(2.5),
	fluxFlag(false),
	fluxAmplitude(0.0),
	fluxTimeProfileFlag(false),
	perfHandlerName(""),
	perfOutputYAMLFlag(false),
	vizHandlerName(""),
	materialName(""),
	initialConcentration(""),
	interfaceLocation(-1000.0),
	dimensionNumber(1),
	gridTypeName(""),
	gridParam{},
	gridFilename(""),
	gbList(""),
	groupingMin(std::numeric_limits<int>::max()),
	groupingWidthA(1),
	groupingWidthB(0),
	sputteringYield(0.0),
	useHDF5Flag(true),
	maxImpurity(8),
	maxD(0),
	maxT(0),
	maxV(20),
	maxI(6),
	leftBoundary(1),
	rightBoundary(1),
	bottomBoundary(1),
	topBoundary(1),
	frontBoundary(1),
	backBoundary(1),
	xBC("mirror"),
	burstingDepth(10.0),
	burstingFactor(0.1),
	rngUseSeed(false),
	rngSeed(0),
	rngPrintSeed(false),
	zeta(0.73),
	density(10.162795276841),
	pulseTime(0.0),
	pulseProportion(0.0),
	latticeParameter(-1.0),
	impurityRadius(-1.0),
	biasFactor(1.15),
	hydrogenFactor(0.25),
	xenonDiffusivity(-1.0),
	fissionYield(0.25),
	migrationThreshold(std::numeric_limits<double>::infinity())
{
	return;
}

Options::~Options(void)
{
}

void
Options::readParams(int argc, const char* argv[])
{
	// Check that a file name is given
	if (argc < 2) {
		throw bpo::error("Options: parameter file name must not be empty");
	}

	// The name of the parameter file
	std::string param_file;

	// Parse the command line options.
	bpo::options_description desc("Command line options");
	desc.add_options()("help", "show this help message")("parameterFile",
		bpo::value<std::string>(&param_file),
		"When running Xolotl the name of the parameter file should immediately "
		"follow the executable: xolotl/xolotl param.txt")("networkFile",
		bpo::value<std::string>(&networkFilename),
		"The HDF5 file to use for restart.");

	bpo::positional_options_description p;
	p.add("parameterFile", 1);

	bpo::variables_map opts;

	bpo::store(
		bpo::command_line_parser(argc, argv).options(desc).positional(p).run(),
		opts);
	bpo::notify(opts);

	// Declare a group of options that will be
	// allowed in config file
	bpo::options_description config("Parameters");
	config.add_options()("logLevel",
		bpo::value<std::string>()->default_value("info"),
		"Logging output threshold. (default = info; available "
		"debug,extra,info,warning,error).")("networkFile",
		bpo::value<std::string>(&networkFilename),
		"The HDF5 file to use for restart.")("tempHandler",
		bpo::value<std::string>(&tempHandlerName)->default_value("constant"),
		"Temperature handler to use. (default = constant; available "
		"constant,gradient,heat,ELM,profile")("tempParam",
		bpo::value<std::string>(),
		"At most two parameters for temperature handler. Alternatives:"
		"constant -> temp; "
		"gradient -> surfaceTemp bulkTemp; "
		"heat -> heatFlux bulkTemp; "
		"ELM -> bulkTemp")("tempFile",
		bpo::value<std::string>(&tempProfileFilename),
		"A temperature profile is given by the specified file, "
		"then linear interpolation is used to fit the data."
		" NOTE: no need for tempParam here.")("tempGridPower",
		bpo::value<double>(&tempGridPower),
		"The value of the power to use to create the temperature grid spacing, "
		"only used if heat temperature handler is used. (default = 2.5).")(
		"flux", bpo::value<double>(&fluxAmplitude),
		"The value of the incoming flux in #/nm2/s. If the Fuel case is used "
		"it actually corresponds to the fission rate in #/nm3/s.")("fluxFile",
		bpo::value<std::string>(&fluxTimeProfileFilePath),
		"A time profile for the flux is given by the specified file, "
		"then linear interpolation is used to fit the data."
		"(NOTE: If a flux profile file is given, "
		"a constant flux should NOT be given)")("perfHandler",
		bpo::value<std::string>(&perfHandlerName)->default_value("os"),
		"Which set of performance handlers to use. (default = os, available "
		"dummy,os,papi).")("perfOutputYAML",
		bpo::value<bool>(&perfOutputYAMLFlag),
		"Should we write the performance report to a YAML file?")("vizHandler",
		bpo::value<std::string>(&vizHandlerName)->default_value("dummy"),
		"Which set of handlers to use for the visualization. (default = dummy, "
		"available std,dummy).")("dimensions",
		bpo::value<int>(&dimensionNumber),
		"Number of dimensions for the simulation.")("material",
		bpo::value<std::string>(&materialName),
		"The material options are as follows: {W100, W110, W111, "
		"W211, Pulsed, Fuel, Fe, 800H, AlphaZr}.")("initialConc",
		bpo::value<std::string>(&initialConcentration),
		"The name, size, and value of the initial concentration in the "
		"material.")("zeta", bpo::value<double>(&zeta)->default_value(0.73),
		"The value of the electronic stopping power in the material (0.73 by "
		"default).")("interfaceLoc", bpo::value<double>(&interfaceLocation),
		"The value (in nm) of the interface location between two materials "
		"(-1000.0 nm by default).")("gridType",
		bpo::value<std::string>(&gridTypeName)->default_value("uniform"),
		"Grid type to use along X. (default = uniform; available "
		"uniform,nonuniform,geometric,cheby,read")("gridParam",
		bpo::value<std::string>(),
		"At most six parameters for the grid. Alternatives:"
		"uniform -> nX hX; "
		"nonuniform -> nX; "
		"geometric -> nX ratio"
		"cheby -> nX width"
		"The four additional parameters are for a uniform grid in Y and Z -> "
		"nY hY nZ hZ.")("gridFile", bpo::value<std::string>(&gridFilename),
		"A grid spacing is given by the specified file."
		" NOTE: you need gridParam here only if in 2D/3D.")("petscArgs",
		bpo::value<std::string>(&petscArg),
		"All the arguments that will be given to PETSc.")("process",
		bpo::value<std::string>(),
		"List of all the processes to use in the simulation (reaction, diff, "
		"advec, modifiedTM, movingSurface, bursting, attenuation, resolution, "
<<<<<<< HEAD
		"heterogeneous, sink, constant, noSolve, largeBubble).")("grain",
=======
		"heterogeneous, sink, soret, constant, noSolve).")("grain",
>>>>>>> e65744a1
		bpo::value<std::string>(&gbList),
		"This option allows the user to add GB in the X, Y, or Z directions. "
		"To do so, simply write the direction followed "
		"by the distance in nm, for instance: X 3.0 Z 2.5 Z 10.0 .")("grouping",
		bpo::value<std::string>(),
		"The grouping parameters: the first integer is the size at which the "
		"grouping starts (HeV clusters in the PSI case, Xe in the NE case), "
		"the second is the first width of the groups (He for PSI, Xe for NE), "
		"and the third one in the second width of the groups (V for PSI).")(
		"sputtering", bpo::value<double>(&sputteringYield),
		"The sputtering yield (in atoms/ion) that will be used.")("netParam",
		bpo::value<std::string>(),
		"This option allows the user to define the boundaries of the network. "
		"To do so, simply write the values in order "
		"maxHe/Xe/Basal maxD maxT maxV maxI.")("radiusSize",
		bpo::value<std::string>(),
		"This option allows the user to set a minimum size for the computation "
		"for the average radii, in the same order as the netParam option "
		"(default is 0).")("boundary", bpo::value<std::string>(),
		"This option allows the user to choose the boundary conditions. "
		"The first one correspond to the left side (surface) "
		"and second one to the right (bulk), "
		"then two for Y and two for Z. "
		"0 means mirror or periodic, 1 means free surface.")("xBCType",
		bpo::value<std::string>(&xBC),
		"The boundary conditions to use in the X direction, mirror (default), "
		"periodic, or robin (for temperature).")("burstingDepth",
		bpo::value<double>(&burstingDepth),
		"The depth (in nm) after which there is an exponential decrease in the "
		"probability of bursting (10.0 nm if nothing is specified).")(
		"burstingFactor", bpo::value<double>(&burstingFactor),
		"This option allows the user to set the factor used in computing the "
		"likelihood of a bursting event.")("rng", bpo::value<std::string>(),
		"Allows user to specify seed used to initialize random number "
		"generator (default = determined from current time) and "
		"whether each process should print the seed value "
		"it uses (default = don't print).")("density",
		bpo::value<double>(&density),
		"Sets a density in nm-3 for the number of xenon per volume in a bubble "
		"for the NE case (default is 10.162795276841 nm-3 as before).")("pulse",
		bpo::value<std::string>(),
		"The total length of the pulse (in s) if the Pulsed material is used, "
		"and the proportion of it that is "
		"ON.")("lattice", bpo::value<double>(&latticeParameter),
		"The length of the lattice side in nm.")("impurityRadius",
		bpo::value<double>(&impurityRadius),
		"The radius of the main impurity (He or Xe) in nm.")("biasFactor",
		bpo::value<double>(&biasFactor),
		"This option allows the user to set the bias factor reflecting the "
		"fact that interstitial "
		"clusters have a larger surrounding strain field.")("hydrogenFactor",
		bpo::value<double>(&hydrogenFactor),
		"The factor between the size of He and H.")("xenonDiffusivity",
		bpo::value<double>(&xenonDiffusivity),
		"The diffusion coefficient for xenon in nm2 s-1.")("fissionYield",
		bpo::value<double>(&fissionYield),
		"The number of xenon created for each fission (default is 0.25).")(
		"migrationThreshold", bpo::value<double>(&migrationThreshold),
		"Set a limit on the migration energy above which the diffusion will be "
		"ignored.")("fluxDepthProfileFilePath",
		bpo::value<fs::path>(&fluxDepthProfileFilePath),
		"The path to the custom flux profile file; the default is an empty "
		"string that will use the default material associated flux handler.");

	bpo::options_description visible("Allowed options");
	visible.add(desc).add(config);

	if (opts.count("help")) {
		std::cout << visible << std::endl;
		std::exit(EXIT_SUCCESS);
	}

	// Check that the file exist
	if (!std::ifstream{argv[1]}) {
		std::cout << visible << std::endl;
		throw bpo::error("Options: unable to open parameter file: "s + argv[1]);
	}

	std::ifstream ifs(param_file);
	if (!ifs) {
		throw bpo::error(
			"Options: unable to open parameter file: " + param_file);
	}
	store(parse_config_file(ifs, config), opts);
	notify(opts);

	util::Log::setLevelThreshold(opts["logLevel"].as<std::string>());

	// Take care of the temperature
	if (opts.count("tempParam")) {
		// Break the argument into tokens.
		auto tokens =
			util::Tokenizer<double>{opts["tempParam"].as<std::string>()}();
		if (tokens.size() > 2) {
			throw bpo::error(
				"Options: too many temperature parameters (expect 2 or less)");
		}
		for (std::size_t i = 0; i < tokens.size(); ++i) {
			tempParam[i] = tokens[i];
		}
	}

	if (opts.count("tempFile")) {
		// Check that the profile file exists
		std::ifstream inFile(tempProfileFilename);
		if (!inFile) {
			throw bpo::error("Options: could not open file containing "
							 "temperature profile data. Aborting!");
		}
	}

	// Take care of the flux
	if (opts.count("flux")) {
		fluxFlag = true;
	}
	if (opts.count("fluxFile")) {
		// Check that the profile file exists
		std::ifstream inFile(fluxTimeProfileFilePath.c_str());
		if (!inFile) {
			throw bpo::error("Options: could not open file containing flux "
							 "profile data. Aborting!");
		}
		else {
			// Set the flag to use a flux profile to true
			fluxTimeProfileFlag = true;
		}
	}

	// Take care of the performance handler
	if (opts.count("perfHandler")) {
		std::string perfHandlers[] = {"dummy", "os", "papi"};
		if (std::find(begin(perfHandlers), end(perfHandlers),
				perfHandlerName) == end(perfHandlers)) {
			throw bpo::invalid_option_value(
				"Options: could not understand the performance handler type. "
				"Aborting!");
		}
	}

	// Take care of the visualization handler
	if (opts.count("vizHandler")) {
		// Determine the type of handlers we are being asked to use
		if (!(vizHandlerName == "std" || vizHandlerName == "dummy")) {
			throw bpo::invalid_option_value(
				"Options: unrecognized argument in the visualization option "
				"handler. Aborting!");
		}
	}

	// Take care of the grid
	if (opts.count("gridParam")) {
		// Break the argument into tokens.
		auto tokens =
			util::Tokenizer<double>{opts["gridParam"].as<std::string>()}();
		if (tokens.size() > 6) {
			throw bpo::invalid_option_value(
				"Options: too many grid parameters (expect 6 or less)");
		}
		for (std::size_t i = 0; i < tokens.size(); ++i) {
			gridParam[i] = tokens[i];
		}
	}

	if (opts.count("gridFile")) {
		// Check that the file exists
		std::ifstream inFile(gridFilename);
		if (!inFile) {
			throw bpo::invalid_option_value(
				"Options: could not open file containing grid data. Aborting!");
		}
	}

	// Take care of the radius minimum size
	if (opts.count("radiusSize")) {
		// Break the argument into tokens.
		auto tokens =
			util::Tokenizer<int>{opts["radiusSize"].as<std::string>()}();

		// Set the values
		for (int i = 0; i < tokens.size(); i++) {
			radiusMinSizes.push_back(tokens[i]);
		}
	}

	// Take care of the processes
	if (opts.count("process")) {
		// Break the argument into tokens.
		auto tokens = util::Tokenizer<>{opts["process"].as<std::string>()}();

		// Initialize the map of processes
		processMap["reaction"] = false;
		processMap["diff"] = false;
		processMap["advec"] = false;
		processMap["modifiedTM"] = false;
		processMap["movingSurface"] = false;
		processMap["bursting"] = false;
		processMap["attenuation"] = false;
		processMap["resolution"] = false;
		processMap["heterogeneous"] = false;
		processMap["sink"] = false;
<<<<<<< HEAD
		processMap["largeBubble"] = false;
=======
		processMap["soret"] = false;
>>>>>>> e65744a1
		processMap["constant"] = false;
		processMap["noSolve"] = false;

		// Loop on the tokens
		for (int i = 0; i < tokens.size(); ++i) {
			// Look for the key
			if (processMap.find(tokens[i]) == processMap.end()) {
				throw bpo::invalid_option_value(
					"Options: The process name is not known: "s + tokens[i] +
					". Aborting!");
			}
			else {
				// Switch the value to true in the map
				processMap[tokens[i]] = true;
			}
		}
	}

	// Take care of the gouping
	if (opts.count("grouping")) {
		// Break the argument into tokens.
		auto tokens =
			util::Tokenizer<int>{opts["grouping"].as<std::string>()}();

		// Set grouping minimum size
		groupingMin = tokens[0];
		// Set the grouping width in the first direction
		groupingWidthA = tokens[1];
		// Set the grouping width in the second direction
		if (tokens.size() > 2)
			groupingWidthB = tokens[2];
	}

	// Take care of the network parameters
	if (opts.count("netParam")) {
		// Break the argument into tokens.
		auto tokens = util::Tokenizer<>{opts["netParam"].as<std::string>()}();

		// Set the flag to not use the HDF5 file
		useHDF5Flag = false;

		// Set the value for the impurities
		maxImpurity = strtol(tokens[0].c_str(), NULL, 10);

		// Check if we have other values
		if (tokens.size() > 1) {
			// Set the deuterium size
			maxD = strtol(tokens[1].c_str(), NULL, 10);
			// Set the tritium size
			maxT = strtol(tokens[2].c_str(), NULL, 10);
			// Set the vacancy size
			maxV = strtol(tokens[3].c_str(), NULL, 10);
			// Set the interstitial size
			maxI = strtol(tokens[4].c_str(), NULL, 10);
		}
	}

	// Take care of the boundary conditions
	if (opts.count("boundary")) {
		// Break the argument into tokens.
		auto tokens =
			util::Tokenizer<int>{opts["boundary"].as<std::string>()}();

		// Set the left boundary
		leftBoundary = tokens[0];
		// Set the right boundary
		rightBoundary = tokens[1];
		if (tokens.size() > 2)
			// Set the bottom boundary
			bottomBoundary = tokens[2];
		if (tokens.size() > 3)
			// Set the top boundary
			topBoundary = tokens[3];
		if (tokens.size() > 4)
			// Set the front boundary
			frontBoundary = tokens[4];
		if (tokens.size() > 5)
			// Set the back boundary
			backBoundary = tokens[5];
	}

	// Take care of the rng
	if (opts.count("rng")) {
		// Break the argument into tokens.
		auto tokens = util::Tokenizer<>{opts["rng"].as<std::string>()}();
		size_t currIdx = 0;

		// Determine whether we should print the seed value.
		bool shouldPrintSeed = false;
		if (tokens[currIdx] == "print") {
			shouldPrintSeed = true;
			++currIdx;
		}
		rngPrintSeed = shouldPrintSeed;

		if (currIdx < tokens.size()) {
			// Convert arg to an integer.
			char* ep = NULL;
			auto useed = strtoul(tokens[currIdx].c_str(), &ep, 10);
			if (ep != (tokens[currIdx].c_str() + tokens[currIdx].length())) {
				throw bpo::invalid_option_value(
					"Options: Invalid random number generator seed, must "
					"be a non-negative integer. Aborting!");
			}
			setRNGSeed(useed);
		}
	}

	// Take care of the flux pulse
	if (opts.count("pulse")) {
		// Break the argument into tokens.
		auto tokens =
			util::Tokenizer<double>{opts["pulse"].as<std::string>()}();

		pulseTime = tokens[0];
		pulseProportion = tokens[1];
	}
}

} // end namespace options
} // end namespace xolotl<|MERGE_RESOLUTION|>--- conflicted
+++ resolved
@@ -180,11 +180,8 @@
 		bpo::value<std::string>(),
 		"List of all the processes to use in the simulation (reaction, diff, "
 		"advec, modifiedTM, movingSurface, bursting, attenuation, resolution, "
-<<<<<<< HEAD
-		"heterogeneous, sink, constant, noSolve, largeBubble).")("grain",
-=======
-		"heterogeneous, sink, soret, constant, noSolve).")("grain",
->>>>>>> e65744a1
+		"heterogeneous, sink, soret, constant, noSolve, largeBubble).")(
+		"grain", "heterogeneous, sink, soret, constant, noSolve).")("grain",
 		bpo::value<std::string>(&gbList),
 		"This option allows the user to add GB in the X, Y, or Z directions. "
 		"To do so, simply write the direction followed "
@@ -385,11 +382,8 @@
 		processMap["resolution"] = false;
 		processMap["heterogeneous"] = false;
 		processMap["sink"] = false;
-<<<<<<< HEAD
 		processMap["largeBubble"] = false;
-=======
 		processMap["soret"] = false;
->>>>>>> e65744a1
 		processMap["constant"] = false;
 		processMap["noSolve"] = false;
 
