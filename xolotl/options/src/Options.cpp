#include <cassert>
#include <fstream>
#include <limits>

using namespace std::string_literals;

#include <xolotl/options/ConfOptions.h>
#include <xolotl/options/InvalidOptionValue.h>
#include <xolotl/options/JSONOptions.h>
#include <xolotl/options/Options.h>
#include <xolotl/util/Filesystem.h>
#include <xolotl/util/Log.h>
#include <xolotl/util/MPIUtils.h>
#include <xolotl/util/Tokenizer.h>

namespace xolotl
{
namespace options
{
Options::Options() :
	petscArg(""),
	networkFilename(""),
	tempHandlerName(""),
	tempParam{},
	tempProfileFilename(""),
	tempGridPower(2.5),
	fluxFlag(false),
	fluxAmplitude(0.0),
	fluxTimeProfileFlag(false),
	perfHandlerName(""),
	perfOutputYAMLFlag(false),
	vizHandlerName(""),
	materialName(""),
	initialConcentration(""),
	interfaceLocation(-1000.0),
	dimensionNumber(1),
	gridTypeName(""),
	gridParam{},
	gridFilename(""),
	subnetworksFlag(false),
	initialTimeStep(0.0),
	maxTimeStep(0.0),
	timeStepGrowthFactor(0.0),
	startTime(0.0),
	endTime(0.0),
	numTimeSteps(0),
	gbList(""),
	groupingMin(std::numeric_limits<int>::max()),
	groupingWidthA(1),
	groupingWidthB(0),
	sputteringYield(0.0),
	useHDF5Flag(true),
	maxImpurity(8),
	maxD(0),
	maxT(0),
	maxV(20),
	maxPureV(20),
	maxI(6),
	leftBoundary(1),
	rightBoundary(1),
	bottomBoundary(1),
	topBoundary(1),
	frontBoundary(1),
	backBoundary(1),
	xBC("mirror"),
	heatLossPortion(-1.0),
	burstingDepth(10.0),
	burstingFactor(0.1),
	rngUseSeed(false),
	rngSeed(0),
	rngPrintSeed(false),
	zeta(0.73),
	density(10.162795276841),
	pulseTime(0.0),
	pulseProportion(0.0),
	latticeParameter(-1.0),
	impurityRadius(-1.0),
	biasFactor(1.15),
	hydrogenFactor(0.25),
	xenonDiffusivity(-1.0),
	fissionYield(0.25),
	heVRatio(4.0),
	migrationThreshold(std::numeric_limits<double>::infinity()),
	basalPortion(0.1),
	transitionSize(325),
	cascadeDose(-1.0),
	cascadeEfficiency(0.0)
{
}

Options::~Options()
{
}

void
Options::printAll(std::ostream& os) const
{
	os << "networkFilename: \"" << networkFilename << "\"\n";
	os << "tempHandlerName: \"" << tempHandlerName << "\"\n";
	os << "tempParam: {" << tempParam[0] << ", " << tempParam[1] << "}\n";
	os << "tempGridPower: " << tempGridPower << '\n';
	os << "tempProfileFilename: \"" << tempProfileFilename << "\"\n";
	os << "fluxFlag: " << std::boolalpha << fluxFlag << '\n';
	os << "fluxAmplitude: " << fluxAmplitude << '\n';
	os << "fluxTimeProfileFlag: " << std::boolalpha << fluxTimeProfileFlag
	   << '\n';
	os << "fluxTimeProfileFilePath: \"" << fluxTimeProfileFilePath << "\"\n";
	os << "perfHandlerName: \"" << perfHandlerName << "\"\n";
	os << "perfOutputYAMLFlag: " << std::boolalpha << perfOutputYAMLFlag
	   << '\n';
	os << "subnetworksFlag: " << std::boolalpha << subnetworksFlag << '\n';
	os << "initialTimeStep: " << initialTimeStep << '\n';
	os << "maxTimeStep: " << maxTimeStep << '\n';
	os << "timeStepGrowthFactor: " << timeStepGrowthFactor << '\n';
	os << "startTime: " << startTime << '\n';
	os << "endTime: " << endTime << '\n';
	os << "numTimeSteps: " << numTimeSteps << '\n';
	os << "vizHandlerName: \"" << vizHandlerName << "\"\n";
	os << "materialName: \"" << materialName << "\"\n";
	os << "initialConcentration: \"" << initialConcentration << "\"\n";
	os << "zeta: " << zeta << '\n';
	os << "interfaceLocation: " << interfaceLocation << '\n';
	os << "dimensionNumber: " << dimensionNumber << '\n';
	os << "gridTypeName: \"" << gridTypeName << "\"\n";
	os << "gridParam: {" << gridParam[0] << ", " << gridParam[1] << ", "
	   << gridParam[2] << ", " << gridParam[3] << ", " << gridParam[4] << ", "
	   << gridParam[5] << "}\n";
	os << "gridFilename: \"" << gridFilename << "\"\n";
	os << "gbList: \"" << gbList << "\"\n";
	os << "groupingMin: " << groupingMin << '\n';
	os << "groupingWidthA: " << groupingWidthA << '\n';
	os << "groupingWidthB: " << groupingWidthB << '\n';
	os << "sputteringYield: " << sputteringYield << '\n';
	os << "useHDF5Flag: " << std::boolalpha << useHDF5Flag << '\n';
	os << "networkParams:";
	for (auto&& p : networkParams) {
		os << ' ' << p;
	}
	os << '\n';
	os << "maxImpurity: " << maxImpurity << '\n';
	os << "maxD: " << maxD << '\n';
	os << "maxT: " << maxT << '\n';
	os << "maxV: " << maxV << '\n';
	os << "maxI: " << maxI << '\n';
	os << "maxPureV: " << maxPureV << '\n';

	os << "leftBoundary: " << leftBoundary << '\n';
	os << "rightBoundary: " << rightBoundary << '\n';
	os << "bottomBoundary: " << bottomBoundary << '\n';
	os << "topBoundary: " << topBoundary << '\n';
	os << "frontBoundary: " << frontBoundary << '\n';
	os << "backBoundary: " << backBoundary << '\n';

	os << "xBC: \"" << xBC << "\"\n";

	os << "heatLossPortion: " << heatLossPortion << '\n';
	os << "burstingDepth: " << burstingDepth << '\n';
	os << "burstingFactor: " << burstingFactor << '\n';
	os << "rngSeed: " << rngSeed << '\n';
	os << "rngUseSeed: " << std::boolalpha << rngUseSeed << '\n';
	os << "rngPrintSeed: " << std::boolalpha << rngPrintSeed << '\n';

	os << "radiusMinSizes:";
	for (auto&& s : radiusMinSizes) {
		os << ' ' << s;
	}
	os << '\n';

	os << "density: " << density << '\n';
	os << "pulseTime: " << pulseTime << '\n';
	os << "pulseProportion: " << pulseProportion << '\n';
	os << "latticeParameter: " << latticeParameter << '\n';
	os << "impurityRadius: " << impurityRadius << '\n';
	os << "biasFactor: " << biasFactor << '\n';
	os << "hydrogenFactor: " << hydrogenFactor << '\n';
	os << "xenonDiffusivity: " << xenonDiffusivity << '\n';
	os << "fissionYield: " << fissionYield << '\n';
	os << "heVRatio: " << heVRatio << '\n';
	os << "migrationThreshold: " << migrationThreshold << '\n';

	os << "fluxDepthProfileFilePath: \"" << fluxDepthProfileFilePath.string()
	   << "\"\n";

	os << "basalPortion: " << basalPortion << '\n';
	os << "transitionSize: " << transitionSize << '\n';
	os << "cascadeDose: " << cascadeDose << '\n';
	os << "cascadeEfficiency: " << cascadeEfficiency << '\n';

	os << "processMap:";
	for (auto&& p : processMap) {
		if (p.second) {
			os << " \"" << p.first << "\"";
		}
	}
	os << '\n';

	os << "petscArg: \"" << petscArg << "\"\n";
}

<<<<<<< HEAD
	// The name of the parameter file
	std::string param_file;

	// Parse the command line options.
	bpo::options_description desc("Command line options");
	desc.add_options()("help", "show this help message")("parameterFile",
		bpo::value<std::string>(&param_file),
		"When running Xolotl the name of the parameter file should immediately "
		"follow the executable: xolotl/xolotl param.txt")("networkFile",
		bpo::value<std::string>(&networkFilename),
		"The HDF5 file to use for restart.");

	bpo::positional_options_description p;
	p.add("parameterFile", 1);

	bpo::variables_map opts;

	bpo::store(
		bpo::command_line_parser(argc, argv).options(desc).positional(p).run(),
		opts);
	bpo::notify(opts);

	// Declare a group of options that will be
	// allowed in config file
	bpo::options_description config("Parameters");
	config.add_options()("logLevel",
		bpo::value<std::string>()->default_value("info"),
		"Logging output threshold. (default = info; available "
		"debug,extra,info,warning,error).")("networkFile",
		bpo::value<std::string>(&networkFilename),
		"The HDF5 file to use for restart.")("tempHandler",
		bpo::value<std::string>(&tempHandlerName)->default_value("constant"),
		"Temperature handler to use. (default = constant; available "
		"constant,gradient,heat,ELM,profile")("tempParam",
		bpo::value<std::string>(),
		"At most two parameters for temperature handler. Alternatives:"
		"constant -> temp; "
		"gradient -> surfaceTemp bulkTemp; "
		"heat -> heatFlux bulkTemp; "
		"ELM -> bulkTemp")("tempFile",
		bpo::value<std::string>(&tempProfileFilename),
		"A temperature profile is given by the specified file, "
		"then linear interpolation is used to fit the data."
		" NOTE: no need for tempParam here.")("tempGridPower",
		bpo::value<double>(&tempGridPower),
		"The value of the power to use to create the temperature grid spacing, "
		"only used if heat temperature handler is used. (default = 2.5).")(
		"flux", bpo::value<double>(&fluxAmplitude),
		"The value of the incoming flux in #/nm2/s. If the Fuel case is used "
		"it actually corresponds to the fission rate in #/nm3/s.")("fluxFile",
		bpo::value<std::string>(&fluxTimeProfileFilePath),
		"A time profile for the flux is given by the specified file, "
		"then linear interpolation is used to fit the data."
		"(NOTE: If a flux profile file is given, "
		"a constant flux should NOT be given)")("perfHandler",
		bpo::value<std::string>(&perfHandlerName)->default_value("os"),
		"Which set of performance handlers to use. (default = os, available "
		"dummy,os,papi).")("perfOutputYAML",
		bpo::value<bool>(&perfOutputYAMLFlag),
		"Should we write the performance report to a YAML file?")("vizHandler",
		bpo::value<std::string>(&vizHandlerName)->default_value("dummy"),
		"Which set of handlers to use for the visualization. (default = dummy, "
		"available std,dummy).")("dimensions",
		bpo::value<int>(&dimensionNumber),
		"Number of dimensions for the simulation.")("material",
		bpo::value<std::string>(&materialName),
		"The material options are as follows: {W100, W110, W111, "
		"W211, Pulsed, Fuel, Fe, 800H, AlphaZr}.")("initialConc",
		bpo::value<std::string>(&initialConcentration),
		"The name, size, and value of the initial concentration in the "
		"material.")("zeta", bpo::value<double>(&zeta)->default_value(0.73),
		"The value of the electronic stopping power in the material (0.73 by "
		"default).")("interfaceLoc", bpo::value<double>(&interfaceLocation),
		"The value (in nm) of the interface location between two materials "
		"(-1000.0 nm by default).")("gridType",
		bpo::value<std::string>(&gridTypeName)->default_value("uniform"),
		"Grid type to use along X. (default = uniform; available "
		"uniform,nonuniform,geometric,cheby,read")("gridParam",
		bpo::value<std::string>(),
		"At most six parameters for the grid. Alternatives:"
		"uniform -> nX hX; "
		"nonuniform -> nX; "
		"geometric -> nX ratio"
		"cheby -> nX width"
		"The four additional parameters are for a uniform grid in Y and Z -> "
		"nY hY nZ hZ.")("gridFile", bpo::value<std::string>(&gridFilename),
		"A grid spacing is given by the specified file."
		" NOTE: you need gridParam here only if in 2D/3D.")("petscArgs",
		bpo::value<std::string>(&petscArg),
		"All the arguments that will be given to PETSc.")("process",
		bpo::value<std::string>(),
		"List of all the processes to use in the simulation (reaction, diff, "
		"advec, modifiedTM, movingSurface, bursting, attenuation, resolution, "
		"heterogeneous, sink, soret, constant, noSolve).")("grain",
		bpo::value<std::string>(&gbList),
		"This option allows the user to add GB in the X, Y, or Z directions. "
		"To do so, simply write the direction followed "
		"by the distance in nm, for instance: X 3.0 Z 2.5 Z 10.0 .")("grouping",
		bpo::value<std::string>(),
		"The grouping parameters: the first integer is the size at which the "
		"grouping starts (HeV clusters in the PSI case, Xe in the NE case), "
		"the second is the first width of the groups (He for PSI, Xe for NE), "
		"and the third one in the second width of the groups (V for PSI).")(
		"sputtering", bpo::value<double>(&sputteringYield),
		"The sputtering yield (in atoms/ion) that will be used.")("netParam",
		bpo::value<std::string>(),
		"This option allows the user to define the boundaries of the network. "
		"To do so, simply write the values in order "
		"maxHe/Xe/Basal maxD maxT maxV maxI maxPureV.")("radiusSize",
		bpo::value<std::string>(),
		"This option allows the user to set a minimum size for the computation "
		"for the average radii, in the same order as the netParam option "
		"(default is 0).")("boundary", bpo::value<std::string>(),
		"This option allows the user to choose the boundary conditions. "
		"The first one correspond to the left side (surface) "
		"and second one to the right (bulk), "
		"then two for Y and two for Z. "
		"0 means mirror or periodic, 1 means free surface.")("xBCType",
		bpo::value<std::string>(&xBC),
		"The boundary conditions to use in the X direction, mirror (default), "
		"periodic, or robin (for temperature).")("heatLossPortion",
		bpo::value<double>(&heatLossPortion),
		"The portion of heat lost in the bulk (-1.0 by default).")(
		"burstingDepth", bpo::value<double>(&burstingDepth),
		"The depth (in nm) after which there is an exponential decrease in the "
		"probability of bursting (10.0 nm if nothing is specified).")(
		"burstingFactor", bpo::value<double>(&burstingFactor),
		"This option allows the user to set the factor used in computing the "
		"likelihood of a bursting event.")("rng", bpo::value<std::string>(),
		"Allows user to specify seed used to initialize random number "
		"generator (default = determined from current time) and "
		"whether each process should print the seed value "
		"it uses (default = don't print).")("density",
		bpo::value<double>(&density),
		"Sets a density in nm-3 for the number of xenon per volume in a bubble "
		"for the NE case (default is 10.162795276841 nm-3 as before).")("pulse",
		bpo::value<std::string>(),
		"The total length of the pulse (in s) if the Pulsed material is used, "
		"and the proportion of it that is "
		"ON.")("lattice", bpo::value<double>(&latticeParameter),
		"The length of the lattice side in nm.")("impurityRadius",
		bpo::value<double>(&impurityRadius),
		"The radius of the main impurity (He or Xe) in nm.")("biasFactor",
		bpo::value<double>(&biasFactor),
		"This option allows the user to set the bias factor reflecting the "
		"fact that interstitial "
		"clusters have a larger surrounding strain field.")("hydrogenFactor",
		bpo::value<double>(&hydrogenFactor),
		"The factor between the size of He and H.")("xenonDiffusivity",
		bpo::value<double>(&xenonDiffusivity),
		"The diffusion coefficient for xenon in nm2 s-1.")("fissionYield",
		bpo::value<double>(&fissionYield),
		"The number of xenon created for each fission (default is 0.25).")(
		"heVRatio", bpo::value<double>(&heVRatio),
		"The number of He atoms allowed per V in a bubble.")(
		"migrationThreshold", bpo::value<double>(&migrationThreshold),
		"Set a limit on the migration energy above which the diffusion will be "
		"ignored.")("fluxDepthProfileFilePath",
		bpo::value<fs::path>(&fluxDepthProfileFilePath),
		"The path to the custom flux profile file; the default is an empty "
		"string that will use the default material associated flux handler.")(
		"reactionFilePath", bpo::value<fs::path>(&reactionFilePath),
		"The path to the reaction rates file; the default is an empty "
		"string.")("basalPortion",
		bpo::value<double>(&basalPortion)->default_value(0.1),
		"The value of the basal portion generated for each V (0.1 by "
		"default).")("transitionSize",
		bpo::value<int>(&transitionSize)->default_value(325),
		"The value for the transition within a type of cluster, for instance "
		"basal (325 by "
		"default).")("cascadeDose",
		bpo::value<double>(&cascadeDose)->default_value(-1.0),
		"The value of the dose at which the cascade overlap effect takes "
		"effect, if negative there won't be an effect (-1.0 by "
		"default).")("cascadeEfficiency",
		bpo::value<double>(&cascadeEfficiency)->default_value(0.0),
		"The value of the remaining efficiency once the overlap effect started "
		"(0.0 by "
		"default).");

	bpo::options_description visible("Allowed options");
	visible.add(desc).add(config);

	if (opts.count("help")) {
		std::cout << visible << std::endl;
		std::exit(EXIT_SUCCESS);
=======
void
Options::setNetworkParameters(const std::vector<IdType>& params)
{
	networkParams = params;

	// Reset values
	maxD = 0;
	maxT = 0;
	maxV = 20;
	maxI = 6;
	maxPureV = 20;

	maxImpurity = params[0];

	if (params.size() > 1) {
		// Set the deuterium size
		maxD = params[1];
		// Set the tritium size
		maxT = params[2];
		// Set the vacancy size
		maxV = params[3];
		// Set the interstitial size
		maxI = params[4];
		if (params.size() > 5) {
			// Set the pure V size
			maxPureV = params[5];
		}
		else {
			maxPureV = maxV;
		}
>>>>>>> 8d7a5606
	}
}

void
Options::setNetworkParameters(const std::string& paramStr)
{
	setNetworkParameters(util::Tokenizer<IdType>{paramStr}());
}

void
Options::addProcess(const std::string& processKey)
{
	// Initialize map if necessary
	if (processMap.empty()) {
		setProcesses("");
	}

	// Look for the key
	if (auto it = processMap.find(processKey); it != processMap.end()) {
		// Switch the value to true in the map
		processMap[processKey] = true;
	}
	else {
		throw InvalidOptionValue(
			"Options: The process name is not known: " + processKey);
	}
}

void
Options::setTempParam(const std::vector<double>& params)
{
	if (params.size() > 2) {
		throw InvalidOptionValue(
			"Options: too many temperature parameters (expect 2 or less)");
	}
	for (std::size_t i = 0; i < params.size(); ++i) {
		tempParam[i] = params[i];
	}
}

void
Options::setTempParam(const std::string& paramStr)
{
	auto tokens = util::Tokenizer<double>{paramStr}();
	setTempParam(tokens);
}

void
Options::checkTempProfileFilename() const
{
	// Check that the profile file exists
	std::ifstream inFile(tempProfileFilename);
	if (!inFile) {
		throw std::runtime_error("Options: could not open file containing "
								 "temperature profile data. Aborting!");
	}
}

void
Options::checkFluxTimeProfileFilename() const
{
	// Check that the profile file exists
	std::ifstream inFile(fluxTimeProfileFilePath.c_str());
	if (!inFile) {
		throw std::runtime_error("Options: could not open file containing flux "
								 "profile data. Aborting!");
	}
}

void
Options::checkPerfHandlerName() const
{
	static const std::string perfHandlers[] = {"dummy", "os", "papi"};
	if (std::find(begin(perfHandlers), end(perfHandlers), perfHandlerName) ==
		end(perfHandlers)) {
		throw InvalidOptionValue(
			"Options: could not understand the performance handler type: " +
			perfHandlerName + ". Aborting!");
	}
}

void
Options::checkVizHandlerName() const
{
	// Determine the type of handlers we are being asked to use
	if (!(vizHandlerName == "std" || vizHandlerName == "dummy")) {
		throw InvalidOptionValue(
			"Options: unrecognized argument in the visualization option "
			"handler: " +
			vizHandlerName + ". Aborting!");
	}
}

void
Options::setGridParam(const std::vector<double>& params)
{
	if (params.size() > 6) {
		throw InvalidOptionValue(
			"Options: too many grid parameters (expect 6 or less)");
	}
	for (std::size_t i = 0; i < params.size(); ++i) {
		gridParam[i] = params[i];
	}
}

void
Options::setGridParam(const std::string& paramStr)
{
	// Break the argument into tokens.
	auto tokens = util::Tokenizer<double>{paramStr}();
	setGridParam(tokens);
}

void
Options::checkGridFilename() const
{
	// Check that the file exists
	std::ifstream inFile(gridFilename);
	if (!inFile) {
		throw std::runtime_error(
			"Options: could not open file containing grid data. Aborting!");
	}
}

void
Options::setRadiusMinSizes(const std::vector<int>& params)
{
	for (int i = 0; i < params.size(); i++) {
		radiusMinSizes.push_back(params[i]);
	}
}

void
Options::setRadiusMinSizes(const std::string& paramStr)
{
	// Break the argument into tokens.
	auto tokens = util::Tokenizer<int>{paramStr}();
	setRadiusMinSizes(tokens);
}

void
Options::setBoundaries(const std::vector<int>& params)
{
	if (params.size() < 2) {
		// TODO: should this be an error?
		return;
	}

	// Set the left boundary
	leftBoundary = params[0];
	// Set the right boundary
	rightBoundary = params[1];
	if (params.size() > 2)
		// Set the bottom boundary
		bottomBoundary = params[2];
	if (params.size() > 3)
		// Set the top boundary
		topBoundary = params[3];
	if (params.size() > 4)
		// Set the front boundary
		frontBoundary = params[4];
	if (params.size() > 5)
		// Set the back boundary
		backBoundary = params[5];
}

void
Options::setBoundaries(const std::string& paramStr)
{
	// Break the argument into tokens.
	auto tokens = util::Tokenizer<int>{paramStr}();
	setBoundaries(tokens);
}

void
Options::processRNGParam(const std::string& paramStr)
{
	// Break the argument into tokens.
	auto tokens = util::Tokenizer<>{paramStr}();
	size_t currIdx = 0;

	// Determine whether we should print the seed value.
	bool shouldPrintSeed = false;
	if (tokens[currIdx] == "print") {
		shouldPrintSeed = true;
		++currIdx;
	}
	rngPrintSeed = shouldPrintSeed;

	if (currIdx < tokens.size()) {
		// Convert arg to an integer.
		char* ep = NULL;
		auto useed = strtoul(tokens[currIdx].c_str(), &ep, 10);
		if (ep != (tokens[currIdx].c_str() + tokens[currIdx].length())) {
			throw InvalidOptionValue(
				"Options: Invalid random number generator seed, must "
				"be a non-negative integer. Aborting!");
		}
		setRNGSeed(useed);
	}
}

void
Options::setProcesses(const std::vector<std::string>& processList)
{
	for (auto&& processName : processList) {
		addProcess(processName);
	}
}

void
Options::setProcesses(const std::string& processList)
{
	// Initialize the map of processes
	processMap["reaction"] = false;
	processMap["diff"] = false;
	processMap["advec"] = false;
	processMap["modifiedTM"] = false;
	processMap["movingSurface"] = false;
	processMap["bursting"] = false;
	processMap["attenuation"] = false;
	processMap["resolution"] = false;
	processMap["heterogeneous"] = false;
	processMap["sink"] = false;
	processMap["soret"] = false;
	processMap["constant"] = false;
	processMap["noSolve"] = false;

	// Break the argument into tokens.
	auto tokens = util::Tokenizer<>{processList}();
	setProcesses(tokens);
}

void
Options::setCouplingTimeStepParams(const std::vector<double>& params)
{
	if (params.size() != 6) {
		throw InvalidOptionValue(
			"Options: Must provide six (6) values for time step "
			"parameters. Aborting!");
	}

	initialTimeStep = params[0];
	maxTimeStep = params[1];
	timeStepGrowthFactor = params[2];
	startTime = params[3];
	endTime = params[4];
	if (params[5] <= 0) {
		throw InvalidOptionValue(
			"Options: maxSteps must be a positive value. Aborting!");
	}
	numTimeSteps = static_cast<IdType>(params[5]);
}

void
Options::setCouplingTimeStepParams(const std::string& paramString)
{
	// Set parameters from tokenized list
	auto params = util::Tokenizer<double>{paramString}();
	setCouplingTimeStepParams(params);
}

void
Options::setPulseParams(const std::string& paramStr)
{
	// Break the argument into tokens.
	auto tokens = util::Tokenizer<double>{paramStr}();

	pulseTime = tokens[0];
	pulseProportion = tokens[1];
}

void
Options::setGroupingParams(const std::vector<int>& params)
{
	// Set grouping minimum size
	groupingMin = params[0];
	// Set the grouping width in the first direction
	groupingWidthA = params[1];
	// Set the grouping width in the second direction
	if (params.size() > 2) {
		groupingWidthB = params[2];
	}
}

void
Options::setGroupingParams(const std::string& paramString)
{
	// Break the argument into tokens.
	auto tokens = util::Tokenizer<int>{paramString}();
	setGroupingParams(tokens);
}

void
Options::appendPetscArg(const std::string& arg)
{
	if (!petscArg.empty()) {
		petscArg += " ";
	}
	petscArg += arg;
}

std::shared_ptr<IOptions>
createOptions(int argc, const char* argv[])
{
	if (argc < 2) {
		throw std::runtime_error(
			"Options: parameter file name must not be empty");
	}

	auto filePath = fs::path(argv[1]);
	auto ext = filePath.extension();

	if (ext == ".json") {
		return std::make_shared<JSONOptions>();
	}

	return std::make_shared<ConfOptions>();
}
} // end namespace options
} // end namespace xolotl<|MERGE_RESOLUTION|>--- conflicted
+++ resolved
@@ -159,7 +159,6 @@
 	os << "rngSeed: " << rngSeed << '\n';
 	os << "rngUseSeed: " << std::boolalpha << rngUseSeed << '\n';
 	os << "rngPrintSeed: " << std::boolalpha << rngPrintSeed << '\n';
-
 	os << "radiusMinSizes:";
 	for (auto&& s : radiusMinSizes) {
 		os << ' ' << s;
@@ -197,194 +196,6 @@
 	os << "petscArg: \"" << petscArg << "\"\n";
 }
 
-<<<<<<< HEAD
-	// The name of the parameter file
-	std::string param_file;
-
-	// Parse the command line options.
-	bpo::options_description desc("Command line options");
-	desc.add_options()("help", "show this help message")("parameterFile",
-		bpo::value<std::string>(&param_file),
-		"When running Xolotl the name of the parameter file should immediately "
-		"follow the executable: xolotl/xolotl param.txt")("networkFile",
-		bpo::value<std::string>(&networkFilename),
-		"The HDF5 file to use for restart.");
-
-	bpo::positional_options_description p;
-	p.add("parameterFile", 1);
-
-	bpo::variables_map opts;
-
-	bpo::store(
-		bpo::command_line_parser(argc, argv).options(desc).positional(p).run(),
-		opts);
-	bpo::notify(opts);
-
-	// Declare a group of options that will be
-	// allowed in config file
-	bpo::options_description config("Parameters");
-	config.add_options()("logLevel",
-		bpo::value<std::string>()->default_value("info"),
-		"Logging output threshold. (default = info; available "
-		"debug,extra,info,warning,error).")("networkFile",
-		bpo::value<std::string>(&networkFilename),
-		"The HDF5 file to use for restart.")("tempHandler",
-		bpo::value<std::string>(&tempHandlerName)->default_value("constant"),
-		"Temperature handler to use. (default = constant; available "
-		"constant,gradient,heat,ELM,profile")("tempParam",
-		bpo::value<std::string>(),
-		"At most two parameters for temperature handler. Alternatives:"
-		"constant -> temp; "
-		"gradient -> surfaceTemp bulkTemp; "
-		"heat -> heatFlux bulkTemp; "
-		"ELM -> bulkTemp")("tempFile",
-		bpo::value<std::string>(&tempProfileFilename),
-		"A temperature profile is given by the specified file, "
-		"then linear interpolation is used to fit the data."
-		" NOTE: no need for tempParam here.")("tempGridPower",
-		bpo::value<double>(&tempGridPower),
-		"The value of the power to use to create the temperature grid spacing, "
-		"only used if heat temperature handler is used. (default = 2.5).")(
-		"flux", bpo::value<double>(&fluxAmplitude),
-		"The value of the incoming flux in #/nm2/s. If the Fuel case is used "
-		"it actually corresponds to the fission rate in #/nm3/s.")("fluxFile",
-		bpo::value<std::string>(&fluxTimeProfileFilePath),
-		"A time profile for the flux is given by the specified file, "
-		"then linear interpolation is used to fit the data."
-		"(NOTE: If a flux profile file is given, "
-		"a constant flux should NOT be given)")("perfHandler",
-		bpo::value<std::string>(&perfHandlerName)->default_value("os"),
-		"Which set of performance handlers to use. (default = os, available "
-		"dummy,os,papi).")("perfOutputYAML",
-		bpo::value<bool>(&perfOutputYAMLFlag),
-		"Should we write the performance report to a YAML file?")("vizHandler",
-		bpo::value<std::string>(&vizHandlerName)->default_value("dummy"),
-		"Which set of handlers to use for the visualization. (default = dummy, "
-		"available std,dummy).")("dimensions",
-		bpo::value<int>(&dimensionNumber),
-		"Number of dimensions for the simulation.")("material",
-		bpo::value<std::string>(&materialName),
-		"The material options are as follows: {W100, W110, W111, "
-		"W211, Pulsed, Fuel, Fe, 800H, AlphaZr}.")("initialConc",
-		bpo::value<std::string>(&initialConcentration),
-		"The name, size, and value of the initial concentration in the "
-		"material.")("zeta", bpo::value<double>(&zeta)->default_value(0.73),
-		"The value of the electronic stopping power in the material (0.73 by "
-		"default).")("interfaceLoc", bpo::value<double>(&interfaceLocation),
-		"The value (in nm) of the interface location between two materials "
-		"(-1000.0 nm by default).")("gridType",
-		bpo::value<std::string>(&gridTypeName)->default_value("uniform"),
-		"Grid type to use along X. (default = uniform; available "
-		"uniform,nonuniform,geometric,cheby,read")("gridParam",
-		bpo::value<std::string>(),
-		"At most six parameters for the grid. Alternatives:"
-		"uniform -> nX hX; "
-		"nonuniform -> nX; "
-		"geometric -> nX ratio"
-		"cheby -> nX width"
-		"The four additional parameters are for a uniform grid in Y and Z -> "
-		"nY hY nZ hZ.")("gridFile", bpo::value<std::string>(&gridFilename),
-		"A grid spacing is given by the specified file."
-		" NOTE: you need gridParam here only if in 2D/3D.")("petscArgs",
-		bpo::value<std::string>(&petscArg),
-		"All the arguments that will be given to PETSc.")("process",
-		bpo::value<std::string>(),
-		"List of all the processes to use in the simulation (reaction, diff, "
-		"advec, modifiedTM, movingSurface, bursting, attenuation, resolution, "
-		"heterogeneous, sink, soret, constant, noSolve).")("grain",
-		bpo::value<std::string>(&gbList),
-		"This option allows the user to add GB in the X, Y, or Z directions. "
-		"To do so, simply write the direction followed "
-		"by the distance in nm, for instance: X 3.0 Z 2.5 Z 10.0 .")("grouping",
-		bpo::value<std::string>(),
-		"The grouping parameters: the first integer is the size at which the "
-		"grouping starts (HeV clusters in the PSI case, Xe in the NE case), "
-		"the second is the first width of the groups (He for PSI, Xe for NE), "
-		"and the third one in the second width of the groups (V for PSI).")(
-		"sputtering", bpo::value<double>(&sputteringYield),
-		"The sputtering yield (in atoms/ion) that will be used.")("netParam",
-		bpo::value<std::string>(),
-		"This option allows the user to define the boundaries of the network. "
-		"To do so, simply write the values in order "
-		"maxHe/Xe/Basal maxD maxT maxV maxI maxPureV.")("radiusSize",
-		bpo::value<std::string>(),
-		"This option allows the user to set a minimum size for the computation "
-		"for the average radii, in the same order as the netParam option "
-		"(default is 0).")("boundary", bpo::value<std::string>(),
-		"This option allows the user to choose the boundary conditions. "
-		"The first one correspond to the left side (surface) "
-		"and second one to the right (bulk), "
-		"then two for Y and two for Z. "
-		"0 means mirror or periodic, 1 means free surface.")("xBCType",
-		bpo::value<std::string>(&xBC),
-		"The boundary conditions to use in the X direction, mirror (default), "
-		"periodic, or robin (for temperature).")("heatLossPortion",
-		bpo::value<double>(&heatLossPortion),
-		"The portion of heat lost in the bulk (-1.0 by default).")(
-		"burstingDepth", bpo::value<double>(&burstingDepth),
-		"The depth (in nm) after which there is an exponential decrease in the "
-		"probability of bursting (10.0 nm if nothing is specified).")(
-		"burstingFactor", bpo::value<double>(&burstingFactor),
-		"This option allows the user to set the factor used in computing the "
-		"likelihood of a bursting event.")("rng", bpo::value<std::string>(),
-		"Allows user to specify seed used to initialize random number "
-		"generator (default = determined from current time) and "
-		"whether each process should print the seed value "
-		"it uses (default = don't print).")("density",
-		bpo::value<double>(&density),
-		"Sets a density in nm-3 for the number of xenon per volume in a bubble "
-		"for the NE case (default is 10.162795276841 nm-3 as before).")("pulse",
-		bpo::value<std::string>(),
-		"The total length of the pulse (in s) if the Pulsed material is used, "
-		"and the proportion of it that is "
-		"ON.")("lattice", bpo::value<double>(&latticeParameter),
-		"The length of the lattice side in nm.")("impurityRadius",
-		bpo::value<double>(&impurityRadius),
-		"The radius of the main impurity (He or Xe) in nm.")("biasFactor",
-		bpo::value<double>(&biasFactor),
-		"This option allows the user to set the bias factor reflecting the "
-		"fact that interstitial "
-		"clusters have a larger surrounding strain field.")("hydrogenFactor",
-		bpo::value<double>(&hydrogenFactor),
-		"The factor between the size of He and H.")("xenonDiffusivity",
-		bpo::value<double>(&xenonDiffusivity),
-		"The diffusion coefficient for xenon in nm2 s-1.")("fissionYield",
-		bpo::value<double>(&fissionYield),
-		"The number of xenon created for each fission (default is 0.25).")(
-		"heVRatio", bpo::value<double>(&heVRatio),
-		"The number of He atoms allowed per V in a bubble.")(
-		"migrationThreshold", bpo::value<double>(&migrationThreshold),
-		"Set a limit on the migration energy above which the diffusion will be "
-		"ignored.")("fluxDepthProfileFilePath",
-		bpo::value<fs::path>(&fluxDepthProfileFilePath),
-		"The path to the custom flux profile file; the default is an empty "
-		"string that will use the default material associated flux handler.")(
-		"reactionFilePath", bpo::value<fs::path>(&reactionFilePath),
-		"The path to the reaction rates file; the default is an empty "
-		"string.")("basalPortion",
-		bpo::value<double>(&basalPortion)->default_value(0.1),
-		"The value of the basal portion generated for each V (0.1 by "
-		"default).")("transitionSize",
-		bpo::value<int>(&transitionSize)->default_value(325),
-		"The value for the transition within a type of cluster, for instance "
-		"basal (325 by "
-		"default).")("cascadeDose",
-		bpo::value<double>(&cascadeDose)->default_value(-1.0),
-		"The value of the dose at which the cascade overlap effect takes "
-		"effect, if negative there won't be an effect (-1.0 by "
-		"default).")("cascadeEfficiency",
-		bpo::value<double>(&cascadeEfficiency)->default_value(0.0),
-		"The value of the remaining efficiency once the overlap effect started "
-		"(0.0 by "
-		"default).");
-
-	bpo::options_description visible("Allowed options");
-	visible.add(desc).add(config);
-
-	if (opts.count("help")) {
-		std::cout << visible << std::endl;
-		std::exit(EXIT_SUCCESS);
-=======
 void
 Options::setNetworkParameters(const std::vector<IdType>& params)
 {
@@ -415,7 +226,6 @@
 		else {
 			maxPureV = maxV;
 		}
->>>>>>> 8d7a5606
 	}
 }
 
