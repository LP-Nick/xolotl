--- conflicted
+++ resolved
@@ -255,12 +255,10 @@
 		bpo::value<fs::path>(&fluxDepthProfileFilePath),
 		"The path to the custom flux profile file; the default is an empty "
 		"string that will use the default material associated flux handler.")(
-<<<<<<< HEAD
 		"reactionFilePath", bpo::value<fs::path>(&reactionFilePath),
 		"The path to the reaction rates file; the default is an empty "
-		"string.");
-=======
-		"basalPortion", bpo::value<double>(&basalPortion)->default_value(0.1),
+		"string.")("basalPortion",
+		bpo::value<double>(&basalPortion)->default_value(0.1),
 		"The value of the basal portion generated for each V (0.1 by "
 		"default).")("transitionSize",
 		bpo::value<int>(&transitionSize)->default_value(325),
@@ -275,7 +273,6 @@
 		"The value of the remaining efficiency once the overlap effect started "
 		"(0.0 by "
 		"default).");
->>>>>>> e84edee7
 
 	bpo::options_description visible("Allowed options");
 	visible.add(desc).add(config);
