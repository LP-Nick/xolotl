#include <cassert>
#include <fstream>
#include <limits>

using namespace std::string_literals;

#include <boost/program_options.hpp>

#include <xolotl/options/Options.h>
#include <xolotl/util/Log.h>
#include <xolotl/util/MPIUtils.h>
#include <xolotl/util/Tokenizer.h>

namespace bpo = boost::program_options;

namespace xolotl
{
namespace options
{
Options::Options() :
	petscArg(""),
	networkFilename(""),
	tempHandlerName(""),
	tempParam{},
	tempProfileFilename(""),
	tempGridPower(2.5),
	fluxFlag(false),
	fluxAmplitude(0.0),
	fluxTimeProfileFlag(false),
	perfHandlerName(""),
	vizHandlerName(""),
	materialName(""),
	initialConcentration(""),
<<<<<<< HEAD
	voidPortion(50.0),
	interfaceLocation(-1000.0),
=======
>>>>>>> c3028736
	dimensionNumber(1),
	gridTypeName(""),
	gridParam{},
	gridFilename(""),
	gbList(""),
	groupingMin(std::numeric_limits<int>::max()),
	groupingWidthA(1),
	groupingWidthB(0),
	sputteringYield(0.0),
	useHDF5Flag(true),
	maxImpurity(8),
	maxD(0),
	maxT(0),
	maxV(20),
	maxI(6),
	leftBoundary(1),
	rightBoundary(1),
	bottomBoundary(1),
	topBoundary(1),
	frontBoundary(1),
	backBoundary(1),
	xBC("mirror"),
	burstingDepth(10.0),
	burstingFactor(0.1),
	rngUseSeed(false),
	rngSeed(0),
	rngPrintSeed(false),
	zeta(0.73),
	density(10.162795276841),
	pulseTime(0.0),
	pulseProportion(0.0),
	latticeParameter(-1.0),
	impurityRadius(-1.0),
	biasFactor(1.15),
	hydrogenFactor(0.25),
	xenonDiffusivity(-1.0),
	fissionYield(0.25),
	heVRatio(4.0),
	migrationThreshold(std::numeric_limits<double>::infinity())
{
	return;
}

Options::~Options(void)
{
}

void
Options::readParams(int argc, const char* argv[])
{
	// Check that a file name is given
	if (argc < 2) {
		throw bpo::error("Options: parameter file name must not be empty");
	}

	// The name of the parameter file
	std::string param_file;

	// Parse the command line options.
	bpo::options_description desc("Command line options");
	desc.add_options()("help", "show this help message")("parameterFile",
		bpo::value<std::string>(&param_file),
		"When running Xolotl the name of the parameter file should immediately "
		"follow the executable: xolotl/xolotl param.txt")("networkFile",
		bpo::value<std::string>(&networkFilename),
		"The HDF5 file to use for restart.");

	bpo::positional_options_description p;
	p.add("parameterFile", 1);

	bpo::variables_map opts;

	bpo::store(
		bpo::command_line_parser(argc, argv).options(desc).positional(p).run(),
		opts);
	bpo::notify(opts);

	// Declare a group of options that will be
	// allowed in config file
	bpo::options_description config("Parameters");
	config.add_options()("logLevel",
		bpo::value<std::string>()->default_value("info"),
		"Logging output threshold. (default = info; available "
		"debug,extra,info,warning,error).")("networkFile",
		bpo::value<std::string>(&networkFilename),
		"The HDF5 file to use for restart.")("tempHandler",
		bpo::value<std::string>(&tempHandlerName)->default_value("constant"),
		"Temperature handler to use. (default = constant; available "
		"constant,gradient,heat,profile")("tempParam",
		bpo::value<std::string>(),
		"At most two parameters for temperature handler. Alternatives:"
		"constant -> temp; "
		"gradient -> surfaceTemp bulkTemp; "
		"heat -> heatFlux bulkTemp")("tempFile",
		bpo::value<std::string>(&tempProfileFilename),
		"A temperature profile is given by the specified file, "
		"then linear interpolation is used to fit the data."
		" NOTE: no need for tempParam here.")("tempGridPower",
		bpo::value<double>(&tempGridPower),
		"The value of the power to use to create the temperature grid spacing, "
		"only used if heat temperature handler is used. (default = 2.5).")(
		"flux", bpo::value<double>(&fluxAmplitude),
		"The value of the incoming flux in #/nm2/s. If the Fuel case is used "
		"it actually corresponds to the fission rate in #/nm3/s.")("fluxFile",
		bpo::value<std::string>(&fluxTimeProfileFilePath),
		"A time profile for the flux is given by the specified file, "
		"then linear interpolation is used to fit the data."
		"(NOTE: If a flux profile file is given, "
		"a constant flux should NOT be given)")("perfHandler",
		bpo::value<std::string>(&perfHandlerName)->default_value("os"),
		"Which set of performance handlers to use. (default = os, available "
		"dummy,os,papi).")("vizHandler",
		bpo::value<std::string>(&vizHandlerName)->default_value("dummy"),
		"Which set of handlers to use for the visualization. (default = dummy, "
		"available std,dummy).")("dimensions",
		bpo::value<int>(&dimensionNumber),
		"Number of dimensions for the simulation.")("material",
		bpo::value<std::string>(&materialName),
		"The material options are as follows: {W100, W110, W111, "
		"W211, Pulsed, Fuel, Fe, 800H, AlphaZr}.")("initialConc",
		bpo::value<std::string>(&initialConcentration),
		"The name, size, and value of the initial concentration in the "
		"material.")("zeta", bpo::value<double>(&zeta)->default_value(0.73),
		"The value of the electronic stopping power in the material (0.73 by "
<<<<<<< HEAD
		"default).")("voidPortion", bpo::value<double>(&voidPortion),
		"The value (in %) of the void portion at the start of the simulation.")(
		"interfaceLoc", bpo::value<double>(&interfaceLocation),
		"The value (in nm) of the interface location between two materials "
		"(-1000.0 nm by default).")("gridType",
=======
		"default).")("gridType",
>>>>>>> c3028736
		bpo::value<std::string>(&gridTypeName)->default_value("uniform"),
		"Grid type to use along X. (default = uniform; available "
		"uniform,nonuniform,geometric,cheby,read")("gridParam",
		bpo::value<std::string>(),
		"At most six parameters for the grid. Alternatives:"
		"uniform -> nX hX; "
		"nonuniform -> nX; "
		"geometric -> nX ratio"
		"cheby -> nX width"
		"The four additional parameters are for a uniform grid in Y and Z -> "
		"nY hY nZ hZ.")("gridFile", bpo::value<std::string>(&gridFilename),
		"A grid spacing is given by the specified file."
		" NOTE: you need gridParam here only if in 2D/3D.")("petscArgs",
		bpo::value<std::string>(&petscArg),
		"All the arguments that will be given to PETSc.")("process",
		bpo::value<std::string>(),
		"List of all the processes to use in the simulation (reaction, diff, "
		"advec, modifiedTM, movingSurface, bursting, attenuation, resolution, "
<<<<<<< HEAD
		"heterogeneous, sink, soret).")("grain",
=======
		"heterogeneous, sink, constant, noSolve).")("grain",
>>>>>>> c3028736
		bpo::value<std::string>(&gbList),
		"This option allows the user to add GB in the X, Y, or Z directions. "
		"To do so, simply write the direction followed "
		"by the distance in nm, for instance: X 3.0 Z 2.5 Z 10.0 .")("grouping",
		bpo::value<std::string>(),
		"The grouping parameters: the first integer is the size at which the "
		"grouping starts (HeV clusters in the PSI case, Xe in the NE case), "
		"the second is the first width of the groups (He for PSI, Xe for NE), "
		"and the third one in the second width of the groups (V for PSI).")(
		"sputtering", bpo::value<double>(&sputteringYield),
		"The sputtering yield (in atoms/ion) that will be used.")("netParam",
		bpo::value<std::string>(),
		"This option allows the user to define the boundaries of the network. "
		"To do so, simply write the values in order "
		"maxHe/Xe/Basal maxD maxT maxV maxI.")("radiusSize",
		bpo::value<std::string>(),
		"This option allows the user to set a minimum size for the computation "
		"for the average radii, in the same order as the netParam option "
		"(default is 0).")("boundary", bpo::value<std::string>(),
		"This option allows the user to choose the boundary conditions. "
		"The first one correspond to the left side (surface) "
		"and second one to the right (bulk), "
		"then two for Y and two for Z. "
		"0 means mirror or periodic, 1 means free surface.")("xBCType",
		bpo::value<std::string>(&xBC),
		"The boundary conditions to use in the X direction, mirror (default), "
		"periodic, or robin (for temperature).")("burstingDepth",
		bpo::value<double>(&burstingDepth),
		"The depth (in nm) after which there is an exponential decrease in the "
		"probability of bursting (10.0 nm if nothing is specified).")(
		"burstingFactor", bpo::value<double>(&burstingFactor),
		"This option allows the user to set the factor used in computing the "
		"likelihood of a bursting event.")("rng", bpo::value<std::string>(),
		"Allows user to specify seed used to initialize random number "
		"generator (default = determined from current time) and "
		"whether each process should print the seed value "
		"it uses (default = don't print).")("density",
		bpo::value<double>(&density),
		"Sets a density in nm-3 for the number of xenon per volume in a bubble "
		"for the NE case (default is 10.162795276841 nm-3 as before).")("pulse",
		bpo::value<std::string>(),
		"The total length of the pulse (in s) if the Pulsed material is used, "
		"and the proportion of it that is "
		"ON.")("lattice", bpo::value<double>(&latticeParameter),
		"The length of the lattice side in nm.")("impurityRadius",
		bpo::value<double>(&impurityRadius),
		"The radius of the main impurity (He or Xe) in nm.")("biasFactor",
		bpo::value<double>(&biasFactor),
		"This option allows the user to set the bias factor reflecting the "
		"fact that interstitial "
		"clusters have a larger surrounding strain field.")("hydrogenFactor",
		bpo::value<double>(&hydrogenFactor),
		"The factor between the size of He and H.")("xenonDiffusivity",
		bpo::value<double>(&xenonDiffusivity),
		"The diffusion coefficient for xenon in nm2 s-1.")("fissionYield",
		bpo::value<double>(&fissionYield),
		"The number of xenon created for each fission (default is 0.25).")(
		"heVRatio", bpo::value<double>(&heVRatio),
		"The number of He atoms allowed per V in a bubble.")(
		"migrationThreshold", bpo::value<double>(&migrationThreshold),
		"Set a limit on the migration energy above which the diffusion will be "
		"ignored.")("fluxDepthProfileFilePath",
		bpo::value<fs::path>(&fluxDepthProfileFilePath),
		"The path to the custom flux profile file; the default is an empty "
		"string that will use the default material associated flux handler.");

	bpo::options_description visible("Allowed options");
	visible.add(desc).add(config);

	if (opts.count("help")) {
		std::cout << visible << std::endl;
		std::exit(EXIT_SUCCESS);
	}

	// Check that the file exist
	if (!std::ifstream{argv[1]}) {
		std::cout << visible << std::endl;
		throw bpo::error("Options: unable to open parameter file: "s + argv[1]);
	}

	std::ifstream ifs(param_file);
	if (!ifs) {
		throw bpo::error(
			"Options: unable to open parameter file: " + param_file);
	}
	store(parse_config_file(ifs, config), opts);
	notify(opts);

	util::Log::setLevelThreshold(opts["logLevel"].as<std::string>());

	// Take care of the temperature
	if (opts.count("tempParam")) {
		// Break the argument into tokens.
		auto tokens =
			util::Tokenizer<double>{opts["tempParam"].as<std::string>()}();
		if (tokens.size() > 2) {
			throw bpo::error(
				"Options: too many temperature parameters (expect 2 or less)");
		}
		for (std::size_t i = 0; i < tokens.size(); ++i) {
			tempParam[i] = tokens[i];
		}
	}

	if (opts.count("tempFile")) {
		// Check that the profile file exists
		std::ifstream inFile(tempProfileFilename);
		if (!inFile) {
			throw bpo::error("Options: could not open file containing "
							 "temperature profile data. Aborting!");
		}
	}

	// Take care of the flux
	if (opts.count("flux")) {
		fluxFlag = true;
	}
	if (opts.count("fluxFile")) {
		// Check that the profile file exists
		std::ifstream inFile(fluxTimeProfileFilePath.c_str());
		if (!inFile) {
			throw bpo::error("Options: could not open file containing flux "
							 "profile data. Aborting!");
		}
		else {
			// Set the flag to use a flux profile to true
			fluxTimeProfileFlag = true;
		}
	}

	// Take care of the performance handler
	if (opts.count("perfHandler")) {
		std::string perfHandlers[] = {"dummy", "os", "papi"};
		if (std::find(begin(perfHandlers), end(perfHandlers),
				perfHandlerName) == end(perfHandlers)) {
			throw bpo::invalid_option_value(
				"Options: could not understand the performance handler type. "
				"Aborting!");
		}
	}

	// Take care of the visualization handler
	if (opts.count("vizHandler")) {
		// Determine the type of handlers we are being asked to use
		if (!(vizHandlerName == "std" || vizHandlerName == "dummy")) {
			throw bpo::invalid_option_value(
				"Options: unrecognized argument in the visualization option "
				"handler. Aborting!");
		}
	}

	// Take care of the grid
	if (opts.count("gridParam")) {
		// Break the argument into tokens.
		auto tokens =
			util::Tokenizer<double>{opts["gridParam"].as<std::string>()}();
		if (tokens.size() > 6) {
			throw bpo::invalid_option_value(
				"Options: too many grid parameters (expect 6 or less)");
		}
		for (std::size_t i = 0; i < tokens.size(); ++i) {
			gridParam[i] = tokens[i];
		}
	}

	if (opts.count("gridFile")) {
		// Check that the file exists
		std::ifstream inFile(gridFilename);
		if (!inFile) {
			throw bpo::invalid_option_value(
				"Options: could not open file containing grid data. Aborting!");
		}
	}

	// Take care of the radius minimum size
	if (opts.count("radiusSize")) {
		// Break the argument into tokens.
		auto tokens =
			util::Tokenizer<int>{opts["radiusSize"].as<std::string>()}();

		// Set the values
		for (int i = 0; i < tokens.size(); i++) {
			radiusMinSizes.push_back(tokens[i]);
		}
	}

	// Take care of the processes
	if (opts.count("process")) {
		// Break the argument into tokens.
		auto tokens = util::Tokenizer<>{opts["process"].as<std::string>()}();

		// Initialize the map of processes
		processMap["reaction"] = false;
		processMap["diff"] = false;
		processMap["advec"] = false;
		processMap["modifiedTM"] = false;
		processMap["movingSurface"] = false;
		processMap["bursting"] = false;
		processMap["attenuation"] = false;
		processMap["resolution"] = false;
		processMap["heterogeneous"] = false;
		processMap["sink"] = false;
<<<<<<< HEAD
		processMap["soret"] = false;
=======
		processMap["constant"] = false;
		processMap["noSolve"] = false;
>>>>>>> c3028736

		// Loop on the tokens
		for (int i = 0; i < tokens.size(); ++i) {
			// Look for the key
			if (processMap.find(tokens[i]) == processMap.end()) {
				throw bpo::invalid_option_value(
					"Options: The process name is not known: "s + tokens[i] +
					". Aborting!");
			}
			else {
				// Switch the value to true in the map
				processMap[tokens[i]] = true;
			}
		}
	}

	// Take care of the gouping
	if (opts.count("grouping")) {
		// Break the argument into tokens.
		auto tokens =
			util::Tokenizer<int>{opts["grouping"].as<std::string>()}();

		// Set grouping minimum size
		groupingMin = tokens[0];
		// Set the grouping width in the first direction
		groupingWidthA = tokens[1];
		// Set the grouping width in the second direction
		if (tokens.size() > 2)
			groupingWidthB = tokens[2];
	}

	// Take care of the network parameters
	if (opts.count("netParam")) {
		// Break the argument into tokens.
		auto tokens = util::Tokenizer<>{opts["netParam"].as<std::string>()}();

		// Set the flag to not use the HDF5 file
		useHDF5Flag = false;

		// Set the value for the impurities
		maxImpurity = strtol(tokens[0].c_str(), NULL, 10);

		// Check if we have other values
		if (tokens.size() > 1) {
			// Set the deuterium size
			maxD = strtol(tokens[1].c_str(), NULL, 10);
			// Set the tritium size
			maxT = strtol(tokens[2].c_str(), NULL, 10);
			// Set the vacancy size
			maxV = strtol(tokens[3].c_str(), NULL, 10);
			// Set the interstitial size
			maxI = strtol(tokens[4].c_str(), NULL, 10);
		}
	}

	// Take care of the boundary conditions
	if (opts.count("boundary")) {
		// Break the argument into tokens.
		auto tokens =
			util::Tokenizer<int>{opts["boundary"].as<std::string>()}();

		// Set the left boundary
		leftBoundary = tokens[0];
		// Set the right boundary
		rightBoundary = tokens[1];
		if (tokens.size() > 2)
			// Set the bottom boundary
			bottomBoundary = tokens[2];
		if (tokens.size() > 3)
			// Set the top boundary
			topBoundary = tokens[3];
		if (tokens.size() > 4)
			// Set the front boundary
			frontBoundary = tokens[4];
		if (tokens.size() > 5)
			// Set the back boundary
			backBoundary = tokens[5];
	}

	// Take care of the rng
	if (opts.count("rng")) {
		// Break the argument into tokens.
		auto tokens = util::Tokenizer<>{opts["rng"].as<std::string>()}();
		size_t currIdx = 0;

		// Determine whether we should print the seed value.
		bool shouldPrintSeed = false;
		if (tokens[currIdx] == "print") {
			shouldPrintSeed = true;
			++currIdx;
		}
		rngPrintSeed = shouldPrintSeed;

		if (currIdx < tokens.size()) {
			// Convert arg to an integer.
			char* ep = NULL;
			auto useed = strtoul(tokens[currIdx].c_str(), &ep, 10);
			if (ep != (tokens[currIdx].c_str() + tokens[currIdx].length())) {
				throw bpo::invalid_option_value(
					"Options: Invalid random number generator seed, must "
					"be a non-negative integer. Aborting!");
			}
			setRNGSeed(useed);
		}
	}

	// Take care of the flux pulse
	if (opts.count("pulse")) {
		// Break the argument into tokens.
		auto tokens =
			util::Tokenizer<double>{opts["pulse"].as<std::string>()}();

		pulseTime = tokens[0];
		pulseProportion = tokens[1];
	}
}

} // end namespace options
} // end namespace xolotl<|MERGE_RESOLUTION|>--- conflicted
+++ resolved
@@ -31,11 +31,7 @@
 	vizHandlerName(""),
 	materialName(""),
 	initialConcentration(""),
-<<<<<<< HEAD
-	voidPortion(50.0),
 	interfaceLocation(-1000.0),
-=======
->>>>>>> c3028736
 	dimensionNumber(1),
 	gridTypeName(""),
 	gridParam{},
@@ -160,15 +156,9 @@
 		"The name, size, and value of the initial concentration in the "
 		"material.")("zeta", bpo::value<double>(&zeta)->default_value(0.73),
 		"The value of the electronic stopping power in the material (0.73 by "
-<<<<<<< HEAD
-		"default).")("voidPortion", bpo::value<double>(&voidPortion),
-		"The value (in %) of the void portion at the start of the simulation.")(
-		"interfaceLoc", bpo::value<double>(&interfaceLocation),
+		"default).")("interfaceLoc", bpo::value<double>(&interfaceLocation),
 		"The value (in nm) of the interface location between two materials "
 		"(-1000.0 nm by default).")("gridType",
-=======
-		"default).")("gridType",
->>>>>>> c3028736
 		bpo::value<std::string>(&gridTypeName)->default_value("uniform"),
 		"Grid type to use along X. (default = uniform; available "
 		"uniform,nonuniform,geometric,cheby,read")("gridParam",
@@ -187,11 +177,7 @@
 		bpo::value<std::string>(),
 		"List of all the processes to use in the simulation (reaction, diff, "
 		"advec, modifiedTM, movingSurface, bursting, attenuation, resolution, "
-<<<<<<< HEAD
-		"heterogeneous, sink, soret).")("grain",
-=======
-		"heterogeneous, sink, constant, noSolve).")("grain",
->>>>>>> c3028736
+		"heterogeneous, sink, soret, constant, noSolve).")("grain",
 		bpo::value<std::string>(&gbList),
 		"This option allows the user to add GB in the X, Y, or Z directions. "
 		"To do so, simply write the direction followed "
@@ -394,12 +380,9 @@
 		processMap["resolution"] = false;
 		processMap["heterogeneous"] = false;
 		processMap["sink"] = false;
-<<<<<<< HEAD
 		processMap["soret"] = false;
-=======
 		processMap["constant"] = false;
 		processMap["noSolve"] = false;
->>>>>>> c3028736
 
 		// Loop on the tokens
 		for (int i = 0; i < tokens.size(); ++i) {
