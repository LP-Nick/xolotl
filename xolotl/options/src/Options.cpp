--- conflicted
+++ resolved
@@ -169,11 +169,7 @@
 		bpo::value<std::string>(),
 		"List of all the processes to use in the simulation (reaction, diff, "
 		"advec, modifiedTM, movingSurface, bursting, attenuation, resolution, "
-<<<<<<< HEAD
-		"heterogeneous, sink, largeBubble).")("grain",
-=======
-		"heterogeneous, sink, constant, noSolve).")("grain",
->>>>>>> ae3ead54
+		"heterogeneous, sink, constant, noSolve, largeBubble).")("grain",
 		bpo::value<std::string>(&gbList),
 		"This option allows the user to add GB in the X, Y, or Z directions. "
 		"To do so, simply write the direction followed "
@@ -373,12 +369,9 @@
 		processMap["resolution"] = false;
 		processMap["heterogeneous"] = false;
 		processMap["sink"] = false;
-<<<<<<< HEAD
 		processMap["largeBubble"] = false;
-=======
 		processMap["constant"] = false;
 		processMap["noSolve"] = false;
->>>>>>> ae3ead54
 
 		// Loop on the tokens
 		for (int i = 0; i < tokens.size(); ++i) {
