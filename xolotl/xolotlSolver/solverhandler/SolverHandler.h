--- conflicted
+++ resolved
@@ -391,20 +391,12 @@
 					0.0), hZ(0.0), leftOffset(1), rightOffset(1), bottomOffset(
 					1), topOffset(1), frontOffset(1), backOffset(1), initialVConc(
 					0.0), electronicStoppingPower(0.0), dimension(-1), portion(
-<<<<<<< HEAD
-					0.0), useRegularGrid(""), movingSurface(false), bubbleBursting(
-					false), sputteringYield(0.0), fluxHandler(nullptr), temperatureHandler(
-					nullptr), diffusionHandler(nullptr), mutationHandler(
-					nullptr), resolutionHandler(nullptr), tauBursting(10.0), minSizeBursting(
-					0), rngSeed(0) {
-=======
 					0.0), useRegularGrid(""), readInGrid(false), movingSurface(
 					false), bubbleBursting(false), useAttenuation(false), sputteringYield(
 					0.0), fluxHandler(nullptr), temperatureHandler(nullptr), diffusionHandler(
 					nullptr), mutationHandler(nullptr), resolutionHandler(
-					nullptr), nucleationHandler(nullptr), tauBursting(10.0), rngSeed(
-					0) {
->>>>>>> a7ba0fdf
+					nullptr), nucleationHandler(nullptr), tauBursting(10.0), minSizeBursting(
+					0), rngSeed(0) {
 	}
 
 public:
