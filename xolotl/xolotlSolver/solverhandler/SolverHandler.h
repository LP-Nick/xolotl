#ifndef SOLVERHANDLER_H
#define SOLVERHANDLER_H

// Includes
#include "ISolverHandler.h"
#include "RandomNumberGenerator.h"
#include "xolotlCore/io/XFile.h"
#include <Constants.h>

namespace xolotlSolver {

/**
 * This class and its subclasses realize the ISolverHandler interface to solve the
 * advection-diffusion-reaction problem with currently supported solvers.
 */
class SolverHandler: public ISolverHandler {
protected:

	/**
	 * The vector to know where the GB are.
	 *
	 * The first pair is the location of a grid point (X,Y),
	 */
	std::vector<std::tuple<int, int, int> > gbVector;

	//! The name of the network file
	std::string networkName;

	//! The original network created from the network loader.
	xolotlCore::IReactionNetwork& network;

	//! Vector storing the grid in the x direction
	std::vector<double> grid;

	//! The number of grid points in the depth direction.
	int nX;

	//! The number of grid points in the Y direction.
	int nY;

	//! The number of grid points in the Z direction.
	int nZ;

	//! The grid step size in the depth direction.
	double hX;

	//! The grid step size in the y direction.
	double hY;

	//! The grid step size in the z direction.
	double hZ;

	//! The number of grid points by which the boundary condition should be shifted at this side.
	int leftOffset, rightOffset, bottomOffset, topOffset, frontOffset,
			backOffset;

	//! The initial vacancy concentration.
	double initialVConc;

	//! The electronic stopping power for re-solution
	double electronicStoppingPower;

	//! The original flux handler created.
	xolotlCore::IFluxHandler *fluxHandler;

	//! The original temperature handler created.
	xolotlCore::ITemperatureHandler *temperatureHandler;

	//! The original diffusion handler created.
	xolotlCore::IDiffusionHandler *diffusionHandler;

	//! The vector of advection handlers.
	std::vector<xolotlCore::IAdvectionHandler *> advectionHandlers;

	//! The original modified trap-mutation handler created.
	xolotlCore::ITrapMutationHandler *mutationHandler;

	//! The original re-solution handler created.
	xolotlCore::IReSolutionHandler *resolutionHandler;

	//! The number of dimensions for the problem.
	int dimension;

	//! The portion of void at the beginning of the problem.
	double portion;

	//! Which type of grid does the used want to use.
	std::string useRegularGrid;

	//! If the user wants to use a Chebyshev grid.
	bool useChebyshevGrid;

	//! If the user wants to move the surface.
	bool movingSurface;

	//! If the user wants to burst bubbles.
	bool bubbleBursting;

	//! The sputtering yield for the problem.
	double sputteringYield;

	//! The depth parameter for the bubble bursting.
	double tauBursting;

	//! The value to use to seed the random number generator.
	unsigned int rngSeed;

	//! The random number generator to use.
	std::unique_ptr<RandomNumberGenerator<int, unsigned int>> rng;

	/**
	 * Method generating the grid in the x direction
	 *
	 * @param nx The number of grid points
	 * @param hx The step size
	 * @param surfacePos The position of the surface on the grid
	 * @param isPSI To know if we want a PSI grid or a NE grid
	 */
	void generateGrid(int nx, double hx, int surfacePos) {
		// Clear the grid
		grid.clear();

		// Maybe the user wants a Chebyshev grid
		if (useChebyshevGrid) {
			// The first grid point will be at x = 0.0
			grid.push_back(0.0);
			grid.push_back(0.0);

			// In that case hx correspond to the full length of the grid
			for (int l = 1; l <= nx - 1; l++) {
				grid.push_back(
						(hx / 2.0)
								* (1.0
										- cos(
												xolotlCore::pi * double(l)
														/ double(nx - 1))));
			}
			// The last grid point will be at x = hx
			grid.push_back(hx);
		}
		// Check if the user wants a regular grid
<<<<<<< HEAD
		else if (useRegularGrid) {
			// The grid will me made of nx points separated by hx nm
			for (int l = 0; l <= nx+1; l++) {
=======
		if (useRegularGrid == "regular") {
			// The grid will me made of nx + 1 points separated by hx nm
			for (int l = 0; l <= nx + 1; l++) {
>>>>>>> 6bfa0476
				grid.push_back((double) l * hx);
			}
		}
		// If it is not regular do a fine mesh close to the surface and
		// increase the step size when away from the surface
		else if (useRegularGrid == "PSI") {
			// Initialize the value of the previous point
			double previousPoint = 0.0;

			// Loop on all the grid points
			for (int l = 0; l <= nx + 1; l++) {
				// Add the previous point
				grid.push_back(previousPoint);
				// 0.1nm step near the surface (x < 2.5nm)
				if (l < surfacePos + 26) {
					previousPoint += 0.1;
				}
				// Then 0.25nm (2.5nm < x < 5.0nm)
				else if (l < surfacePos + 36) {
					previousPoint += 0.25;
				}
				// Then 0.5nm (5.0nm < x < 7.5nm)
				else if (l < surfacePos + 41) {
					previousPoint += 0.5;
				}
				// Then 1.0nm step size (7.5nm < x < 50.5)
				else if (l < surfacePos + 84) {
					previousPoint += 1.0;
				}
				// Then 2.0nm step size (50.5nm < x < 100.5)
				else if (l < surfacePos + 109) {
					previousPoint += 2.0;
				}
				// Then 5.0nm step size (100.5nm < x < 150.5)
				else if (l < surfacePos + 119) {
					previousPoint += 5.0;
				}
				// Then 10.0nm step size (150.5nm < x < 300.5)
				else if (l < surfacePos + 134) {
					previousPoint += 10.0;
				}
				// Then 20.0nm step size (300.5nm < x < 500.5)
				else if (l < surfacePos + 144) {
					previousPoint += 20.0;
				}
				// Then 50.0nm step size (500.5nm < x < 1000.5)
				else if (l < surfacePos + 154) {
					previousPoint += 50.0;
				}
				// Then 100.0nm step size (1000.5nm < x < 5000.5)
				else if (l < surfacePos + 194) {
					previousPoint += 100.0;
				}
				// Then 200.0nm step size (5000.5nm < x < 10000.5)
				else if (l < surfacePos + 219) {
					previousPoint += 200.0;
				}
				// Then 500.0nm step size (10000.5nm < x < 20000.5)
				else if (l < surfacePos + 239) {
					previousPoint += 500.0;
				}
				// Then 1.0um step size (20000.5nm < x < 30000.5nm )
				else if (l < surfacePos + 249) {
					previousPoint += 1000.0;
				}
				// Then 2.0um step size (30000.5nm < x < 50000.5)
				else if (l < surfacePos + 259) {
					previousPoint += 2000.0;
				}
				// Then 5.0um step size (50000.5nm < x < 100000.5)
				else if (l < surfacePos + 269) {
					previousPoint += 5000.0;
				}
				// Then 10.0um step size (100000.5nm < x < 200000.5nm )
				else if (l < surfacePos + 279) {
					previousPoint += 10000.0;
				}
				// Then 20.0um step size (200000.5nm < x < 500000.5)
				else if (l < surfacePos + 294) {
					previousPoint += 20000.0;
				}
				// Then 50.0um step size (500000.5nm < x < 1000000.5)
				else if (l < surfacePos + 304) {
					previousPoint += 50000.0;
				}
				// Then 100.0um step size (1mm < x < 2mm )
				else if (l < surfacePos + 314) {
					previousPoint += 100000.0;
				}
				// Then 200.0um step size (2mm < x < 5mm)
				else if (l < surfacePos + 329) {
					previousPoint += 200000.0;
				}
				// Then 500.0um step size (5mm < x < 10mm)
				else if (l < surfacePos + 339) {
					previousPoint += 500000.0;
				}
				// Then 1.0mm step size (10mm < x)
				else {
					previousPoint += 1000000.0;
				}
			}
		}
		// If it is not regular do a fine mesh near points of interests
		else if (useRegularGrid == "NE") {
			// Initialize the value of the previous point
			double previousPoint = 0.0;

			// Loop on all the grid points
			for (int l = 0; l <= nx + 1; l++) {
				// Add the previous point
				grid.push_back(previousPoint);
				// 10nm step near the surface (x < 200nm)
				if (l < surfacePos + 21) {
					previousPoint += 10;
				}
				// 100nm step size (200nm < x < 1um)
				else if (l < surfacePos + 29) {
					previousPoint += 100;
				}
				// 1um step size (1um < x < 5um)
				else if (l < surfacePos + 33) {
					previousPoint += 1000;
				}
				// 5um step size (5um < x < 45um)
				else if (l < surfacePos + 41) {
					previousPoint += 5000;
				}
				// 1um step size (45um < x < 49um)
				else if (l < surfacePos + 45) {
					previousPoint += 1000;
				}
				// 100nm step size
				else if (l < surfacePos + 53) {
					previousPoint += 100;
				}
				// 10nm step size
				else if (l < surfacePos + 93) {
					previousPoint += 10;
				}
				// 100nm step size
				else if (l < surfacePos + 101) {
					previousPoint += 100;
				}
				// 1um step size
				else if (l < surfacePos + 105) {
					previousPoint += 1000;
				}
				// 5um step size
				else if (l < surfacePos + 113) {
					previousPoint += 5000;
				}
				// 1um step size
				else if (l < surfacePos + 117) {
					previousPoint += 1000;
				}
				// 100nm step size
				else if (l < surfacePos + 125) {
					previousPoint += 100;
				}
				// 10nm step size
				else {
					previousPoint += 10;
				}
			}
		}

		return;
	}

	/**
	 * Constructor.
	 *
	 * @param _network The reaction network to use.
	 */
	SolverHandler(xolotlCore::IReactionNetwork& _network) :
			network(_network), networkName(""), nX(0), nY(0), nZ(0), hX(0.0), hY(
					0.0), hZ(0.0), leftOffset(1), rightOffset(1), bottomOffset(
					1), topOffset(1), frontOffset(1), backOffset(1), initialVConc(
					0.0), electronicStoppingPower(0.0), dimension(-1), portion(
					0.0), useRegularGrid(""), movingSurface(false), bubbleBursting(
					false), sputteringYield(0.0), fluxHandler(nullptr), temperatureHandler(
					nullptr), diffusionHandler(nullptr), mutationHandler(
					nullptr), resolutionHandler(nullptr), tauBursting(10.0), rngSeed(
					0) {
	}

public:

	//! The Constructor
	SolverHandler() = delete;

	~SolverHandler() {
	}

	/**
	 * Initialize all the physics handlers that are needed to solve the ADR equations.
	 * \see ISolverHandler.h
	 */
	void initializeHandlers(
			std::shared_ptr<xolotlFactory::IMaterialFactory> material,
			std::shared_ptr<xolotlCore::ITemperatureHandler> tempHandler,
			const xolotlCore::Options &options) override {

		// Determine who I am.
		int myProcId = -1;
		MPI_Comm_rank(MPI_COMM_WORLD, &myProcId);

		// Initialize our random number generator.
		bool useRNGSeedFromOptions = false;
		bool printRNGSeed = false;
		std::tie(useRNGSeedFromOptions, rngSeed) = options.getRNGSeed();
		if (not useRNGSeedFromOptions) {
			// User didn't give a seed value to use, so
			// use something based on current time and our proc id
			// so that it is different from run to run, and should
			// be different across all processes within a given run.
			rngSeed = time(NULL);
		}
		if (options.printRNGSeed()) {
			std::cout << "Proc " << myProcId << " using RNG seed value "
					<< rngSeed << std::endl;
		}
		rng = std::unique_ptr<RandomNumberGenerator<int, unsigned int>>(
				new RandomNumberGenerator<int, unsigned int>(
						rngSeed + myProcId));

		// Set the network loader
		networkName = options.getNetworkFilename();

		// Set the grid options
		// Take the parameter file option by default
		nX = options.getNX(), nY = options.getNY(), nZ = options.getNZ();
		hX = options.getXStepSize(), hY = options.getYStepSize(), hZ =
				options.getZStepSize();
		// Update them if we use an HDF5 file with header group
		if (options.useHDF5()) {
			int nx = 0, ny = 0, nz = 0;
			double hx = 0.0, hy = 0.0, hz = 0.0;

			xolotlCore::XFile xfile(networkName);
			auto headerGroup = xfile.getGroup<xolotlCore::XFile::HeaderGroup>();
			if (headerGroup) {
				headerGroup->read(nx, hx, ny, hy, nz, hz);

				nX = nx, nY = ny, nZ = nz;
				hX = hx, hY = hy, hZ = hz;
			}
		}

		// Set the flux handler
		fluxHandler =
				(xolotlCore::IFluxHandler *) material->getFluxHandler().get();

		// Set the temperature handler
		temperatureHandler =
				(xolotlCore::ITemperatureHandler *) tempHandler.get();

		// Set the diffusion handler
		diffusionHandler =
				(xolotlCore::IDiffusionHandler *) material->getDiffusionHandler().get();

		// Set the advection handlers
		auto handlers = material->getAdvectionHandler();
		for (auto handler : handlers) {
			advectionHandlers.push_back(handler.get());
		}

		// Set the modified trap-mutation handler
		mutationHandler =
				(xolotlCore::ITrapMutationHandler *) material->getTrapMutationHandler().get();

		// Set the re-solution handler
		resolutionHandler =
				(xolotlCore::IReSolutionHandler *) material->getReSolutionHandler().get();

		// Set the initial vacancy concentration
		initialVConc = options.getInitialVConcentration();

		// Set the electronic stopping power
		electronicStoppingPower = options.getZeta();

		// Set the number of dimension
		dimension = options.getDimensionNumber();

		// Set the void portion
		portion = options.getVoidPortion();

		// Set the sputtering yield
		sputteringYield = options.getSputteringYield();

		// Set the sputtering yield
		tauBursting = options.getBurstingDepth();

		// Look at if the user wants to use a regular grid in the x direction
		if (options.useRegularXGrid())
			useRegularGrid = "regular";
		else if (options.getMaterial() == "Fuel")
			useRegularGrid = "NE";
		else
			useRegularGrid = "PSI";

		// Look at if the user wants to use a Chebyshev grid in the x direction
		useChebyshevGrid = options.useChebyshevGrid();

		// Set the boundary conditions (= 1: free surface; = 0: mirror)
		leftOffset = options.getLeftBoundary();
		rightOffset = options.getRightBoundary();
		bottomOffset = options.getBottomBoundary();
		topOffset = options.getTopBoundary();
		frontOffset = options.getFrontBoundary();
		backOffset = options.getBackBoundary();

		// Should we be able to move the surface?
		auto map = options.getProcesses();
		movingSurface = map["movingSurface"];
		// Should we be able to burst bubble?
		bubbleBursting = map["bursting"];

		// Some safeguards about what to use with what
		if (leftOffset == 0
				&& (map["advec"] || map["modifiedTM"] || map["movingSurface"]
						|| map["bursting"])) {
			throw std::string(
					"\nThe left side of the grid is set to use a reflective boundary condition "
							"but you want to use processes that are intrinsically related to "
							"a free surface (advection, modified trap mutation, moving surface, bubble bursting).");
		}

		// Complains if processes that should not be used together are used
		if (map["attenuation"] && !map["modifiedTM"]) {
			throw std::string(
					"\nYou want to use the attenuation on the modified trap mutation "
							"but you are not using the modifiedTM process, it doesn't make any sense.");
		}
		if (map["modifiedTM"] && !map["reaction"]) {
			throw std::string(
					"\nYou want to use the modified trap mutation but the reaction process is not set,"
							" it doesn't make any sense.");
		}

		return;
	}

	/**
	 * Get the grid in the x direction.
	 * \see ISolverHandler.h
	 */
	std::vector<double> getXGrid() const override {
		return grid;
	}

	/**
	 * Get the step size in the y direction.
	 * \see ISolverHandler.h
	 */
	double getStepSizeY() const override {
		return hY;
	}

	/**
	 * Get the step size in the z direction.
	 * \see ISolverHandler.h
	 */
	double getStepSizeZ() const override {
		return hZ;
	}

	/**
	 * Get the number of dimensions of the problem.
	 * \see ISolverHandler.h
	 */
	int getDimension() const override {
		return dimension;
	}

	/**
	 * Get the initial vacancy concentration.
	 * \see ISolverHandler.h
	 */
	double getInitialVConc() const override {
		return initialVConc;
	}

	/**
	 * Get the sputtering yield.
	 * \see ISolverHandler.h
	 */
	double getSputteringYield() const override {
		return sputteringYield;
	}

	/**
	 * Get the depth parameter for bursting.
	 * \see ISolverHandler.h
	 */
	double getTauBursting() const override {
		return tauBursting;
	}

	/**
	 * Get the grid left offset.
	 * \see ISolverHandler.h
	 */
	int getLeftOffset() const override {
		return leftOffset;
	}

	/**
	 * Get the grid right offset.
	 * \see ISolverHandler.h
	 */
	int getRightOffset() const override {
		return rightOffset;
	}

	/**
	 * To know if the surface should be able to move.
	 * \see ISolverHandler.h
	 */
	bool moveSurface() const override {
		return movingSurface;
	}

	/**
	 * To know if the bubble bursting should be used.
	 * \see ISolverHandler.h
	 */
	bool burstBubbles() const override {
		return bubbleBursting;
	}

	/**
	 * Get the flux handler.
	 * \see ISolverHandler.h
	 */
	xolotlCore::IFluxHandler *getFluxHandler() const override {
		return fluxHandler;
	}

	/**
	 * Get the temperature handler.
	 * \see ISolverHandler.h
	 */
	xolotlCore::ITemperatureHandler *getTemperatureHandler() const override {
		return temperatureHandler;
	}

	/**
	 * Get the diffusion handler.
	 * \see ISolverHandler.h
	 */
	xolotlCore::IDiffusionHandler *getDiffusionHandler() const override {
		return diffusionHandler;
	}

	/**
	 * Get the advection handler.
	 * \see ISolverHandler.h
	 */
	xolotlCore::IAdvectionHandler *getAdvectionHandler() const override {
		return advectionHandlers[0];
	}

	/**
	 * Get the advection handlers.
	 * \see ISolverHandler.h
	 */
	std::vector<xolotlCore::IAdvectionHandler *> getAdvectionHandlers() const
			override {
		return advectionHandlers;
	}

	/**
	 * Get the modified trap-mutation handler.
	 * \see ISolverHandler.h
	 */
	xolotlCore::ITrapMutationHandler *getMutationHandler() const override {
		return mutationHandler;
	}

	/**
	 * Get the network.
	 * \see ISolverHandler.h
	 */
	xolotlCore::IReactionNetwork& getNetwork() const override {
		return network;
	}

	/**
	 * Get the network name.
	 * \see ISolverHandler.h
	 */
	std::string getNetworkName() const override {
		return networkName;
	}

	/**
	 * Access the random number generator
	 * The generator will have already been seeded.
	 *
	 * @return The RandomNumberGenerator object to use.
	 */
	RandomNumberGenerator<int, unsigned int>& getRNG(void) const override {
		return *rng;
	}

	/**
	 * Get the vector containing the location of GB.
	 *
	 * @return The GB vector
	 */
	std::vector<std::tuple<int, int, int> > getGBVector() const override {
		return gbVector;
	}
}
;
//end class SolverHandler

} /* end namespace xolotlSolver */
#endif<|MERGE_RESOLUTION|>--- conflicted
+++ resolved
@@ -139,15 +139,9 @@
 			grid.push_back(hx);
 		}
 		// Check if the user wants a regular grid
-<<<<<<< HEAD
-		else if (useRegularGrid) {
-			// The grid will me made of nx points separated by hx nm
-			for (int l = 0; l <= nx+1; l++) {
-=======
 		if (useRegularGrid == "regular") {
 			// The grid will me made of nx + 1 points separated by hx nm
 			for (int l = 0; l <= nx + 1; l++) {
->>>>>>> 6bfa0476
 				grid.push_back((double) l * hx);
 			}
 		}
