--- conflicted
+++ resolved
@@ -111,11 +111,7 @@
 
 	// Initialize the modified trap-mutation handler here
 	// because it adds connectivity
-<<<<<<< HEAD
-	mutationHandler->initialize(network, localXM, localXS);
-=======
-	mutationHandler->initialize(network, xm);
->>>>>>> b0e46d83
+	mutationHandler->initialize(network, localXM);
 	mutationHandler->initializeIndex1D(surfacePosition, network,
 			advectionHandlers, grid, localXM, localXS);
 
@@ -210,11 +206,9 @@
 		}
 
 		// Temperature
-		xolotlCore::NDPoint < 3
-				> gridPosition { ((grid[i] + grid[i + 1]) / 2.0
-						- grid[surfacePosition + 1])
-						/ (grid[grid.size() - 1] - grid[surfacePosition + 1]),
-						0.0, 0.0 };
+		xolotlCore::NDPoint<3> gridPosition { ((grid[i] + grid[i + 1]) / 2.0
+				- grid[surfacePosition + 1])
+				/ (grid[grid.size() - 1] - grid[surfacePosition + 1]), 0.0, 0.0 };
 		concOffset[dof - 1] = temperatureHandler->getTemperature(gridPosition,
 				0.0);
 
@@ -486,11 +480,7 @@
 		double totalAtomConc = 0.0;
 		auto xolotlComm = xolotlCore::MPIUtils::getMPIComm();
 		MPI_Allreduce(&atomConc, &totalAtomConc, 1, MPI_DOUBLE, MPI_SUM,
-<<<<<<< HEAD
 				xolotlComm);
-=======
-		MPI_COMM_WORLD);
->>>>>>> b0e46d83
 
 		// Set the disappearing rate in the modified TM handler
 		mutationHandler->updateDisappearingRate(totalAtomConc);
@@ -922,11 +912,7 @@
 		double totalAtomConc = 0.0;
 		auto xolotlComm = xolotlCore::MPIUtils::getMPIComm();
 		MPI_Allreduce(&atomConc, &totalAtomConc, 1, MPI_DOUBLE, MPI_SUM,
-<<<<<<< HEAD
 				xolotlComm);
-=======
-		MPI_COMM_WORLD);
->>>>>>> b0e46d83
 
 		// Set the disappearing rate in the modified TM handler
 		mutationHandler->updateDisappearingRate(totalAtomConc);
