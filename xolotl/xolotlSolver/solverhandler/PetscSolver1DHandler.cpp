// Includes
#include <PetscSolver1DHandler.h>
#include <MathUtils.h>
#include <Constants.h>

namespace xcore = xolotlCore;

namespace xolotlSolver {

void PetscSolver1DHandler::createSolverContext(DM &da) {
<<<<<<< HEAD
	PetscErrorCode ierr;

	// Initialize the all reactants pointer
	allReactants = network->getAll();

	// Set the last temperature to 0
	lastTemperature = 0.0;

	// Reinitialize the connectivities in the network after updating the temperature
	// Get the temperature from the temperature handler
	auto temperature = temperatureHandler->getTemperature( { 0.0, 0.0, 0.0 },
			0.0);

	// Set the temperature to compute all the rate constants
	if (!xolotlCore::equal(temperature, lastTemperature)) {
		// Update the temperature and rate constants in the network
		// SetTemperature() does both
		network->setTemperature(temperature);
		lastTemperature = temperature;
	}
=======
>>>>>>> d721e979

	PetscErrorCode ierr;
	// Recompute Ids and network size and redefine the connectivities
	network.reinitializeConnectivities();

	// Degrees of freedom is the total number of clusters in the network
	const int dof = network.getDOF();

	/* - - - - - - - - - - - - - - - - - - - - - - - - - - - - - - - - - - -
	 Create distributed array (DMDA) to manage parallel grid and vectors
	 - - - - - - - - - - - - - - - - - - - - - - - - - - - - - - - - - - - */

<<<<<<< HEAD
	ierr = DMDACreate1d(PETSC_COMM_WORLD, DM_BOUNDARY_GHOSTED, nX, dof, 1,
=======
	ierr = DMDACreate1d(PETSC_COMM_WORLD, DM_BOUNDARY_MIRROR, nX, dof, 1,
>>>>>>> d721e979
	NULL, &da);
	checkPetscError(ierr, "PetscSolver1DHandler::createSolverContext: "
			"DMDACreate1d failed.");
	ierr = DMSetFromOptions(da);
	checkPetscError(ierr,
			"PetscSolver1DHandler::createSolverContext: DMSetFromOptions failed.");
	ierr = DMSetUp(da);
	checkPetscError(ierr,
			"PetscSolver1DHandler::createSolverContext: DMSetUp failed.");

	// Set the position of the surface
	surfacePosition = 0;
	if (movingSurface)
		surfacePosition = (int) (nX * portion / 100.0);

	// Generate the grid in the x direction
	generateGrid(nX, hX, surfacePosition);

	// Now that the grid was generated, we can update the surface position
	// if we are using a restart file
<<<<<<< HEAD
	int tempTimeStep = -2;
	bool hasConcentrations = false;
	if (!networkName.empty())
		hasConcentrations = xolotlCore::HDF5Utils::hasConcentrationGroup(
				networkName, tempTimeStep);
	if (hasConcentrations) {
		surfacePosition = xolotlCore::HDF5Utils::readSurface1D(networkName,
				tempTimeStep);
=======
	if (not networkName.empty()) {

		xolotlCore::XFile xfile(networkName);
		auto concGroup =
				xfile.getGroup<xolotlCore::XFile::ConcentrationGroup>();
		if (concGroup and concGroup->hasTimesteps()) {
			auto tsGroup = concGroup->getLastTimestepGroup();
			assert(tsGroup);
			surfacePosition = tsGroup->readSurface1D();
		}
>>>>>>> d721e979
	}

	// Initialize the surface of the first advection handler corresponding to the
	// advection toward the surface (or a dummy one if it is deactivated)
	advectionHandlers[0]->setLocation(grid[surfacePosition + 1] - grid[1]);

	// Prints the grid on one process
	int procId;
	MPI_Comm_rank(PETSC_COMM_WORLD, &procId);
	if (procId == 0) {
		for (int i = 0; i < grid.size() - 1; i++) {
			std::cout << grid[i + 1] - grid[surfacePosition + 1] << " ";
		}
		std::cout << std::endl;
	}

	// Set the size of the partial derivatives vector
	reactingPartialsForCluster.resize(dof, 0.0);

	/*  The only spatial coupling in the Jacobian is due to diffusion.
	 *  The ofill (thought of as a dof by dof 2d (row-oriented) array represents
	 *  the nonzero coupling between degrees of freedom at one point with degrees
	 *  of freedom on the adjacent point to the left or right. A 1 at i,j in the
	 *  ofill array indicates that the degree of freedom i at a point is coupled
	 *  to degree of freedom j at the adjacent point.
	 *  In this case ofill has only a few diagonal entries since the only spatial
	 *  coupling is regular diffusion.
	 */
	xolotlCore::IReactionNetwork::SparseFillMap ofill;
	xolotlCore::IReactionNetwork::SparseFillMap dfill;

	// Initialize the temperature handler
	temperatureHandler->initializeTemperature(network, ofill, dfill);

	// Fill ofill, the matrix of "off-diagonal" elements that represents diffusion
	diffusionHandler->initializeOFill(network, ofill);
	// Loop on the advection handlers to account the other "off-diagonal" elements
	for (int i = 0; i < advectionHandlers.size(); i++) {
		advectionHandlers[i]->initialize(network, ofill);
	}

	// Initialize the modified trap-mutation handler here
	// because it adds connectivity
	mutationHandler->initialize(network, grid);
	mutationHandler->initializeIndex1D(surfacePosition, network,
			advectionHandlers, grid);

	// Get the diagonal fill
	network.getDiagonalFill(dfill);

	// Load up the block fills
	auto ofillsparse = ConvertToPetscSparseFillMap(dof, ofill);
	auto dfillsparse = ConvertToPetscSparseFillMap(dof, dfill);
	ierr = DMDASetBlockFillsSparse(da, dfillsparse.data(), ofillsparse.data());
	checkPetscError(ierr, "PetscSolver1DHandler::createSolverContext: "
			"DMDASetBlockFills failed.");

	// Initialize the arrays for the reaction partial derivatives
	reactionSize.resize(dof);
	reactionStartingIdx.resize(dof);
	auto nPartials = network.initPartialsSizes(reactionSize,
			reactionStartingIdx);

	reactionIndices.resize(nPartials);
	network.initPartialsIndices(reactionSize, reactionStartingIdx,
			reactionIndices);
	reactionVals.resize(nPartials);

	// Initialize the arrays for the reaction partial derivatives
	reactionVals = new PetscScalar[dof * dof];
	reactionIndices = new PetscInt[dof * dof];

	return;
}

void PetscSolver1DHandler::initializeConcentration(DM &da, Vec &C) {
	PetscErrorCode ierr;

	// Pointer for the concentration vector
	PetscScalar **concentrations = nullptr;
	ierr = DMDAVecGetArrayDOF(da, C, &concentrations);
	checkPetscError(ierr, "PetscSolver1DHandler::initializeConcentration: "
			"DMDAVecGetArrayDOF failed.");

	// Get the local boundaries
	PetscInt xs, xm;
	ierr = DMDAGetCorners(da, &xs, NULL, NULL, &xm, NULL, NULL);
	checkPetscError(ierr, "PetscSolver1DHandler::initializeConcentration: "
			"DMDAGetCorners failed.");

	// Initialize the last temperature at each grid point on this process
	for (int i = 0; i < xm; i++) {
		lastTemperature.push_back(0.0);
	}
	network.addGridPoints(xm);

	// Get the last time step written in the HDF5 file
<<<<<<< HEAD
	int tempTimeStep = -2;
	bool hasConcentrations = false;
	if (!networkName.empty())
		hasConcentrations = xolotlCore::HDF5Utils::hasConcentrationGroup(
				networkName, tempTimeStep);
=======
	bool hasConcentrations = false;
	std::unique_ptr<xolotlCore::XFile> xfile;
	std::unique_ptr<xolotlCore::XFile::ConcentrationGroup> concGroup;
	if (not networkName.empty()) {

		xfile.reset(new xolotlCore::XFile(networkName));
		concGroup = xfile->getGroup<xolotlCore::XFile::ConcentrationGroup>();
		hasConcentrations = (concGroup and concGroup->hasTimesteps());
	}
>>>>>>> d721e979

	// Give the surface position to the temperature handler
	temperatureHandler->updateSurfacePosition(surfacePosition);

	// Initialize the flux handler
	fluxHandler->initializeFluxHandler(network, surfacePosition, grid);

	// Initialize the grid for the diffusion
	diffusionHandler->initializeDiffusionGrid(advectionHandlers, grid);

	// Initialize the grid for the advection
	advectionHandlers[0]->initializeAdvectionGrid(advectionHandlers, grid);

	// Pointer for the concentration vector at a specific grid point
	PetscScalar *concOffset = nullptr;

	// Degrees of freedom is the total number of clusters in the network
	// + the super clusters
	const int dof = network.getDOF();

	// Get the single vacancy ID
	auto singleVacancyCluster = network.get(xolotlCore::Species::V, 1);
	int vacancyIndex = -1;
	if (singleVacancyCluster)
		vacancyIndex = singleVacancyCluster->getId() - 1;

	// Loop on all the grid points
	for (PetscInt i = xs; i < xs + xm; i++) {
		concOffset = concentrations[i];

		// Loop on all the clusters to initialize at 0.0
		for (int n = 0; n < dof - 1; n++) {
			concOffset[n] = 0.0;
		}

		// Temperature
		xolotlCore::Point<3> gridPosition { grid[i + 1] - grid[1], 0.0, 0.0 };
		concOffset[dof - 1] = temperatureHandler->getTemperature(gridPosition,
				0.0);

		// Initialize the vacancy concentration
<<<<<<< HEAD
		if (i > surfacePosition && i < xSize - 1 && singleVacancyCluster
				&& !hasConcentrations) {
=======
		if (i >= surfacePosition + leftOffset && singleVacancyCluster
				&& !hasConcentrations && i < nX - rightOffset) {
>>>>>>> d721e979
			concOffset[vacancyIndex] = initialVConc;
		}
	}

	// If the concentration must be set from the HDF5 file
	if (hasConcentrations) {

		// Read the concentrations from the HDF5 file for
		// each of our grid points.
		assert(concGroup);
		auto tsGroup = concGroup->getLastTimestepGroup();
		assert(tsGroup);
		auto myConcs = tsGroup->readConcentrations(*xfile, xs, xm);

		// Apply the concentrations we just read.
		for (auto i = 0; i < xm; ++i) {
			concOffset = concentrations[xs + i];

			for (auto const& currConcData : myConcs[i]) {
				concOffset[currConcData.first] = currConcData.second;
			}
		}
	}

	/*
	 Restore vectors
	 */
	ierr = DMDAVecRestoreArrayDOF(da, C, &concentrations);
	checkPetscError(ierr, "PetscSolver1DHandler::initializeConcentration: "
			"DMDAVecRestoreArrayDOF failed.");

	return;
}

void PetscSolver1DHandler::updateConcentration(TS &ts, Vec &localC, Vec &F,
		PetscReal ftime) {
	PetscErrorCode ierr;

	// Get the local data vector from PETSc
	DM da;
	ierr = TSGetDM(ts, &da);
	checkPetscError(ierr, "PetscSolver1DHandler::updateConcentration: "
			"TSGetDM failed.");

	// Pointers to the PETSc arrays that start at the beginning (xs) of the
	// local array!
	PetscScalar **concs = nullptr, **updatedConcs = nullptr;
	// Get pointers to vector data
	ierr = DMDAVecGetArrayDOFRead(da, localC, &concs);
	checkPetscError(ierr, "PetscSolver1DHandler::updateConcentration: "
			"DMDAVecGetArrayDOFRead (localC) failed.");
	ierr = DMDAVecGetArrayDOF(da, F, &updatedConcs);
	checkPetscError(ierr, "PetscSolver1DHandler::updateConcentration: "
			"DMDAVecGetArrayDOF (F) failed.");

	// Get local grid boundaries
	PetscInt xs, xm;
	ierr = DMDAGetCorners(da, &xs, NULL, NULL, &xm, NULL, NULL);
	checkPetscError(ierr, "PetscSolver1DHandler::updateConcentration: "
			"DMDAGetCorners failed.");

	// The following pointers are set to the first position in the conc or
	// updatedConc arrays that correspond to the beginning of the data for the
	// current grid point. They are accessed just like regular arrays.
	PetscScalar *concOffset = nullptr, *updatedConcOffset = nullptr;

	// Degrees of freedom is the total number of clusters in the network
	const int dof = network.getDOF();

	// Compute the total concentration of atoms contained in bubbles
	double atomConc = 0.0;

	// Loop over grid points to get the atom concentration
	// near the surface
	for (int xi = xs; xi < xs + xm; xi++) {
		// Boundary conditions
<<<<<<< HEAD
		if (xi <= surfacePosition || xi == xSize - 1)
=======
		if (xi < surfacePosition + leftOffset || xi > nX - 1 - rightOffset)
>>>>>>> d721e979
			continue;

		// We are only interested in the helium near the surface
		if (grid[xi] - grid[surfacePosition] > 2.0)
			continue;

		// Get the concentrations at this grid point
		concOffset = concs[xi];
		// Copy data into the PSIClusterReactionNetwork
		network.updateConcentrationsFromArray(concOffset);

		// Sum the total atom concentration
<<<<<<< HEAD
		atomConc += network->getTotalTrappedAtomConcentration()
				* (grid[xi] - grid[xi - 1]);
=======
		atomConc += network.getTotalTrappedAtomConcentration()
				* (grid[xi + 1] - grid[xi]);
>>>>>>> d721e979
	}

	// Share the concentration with all the processes
	double totalAtomConc = 0.0;
	MPI_Allreduce(&atomConc, &totalAtomConc, 1, MPI_DOUBLE, MPI_SUM,
	MPI_COMM_WORLD);

	// Set the disappearing rate in the modified TM handler
	mutationHandler->updateDisappearingRate(totalAtomConc);

	// Declarations for variables used in the loop
	double **concVector = new double*[3];
	xolotlCore::Point<3> gridPosition { 0.0, 0.0, 0.0 };

	// Loop over grid points computing ODE terms for each grid point
	for (PetscInt xi = xs; xi < xs + xm; xi++) {
		// Compute the old and new array offsets
		concOffset = concs[xi];
		updatedConcOffset = updatedConcs[xi];

		// Fill the concVector with the pointer to the middle, left, and right grid points
		concVector[0] = concOffset; // middle
		concVector[1] = concs[xi - 1]; // left
		concVector[2] = concs[xi + 1]; // right

		// Heat condition
		if (xi == surfacePosition) {
			temperatureHandler->computeTemperature(concVector,
					updatedConcOffset, grid[xi + 1] - grid[xi],
					grid[xi + 2] - grid[xi + 1], xi);
		}

		// Boundary conditions
		// Everything to the left of the surface is empty
		if (xi < surfacePosition + leftOffset || xi > nX - 1 - rightOffset) {
			continue;
		}

		// Set the grid position
		gridPosition[0] = grid[xi + 1] - grid[1];

		// Get the temperature from the temperature handler
		temperatureHandler->setTemperature(concOffset);
		double temperature = temperatureHandler->getTemperature(gridPosition,
				ftime);

		// Update the network if the temperature changed
		if (std::fabs(lastTemperature[xi - xs] - temperature) > 1.0) {
			network.setTemperature(temperature, xi - xs);
			// Update the modified trap-mutation rate
			// that depends on the network reaction rates
			mutationHandler->updateTrapMutationRate(network);
			lastTemperature[xi - xs] = temperature;
		}

		// Copy data into the ReactionNetwork so that it can
		// compute the fluxes properly. The network is only used to compute the
		// fluxes and hold the state data from the last time step. I'm reusing
		// it because it cuts down on memory significantly (about 400MB per
		// grid point) at the expense of being a little tricky to comprehend.
		network.updateConcentrationsFromArray(concOffset);

		// ----- Account for flux of incoming particles -----
		fluxHandler->computeIncidentFlux(ftime, updatedConcOffset, xi,
				surfacePosition);
<<<<<<< HEAD
=======

		// ---- Compute the temperature over the locally owned part of the grid -----
		temperatureHandler->computeTemperature(concVector, updatedConcOffset,
				grid[xi + 1] - grid[xi], grid[xi + 2] - grid[xi + 1], xi);
>>>>>>> d721e979

		// ---- Compute diffusion over the locally owned part of the grid -----
		diffusionHandler->computeDiffusion(network, concVector,
				updatedConcOffset, grid[xi + 1] - grid[xi],
				grid[xi + 2] - grid[xi + 1], xi, xs);

		// ---- Compute advection over the locally owned part of the grid -----
		for (int i = 0; i < advectionHandlers.size(); i++) {
			advectionHandlers[i]->computeAdvection(network, gridPosition,
					concVector, updatedConcOffset, grid[xi + 1] - grid[xi],
					grid[xi + 2] - grid[xi + 1], xi, xs);
		}

		// ----- Compute the modified trap-mutation over the locally owned part of the grid -----
		mutationHandler->computeTrapMutation(network, concOffset,
				updatedConcOffset, xi, xs);

		// ----- Compute the reaction fluxes over the locally owned part of the grid -----
		network.computeAllFluxes(updatedConcOffset, xi - xs);
	}

	/*
	 Restore vectors
	 */
	ierr = DMDAVecRestoreArrayDOFRead(da, localC, &concs);
	checkPetscError(ierr, "PetscSolver1DHandler::updateConcentration: "
			"DMDAVecRestoreArrayDOFRead (localC) failed.");
	ierr = DMDAVecRestoreArrayDOF(da, F, &updatedConcs);
	checkPetscError(ierr, "PetscSolver1DHandler::updateConcentration: "
			"DMDAVecRestoreArrayDOF (F) failed.");
	ierr = DMRestoreLocalVector(da, &localC);
	checkPetscError(ierr, "PetscSolver1DHandler::updateConcentration: "
			"DMRestoreLocalVector failed.");

	// Clear memory
	delete[] concVector;

	return;
}

void PetscSolver1DHandler::computeOffDiagonalJacobian(TS &ts, Vec &localC,
		Mat &J, PetscReal ftime) {
	PetscErrorCode ierr;

	// Get the distributed array
	DM da;
	ierr = TSGetDM(ts, &da);
	checkPetscError(ierr, "PetscSolver1DHandler::computeOffDiagonalJacobian: "
			"TSGetDM failed.");

	// Degrees of freedom is the total number of clusters in the network
	const int dof = network.getDOF();

	// Pointers to the PETSc arrays that start at the beginning (xs) of the
	// local array!
	PetscScalar **concs = nullptr;
	// Get pointers to vector data
	ierr = DMDAVecGetArrayDOFRead(da, localC, &concs);
	checkPetscError(ierr, "PetscSolver1DHandler::computeOffDiagonalJacobian: "
			"DMDAVecGetArrayDOFRead (localC) failed.");

	// Pointer to the concentrations at a given grid point
	PetscScalar *concOffset = nullptr;

	// Get local grid boundaries
	PetscInt xs, xm;
	ierr = DMDAGetCorners(da, &xs, NULL, NULL, &xm, NULL, NULL);
	checkPetscError(ierr, "PetscSolver1DHandler::computeOffDiagonalJacobian: "
			"DMDAGetCorners failed.");

	// Get the total number of diffusing clusters
	const int nDiff = max(diffusionHandler->getNumberOfDiffusing(), 1);

	// Get the total number of advecting clusters
	int nAdvec = 0;
	for (int l = 0; l < advectionHandlers.size(); l++) {
		int n = advectionHandlers[l]->getNumberOfAdvecting();
		if (n > nAdvec)
			nAdvec = n;
	}

	// Arguments for MatSetValuesStencil called below
	MatStencil row, cols[3];
	PetscScalar diffVals[3 * nDiff];
	PetscInt diffIndices[nDiff];
	PetscScalar advecVals[2 * nAdvec];
	PetscInt advecIndices[nAdvec];
	xolotlCore::Point<3> gridPosition { 0.0, 0.0, 0.0 };

	/*
	 Loop over grid points computing Jacobian terms for diffusion and advection
	 at each grid point
	 */
	for (PetscInt xi = xs; xi < xs + xm; xi++) {
		// Heat condition
		if (xi == surfacePosition) {
			// Get the partial derivatives for the temperature
			temperatureHandler->computePartialsForTemperature(diffVals,
					diffIndices, grid[xi + 1] - grid[xi],
					grid[xi + 2] - grid[xi + 1], xi);

			// Set grid coordinate and component number for the row
			row.i = xi;
			row.c = diffIndices[0];

			// Set grid coordinates and component numbers for the columns
			// corresponding to the middle, left, and right grid points
			cols[0].i = xi; // middle
			cols[0].c = diffIndices[0];
			cols[1].i = xi - 1; // left
			cols[1].c = diffIndices[0];
			cols[2].i = xi + 1; // right
			cols[2].c = diffIndices[0];

			ierr = MatSetValuesStencil(J, 1, &row, 3, cols, diffVals,
					ADD_VALUES);
			checkPetscError(ierr,
					"PetscSolver1DHandler::computeOffDiagonalJacobian: "
							"MatSetValuesStencil (temperature) failed.");
		}

		// Boundary conditions
		// Everything to the left of the surface is empty
		if (xi < surfacePosition + leftOffset || xi > nX - 1 - rightOffset)
			continue;

		// Set the grid position
		gridPosition[0] = grid[xi + 1] - grid[1];

		// Get the temperature from the temperature handler
		concOffset = concs[xi];
		temperatureHandler->setTemperature(concOffset);
		double temperature = temperatureHandler->getTemperature(gridPosition,
				ftime);

		// Update the network if the temperature changed
		if (std::fabs(lastTemperature[xi - xs] - temperature) > 1.0) {
			network.setTemperature(temperature, xi - xs);
			// Update the modified trap-mutation rate
			// that depends on the network reaction rates
			mutationHandler->updateTrapMutationRate(network);
			lastTemperature[xi - xs] = temperature;
		}

		// Get the partial derivatives for the temperature
		temperatureHandler->computePartialsForTemperature(diffVals, diffIndices,
				grid[xi + 1] - grid[xi], grid[xi + 2] - grid[xi + 1], xi);

		// Set grid coordinate and component number for the row
		row.i = xi;
		row.c = diffIndices[0];

		// Set grid coordinates and component numbers for the columns
		// corresponding to the middle, left, and right grid points
		cols[0].i = xi; // middle
		cols[0].c = diffIndices[0];
		cols[1].i = xi - 1; // left
		cols[1].c = diffIndices[0];
		cols[2].i = xi + 1; // right
		cols[2].c = diffIndices[0];

		ierr = MatSetValuesStencil(J, 1, &row, 3, cols, diffVals, ADD_VALUES);
		checkPetscError(ierr,
				"PetscSolver1DHandler::computeOffDiagonalJacobian: "
						"MatSetValuesStencil (temperature) failed.");

		// Get the partial derivatives for the diffusion
		diffusionHandler->computePartialsForDiffusion(network, diffVals,
				diffIndices, grid[xi + 1] - grid[xi],
				grid[xi + 2] - grid[xi + 1], xi, xs);

		// Loop on the number of diffusion cluster to set the values in the Jacobian
		for (int i = 0; i < nDiff; i++) {
			// Set grid coordinate and component number for the row
			row.i = xi;
			row.c = diffIndices[i];

			// Set grid coordinates and component numbers for the columns
			// corresponding to the middle, left, and right grid points
			cols[0].i = xi; // middle
			cols[0].c = diffIndices[i];
			cols[1].i = xi - 1; // left
			cols[1].c = diffIndices[i];
			cols[2].i = xi + 1; // right
			cols[2].c = diffIndices[i];

			ierr = MatSetValuesStencil(J, 1, &row, 3, cols, diffVals + (3 * i),
					ADD_VALUES);
			checkPetscError(ierr,
					"PetscSolver1DHandler::computeOffDiagonalJacobian: "
							"MatSetValuesStencil (diffusion) failed.");
		}

		// Get the partial derivatives for the advection
		for (int l = 0; l < advectionHandlers.size(); l++) {
			advectionHandlers[l]->computePartialsForAdvection(network,
					advecVals, advecIndices, gridPosition,
					grid[xi + 1] - grid[xi], grid[xi + 2] - grid[xi + 1], xi,
					xs);

			// Get the stencil indices to know where to put the partial derivatives in the Jacobian
			auto advecStencil = advectionHandlers[l]->getStencilForAdvection(
					gridPosition);

			// Get the number of advecting clusters
			nAdvec = advectionHandlers[l]->getNumberOfAdvecting();

			// Loop on the number of advecting cluster to set the values in the Jacobian
			for (int i = 0; i < nAdvec; i++) {
				// Set grid coordinate and component number for the row
				row.i = xi;
				row.c = advecIndices[i];

				// If we are on the sink, the partial derivatives are not the same
				// Both sides are giving their concentrations to the center
				if (advectionHandlers[l]->isPointOnSink(gridPosition)) {
					cols[0].i = xi - advecStencil[0]; // left?
					cols[0].c = advecIndices[i];
					cols[1].i = xi + advecStencil[0]; // right?
					cols[1].c = advecIndices[i];
				} else {
					// Set grid coordinates and component numbers for the columns
					// corresponding to the middle and other grid points
					cols[0].i = xi; // middle
					cols[0].c = advecIndices[i];
					cols[1].i = xi + advecStencil[0]; // left or right
					cols[1].c = advecIndices[i];
				}

				// Update the matrix
				ierr = MatSetValuesStencil(J, 1, &row, 2, cols,
						advecVals + (2 * i), ADD_VALUES);
				checkPetscError(ierr,
						"PetscSolver1DHandler::computeOffDiagonalJacobian: "
								"MatSetValuesStencil (advection) failed.");
			}
		}
	}

	return;
}

void PetscSolver1DHandler::computeDiagonalJacobian(TS &ts, Vec &localC, Mat &J,
		PetscReal ftime) {
	PetscErrorCode ierr;

	// Get the distributed array
	DM da;
	ierr = TSGetDM(ts, &da);
	checkPetscError(ierr, "PetscSolver1DHandler::computeDiagonalJacobian: "
			"TSGetDM failed.");

	// Get pointers to vector data
	PetscScalar **concs = nullptr;
	ierr = DMDAVecGetArrayDOFRead(da, localC, &concs);
	checkPetscError(ierr, "PetscSolver1DHandler::computeDiagonalJacobian: "
			"DMDAVecGetArrayDOFRead failed.");

	// Get local grid boundaries
	PetscInt xs, xm;
	ierr = DMDAGetCorners(da, &xs, NULL, NULL, &xm, NULL, NULL);
	checkPetscError(ierr, "PetscSolver1DHandler::computeDiagonalJacobian: "
			"DMDAGetCorners failed.");

	// Pointer to the concentrations at a given grid point
	PetscScalar *concOffset = nullptr;

	// Degrees of freedom is the total number of clusters in the network
	const int dof = network.getDOF();

	// Compute the total concentration of atoms contained in bubbles
	double atomConc = 0.0;

	// Loop over grid points to get the atom concentration
	// near the surface
	for (int xi = xs; xi < xs + xm; xi++) {
		// Boundary conditions
<<<<<<< HEAD
		if (xi <= surfacePosition || xi == xSize - 1)
=======
		if (xi < surfacePosition + leftOffset || xi > nX - 1 - rightOffset)
>>>>>>> d721e979
			continue;

		// We are only interested in the helium near the surface
		if (grid[xi] - grid[surfacePosition] > 2.0)
			continue;

		// Get the concentrations at this grid point
		concOffset = concs[xi];
		// Copy data into the PSIClusterReactionNetwork
		network.updateConcentrationsFromArray(concOffset);

		// Sum the total atom concentration
<<<<<<< HEAD
		atomConc += network->getTotalTrappedAtomConcentration()
				* (grid[xi] - grid[xi - 1]);
=======
		atomConc += network.getTotalTrappedAtomConcentration()
				* (grid[xi + 1] - grid[xi]);
>>>>>>> d721e979
	}

	// Share the concentration with all the processes
	double totalAtomConc = 0.0;
	MPI_Allreduce(&atomConc, &totalAtomConc, 1, MPI_DOUBLE, MPI_SUM,
	MPI_COMM_WORLD);

	// Set the disappearing rate in the modified TM handler
	mutationHandler->updateDisappearingRate(totalAtomConc);

	// Arguments for MatSetValuesStencil called below
	MatStencil rowId;
	MatStencil colIds[dof];
	int pdColIdsVectorSize = 0;
<<<<<<< HEAD
	PetscInt reactionSize[dof];

	// Store the total number of He clusters in the network for the
	// modified trap-mutation
	int nHelium = heliums.size();
=======
>>>>>>> d721e979

	// Declarations for variables used in the loop
	xolotlCore::Point<3> gridPosition { 0.0, 0.0, 0.0 };

	// Loop over the grid points
	for (PetscInt xi = xs; xi < xs + xm; xi++) {
		// Boundary conditions
		// Everything to the left of the surface is empty
		if (xi < surfacePosition + leftOffset || xi > nX - 1 - rightOffset)
			continue;

		// Set the grid position
		gridPosition[0] = grid[xi + 1] - grid[1];

		// Get the temperature from the temperature handler
		concOffset = concs[xi];
		temperatureHandler->setTemperature(concOffset);
		double temperature = temperatureHandler->getTemperature(gridPosition,
				ftime);

		// Update the network if the temperature changed
		if (std::fabs(lastTemperature[xi - xs] - temperature) > 1.0) {
			network.setTemperature(temperature, xi - xs);
			// Update the modified trap-mutation rate
			// that depends on the network reaction rates
			mutationHandler->updateTrapMutationRate(network);
			lastTemperature[xi - xs] = temperature;
		}

		// Copy data into the ReactionNetwork so that it can
		// compute the new concentrations.
		network.updateConcentrationsFromArray(concOffset);

		// ----- Take care of the reactions for all the reactants -----

		// Compute all the partial derivatives for the reactions
		network.computeAllPartials(reactionStartingIdx, reactionIndices,
				reactionVals, xi - xs);

		// Update the column in the Jacobian that represents each DOF
		for (int i = 0; i < dof - 1; i++) {
			// Set grid coordinate and component number for the row
			rowId.i = xi;
			rowId.c = i;

			// Number of partial derivatives
			pdColIdsVectorSize = reactionSize[i];
			auto startingIdx = reactionStartingIdx[i];

			// Loop over the list of column ids
			for (int j = 0; j < pdColIdsVectorSize; j++) {
				// Set grid coordinate and component number for a column in the list
				colIds[j].i = xi;
				colIds[j].c = reactionIndices[startingIdx + j];
				// Get the partial derivative from the array of all of the partials
				reactingPartialsForCluster[j] = reactionVals[startingIdx + j];
			}
			// Update the matrix
			ierr = MatSetValuesStencil(J, 1, &rowId, pdColIdsVectorSize, colIds,
					reactingPartialsForCluster.data(), ADD_VALUES);
			checkPetscError(ierr,
					"PetscSolver1DHandler::computeDiagonalJacobian: "
							"MatSetValuesStencil (reactions) failed.");
		}

		// ----- Take care of the modified trap-mutation for all the reactants -----

		// Store the total number of He clusters in the network for the
		// modified trap-mutation
		int nHelium = mutationHandler->getNumberOfMutating();

		// Arguments for MatSetValuesStencil called below
		MatStencil row, col;
		PetscScalar mutationVals[3 * nHelium];
		PetscInt mutationIndices[3 * nHelium];

		// Compute the partial derivative from modified trap-mutation at this grid point
		int nMutating = mutationHandler->computePartialsForTrapMutation(network,
				mutationVals, mutationIndices, xi, xs);

		// Loop on the number of helium undergoing trap-mutation to set the values
		// in the Jacobian
		for (int i = 0; i < nMutating; i++) {
			// Set grid coordinate and component number for the row and column
			// corresponding to the helium cluster
			row.i = xi;
			row.c = mutationIndices[3 * i];
			col.i = xi;
			col.c = mutationIndices[3 * i];

			ierr = MatSetValuesStencil(J, 1, &row, 1, &col,
					mutationVals + (3 * i), ADD_VALUES);
			checkPetscError(ierr,
					"PetscSolver1DHandler::computeDiagonalJacobian: "
							"MatSetValuesStencil (He trap-mutation) failed.");

			// Set component number for the row
			// corresponding to the HeV cluster created through trap-mutation
			row.c = mutationIndices[(3 * i) + 1];

			ierr = MatSetValuesStencil(J, 1, &row, 1, &col,
					mutationVals + (3 * i) + 1, ADD_VALUES);
			checkPetscError(ierr,
					"PetscSolver1DHandler::computeDiagonalJacobian: "
							"MatSetValuesStencil (HeV trap-mutation) failed.");

			// Set component number for the row
			// corresponding to the interstitial created through trap-mutation
			row.c = mutationIndices[(3 * i) + 2];

			ierr = MatSetValuesStencil(J, 1, &row, 1, &col,
					mutationVals + (3 * i) + 2, ADD_VALUES);
			checkPetscError(ierr,
					"PetscSolver1DHandler::computeDiagonalJacobian: "
							"MatSetValuesStencil (I trap-mutation) failed.");
		}
	}

	/*
	 Restore vectors
	 */
	ierr = DMDAVecRestoreArrayDOFRead(da, localC, &concs);
	checkPetscError(ierr, "PetscSolver1DHandler::computeDiagonalJacobian: "
			"DMDAVecRestoreArrayDOFRead failed.");
	ierr = DMRestoreLocalVector(da, &localC);
	checkPetscError(ierr, "PetscSolver1DHandler::computeDiagonalJacobian: "
			"DMRestoreLocalVector failed.");

	return;
}

} /* end namespace xolotlSolver */<|MERGE_RESOLUTION|>--- conflicted
+++ resolved
@@ -8,29 +8,6 @@
 namespace xolotlSolver {
 
 void PetscSolver1DHandler::createSolverContext(DM &da) {
-<<<<<<< HEAD
-	PetscErrorCode ierr;
-
-	// Initialize the all reactants pointer
-	allReactants = network->getAll();
-
-	// Set the last temperature to 0
-	lastTemperature = 0.0;
-
-	// Reinitialize the connectivities in the network after updating the temperature
-	// Get the temperature from the temperature handler
-	auto temperature = temperatureHandler->getTemperature( { 0.0, 0.0, 0.0 },
-			0.0);
-
-	// Set the temperature to compute all the rate constants
-	if (!xolotlCore::equal(temperature, lastTemperature)) {
-		// Update the temperature and rate constants in the network
-		// SetTemperature() does both
-		network->setTemperature(temperature);
-		lastTemperature = temperature;
-	}
-=======
->>>>>>> d721e979
 
 	PetscErrorCode ierr;
 	// Recompute Ids and network size and redefine the connectivities
@@ -43,11 +20,7 @@
 	 Create distributed array (DMDA) to manage parallel grid and vectors
 	 - - - - - - - - - - - - - - - - - - - - - - - - - - - - - - - - - - - */
 
-<<<<<<< HEAD
-	ierr = DMDACreate1d(PETSC_COMM_WORLD, DM_BOUNDARY_GHOSTED, nX, dof, 1,
-=======
 	ierr = DMDACreate1d(PETSC_COMM_WORLD, DM_BOUNDARY_MIRROR, nX, dof, 1,
->>>>>>> d721e979
 	NULL, &da);
 	checkPetscError(ierr, "PetscSolver1DHandler::createSolverContext: "
 			"DMDACreate1d failed.");
@@ -68,16 +41,6 @@
 
 	// Now that the grid was generated, we can update the surface position
 	// if we are using a restart file
-<<<<<<< HEAD
-	int tempTimeStep = -2;
-	bool hasConcentrations = false;
-	if (!networkName.empty())
-		hasConcentrations = xolotlCore::HDF5Utils::hasConcentrationGroup(
-				networkName, tempTimeStep);
-	if (hasConcentrations) {
-		surfacePosition = xolotlCore::HDF5Utils::readSurface1D(networkName,
-				tempTimeStep);
-=======
 	if (not networkName.empty()) {
 
 		xolotlCore::XFile xfile(networkName);
@@ -88,7 +51,6 @@
 			assert(tsGroup);
 			surfacePosition = tsGroup->readSurface1D();
 		}
->>>>>>> d721e979
 	}
 
 	// Initialize the surface of the first advection handler corresponding to the
@@ -157,10 +119,6 @@
 			reactionIndices);
 	reactionVals.resize(nPartials);
 
-	// Initialize the arrays for the reaction partial derivatives
-	reactionVals = new PetscScalar[dof * dof];
-	reactionIndices = new PetscInt[dof * dof];
-
 	return;
 }
 
@@ -186,23 +144,15 @@
 	network.addGridPoints(xm);
 
 	// Get the last time step written in the HDF5 file
-<<<<<<< HEAD
-	int tempTimeStep = -2;
 	bool hasConcentrations = false;
-	if (!networkName.empty())
-		hasConcentrations = xolotlCore::HDF5Utils::hasConcentrationGroup(
-				networkName, tempTimeStep);
-=======
-	bool hasConcentrations = false;
-	std::unique_ptr<xolotlCore::XFile> xfile;
-	std::unique_ptr<xolotlCore::XFile::ConcentrationGroup> concGroup;
+	std::unique_ptr < xolotlCore::XFile > xfile;
+	std::unique_ptr < xolotlCore::XFile::ConcentrationGroup > concGroup;
 	if (not networkName.empty()) {
 
 		xfile.reset(new xolotlCore::XFile(networkName));
 		concGroup = xfile->getGroup<xolotlCore::XFile::ConcentrationGroup>();
 		hasConcentrations = (concGroup and concGroup->hasTimesteps());
 	}
->>>>>>> d721e979
 
 	// Give the surface position to the temperature handler
 	temperatureHandler->updateSurfacePosition(surfacePosition);
@@ -239,18 +189,14 @@
 		}
 
 		// Temperature
-		xolotlCore::Point<3> gridPosition { grid[i + 1] - grid[1], 0.0, 0.0 };
+		xolotlCore::Point < 3
+				> gridPosition { grid[i + 1] - grid[1], 0.0, 0.0 };
 		concOffset[dof - 1] = temperatureHandler->getTemperature(gridPosition,
 				0.0);
 
 		// Initialize the vacancy concentration
-<<<<<<< HEAD
-		if (i > surfacePosition && i < xSize - 1 && singleVacancyCluster
-				&& !hasConcentrations) {
-=======
 		if (i >= surfacePosition + leftOffset && singleVacancyCluster
 				&& !hasConcentrations && i < nX - rightOffset) {
->>>>>>> d721e979
 			concOffset[vacancyIndex] = initialVConc;
 		}
 	}
@@ -327,11 +273,7 @@
 	// near the surface
 	for (int xi = xs; xi < xs + xm; xi++) {
 		// Boundary conditions
-<<<<<<< HEAD
-		if (xi <= surfacePosition || xi == xSize - 1)
-=======
 		if (xi < surfacePosition + leftOffset || xi > nX - 1 - rightOffset)
->>>>>>> d721e979
 			continue;
 
 		// We are only interested in the helium near the surface
@@ -344,26 +286,21 @@
 		network.updateConcentrationsFromArray(concOffset);
 
 		// Sum the total atom concentration
-<<<<<<< HEAD
-		atomConc += network->getTotalTrappedAtomConcentration()
-				* (grid[xi] - grid[xi - 1]);
-=======
 		atomConc += network.getTotalTrappedAtomConcentration()
 				* (grid[xi + 1] - grid[xi]);
->>>>>>> d721e979
 	}
 
 	// Share the concentration with all the processes
 	double totalAtomConc = 0.0;
 	MPI_Allreduce(&atomConc, &totalAtomConc, 1, MPI_DOUBLE, MPI_SUM,
-	MPI_COMM_WORLD);
+			MPI_COMM_WORLD);
 
 	// Set the disappearing rate in the modified TM handler
 	mutationHandler->updateDisappearingRate(totalAtomConc);
 
 	// Declarations for variables used in the loop
 	double **concVector = new double*[3];
-	xolotlCore::Point<3> gridPosition { 0.0, 0.0, 0.0 };
+	xolotlCore::Point < 3 > gridPosition { 0.0, 0.0, 0.0 };
 
 	// Loop over grid points computing ODE terms for each grid point
 	for (PetscInt xi = xs; xi < xs + xm; xi++) {
@@ -416,13 +353,10 @@
 		// ----- Account for flux of incoming particles -----
 		fluxHandler->computeIncidentFlux(ftime, updatedConcOffset, xi,
 				surfacePosition);
-<<<<<<< HEAD
-=======
 
 		// ---- Compute the temperature over the locally owned part of the grid -----
 		temperatureHandler->computeTemperature(concVector, updatedConcOffset,
 				grid[xi + 1] - grid[xi], grid[xi + 2] - grid[xi + 1], xi);
->>>>>>> d721e979
 
 		// ---- Compute diffusion over the locally owned part of the grid -----
 		diffusionHandler->computeDiffusion(network, concVector,
@@ -510,7 +444,7 @@
 	PetscInt diffIndices[nDiff];
 	PetscScalar advecVals[2 * nAdvec];
 	PetscInt advecIndices[nAdvec];
-	xolotlCore::Point<3> gridPosition { 0.0, 0.0, 0.0 };
+	xolotlCore::Point < 3 > gridPosition { 0.0, 0.0, 0.0 };
 
 	/*
 	 Loop over grid points computing Jacobian terms for diffusion and advection
@@ -700,11 +634,7 @@
 	// near the surface
 	for (int xi = xs; xi < xs + xm; xi++) {
 		// Boundary conditions
-<<<<<<< HEAD
-		if (xi <= surfacePosition || xi == xSize - 1)
-=======
 		if (xi < surfacePosition + leftOffset || xi > nX - 1 - rightOffset)
->>>>>>> d721e979
 			continue;
 
 		// We are only interested in the helium near the surface
@@ -717,19 +647,14 @@
 		network.updateConcentrationsFromArray(concOffset);
 
 		// Sum the total atom concentration
-<<<<<<< HEAD
-		atomConc += network->getTotalTrappedAtomConcentration()
-				* (grid[xi] - grid[xi - 1]);
-=======
 		atomConc += network.getTotalTrappedAtomConcentration()
 				* (grid[xi + 1] - grid[xi]);
->>>>>>> d721e979
 	}
 
 	// Share the concentration with all the processes
 	double totalAtomConc = 0.0;
 	MPI_Allreduce(&atomConc, &totalAtomConc, 1, MPI_DOUBLE, MPI_SUM,
-	MPI_COMM_WORLD);
+			MPI_COMM_WORLD);
 
 	// Set the disappearing rate in the modified TM handler
 	mutationHandler->updateDisappearingRate(totalAtomConc);
@@ -738,17 +663,9 @@
 	MatStencil rowId;
 	MatStencil colIds[dof];
 	int pdColIdsVectorSize = 0;
-<<<<<<< HEAD
-	PetscInt reactionSize[dof];
-
-	// Store the total number of He clusters in the network for the
-	// modified trap-mutation
-	int nHelium = heliums.size();
-=======
->>>>>>> d721e979
 
 	// Declarations for variables used in the loop
-	xolotlCore::Point<3> gridPosition { 0.0, 0.0, 0.0 };
+	xolotlCore::Point < 3 > gridPosition { 0.0, 0.0, 0.0 };
 
 	// Loop over the grid points
 	for (PetscInt xi = xs; xi < xs + xm; xi++) {
