// Includes
#include "PetscSolver.h"
#include <xolotlPerf.h>
#include <VizHandlerRegistryFactory.h>
#include <PlotType.h>
#include <CvsXDataProvider.h>
#include <CvsXYDataProvider.h>
#include <LabelProvider.h>
#include <Constants.h>
#include <petscts.h>
#include <petscsys.h>
#include <sstream>
#include <fstream>
#include <iostream>
#include <iomanip>
#include <vector>
#include <memory>
#include <HDF5Utils.h>
#include <PSISuperCluster.h>
#include <NESuperCluster.h>
#include <MathUtils.h>

namespace xolotlSolver {

// Declaration of the functions defined in Monitor.cpp
extern PetscErrorCode checkTimeStep(TS ts);
extern PetscErrorCode monitorTime(TS ts, PetscInt timestep, PetscReal time,
		Vec solution, void *ictx);
extern PetscErrorCode computeFluence(TS ts, PetscInt timestep, PetscReal time,
		Vec solution, void *ictx);
extern PetscErrorCode monitorPerf(TS ts, PetscInt timestep, PetscReal time,
		Vec solution, void *ictx);

// Declaration of the variables defined in Monitor.cpp
extern std::shared_ptr<xolotlViz::IPlot> perfPlot;
extern double previousTime;
extern double timeStepThreshold;

//! How often HDF5 file is written
PetscReal hdf5Stride3D = 0.0;
//! Previous time for HDF5
PetscInt hdf5Previous3D = 0;
//! HDF5 output file name
std::string hdf5OutputName3D = "xolotlStop.h5";
//! The pointer to the 2D plot used in MonitorSurfaceXY3D.
std::shared_ptr<xolotlViz::IPlot> surfacePlotXY3D;
//! The pointer to the 2D plot used in MonitorSurfaceXZ3D.
std::shared_ptr<xolotlViz::IPlot> surfacePlotXZ3D;
//! The variable to store the interstitial flux at the previous time step.
std::vector<std::vector<double> > previousIFlux3D;
//! The variable to store the total number of interstitials going through the surface.
std::vector<std::vector<double> > nInterstitial3D;
//! The variable to store the sputtering yield at the surface.
double sputteringYield3D = 0.0;
// The vector of depths at which bursting happens
std::vector<std::tuple<int, int, int> > depthPositions3D;

#undef __FUNCT__
#define __FUNCT__ Actual__FUNCT__("xolotlSolver", "startStop3D")
/**
 * This is a monitoring method that will update an hdf5 file at each time step.
 */
PetscErrorCode startStop3D(TS ts, PetscInt timestep, PetscReal time,
		Vec solution, void *) {
	// Initial declarations
	PetscErrorCode ierr;
	const double ****solutionArray, *gridPointSolution;
	PetscInt xs, xm, Mx, ys, ym, My, zs, zm, Mz;

	PetscFunctionBeginUser;

	// Compute the dt
	double dt = time - previousTime;

	// Don't do anything if it is not on the stride
	if ((int) ((time + dt / 10.0) / hdf5Stride3D) <= hdf5Previous3D)
		PetscFunctionReturn(0);

	// Update the previous time
	hdf5Previous3D++;

	// Get the number of processes
	int worldSize;
	MPI_Comm_size(PETSC_COMM_WORLD, &worldSize);

	// Gets the process ID (important when it is running in parallel)
	int procId;
	MPI_Comm_rank(PETSC_COMM_WORLD, &procId);

	// Get the da from ts
	DM da;
	ierr = TSGetDM(ts, &da);
	CHKERRQ(ierr);

	// Get the solutionArray
	ierr = DMDAVecGetArrayDOFRead(da, solution, &solutionArray);
	CHKERRQ(ierr);

	// Get the corners of the grid
	ierr = DMDAGetCorners(da, &xs, &ys, &zs, &xm, &ym, &zm);
	CHKERRQ(ierr);
	// Get the size of the total grid
	ierr = DMDAGetInfo(da, PETSC_IGNORE, &Mx, &My, &Mz, PETSC_IGNORE,
	PETSC_IGNORE, PETSC_IGNORE, PETSC_IGNORE, PETSC_IGNORE,
	PETSC_IGNORE, PETSC_IGNORE, PETSC_IGNORE, PETSC_IGNORE);
	CHKERRQ(ierr);

	// Get the solver handler
	auto& solverHandler = PetscSolver::getSolverHandler();

	// Get the network
	auto& network = solverHandler.getNetwork();

	// Network size
	const int dof = network.getDOF();

	// Create an array for the concentration
	double concArray[dof][2];

	// Get the vector of positions of the surface
	std::vector<std::vector<int> > surfaceIndices;
	for (PetscInt i = 0; i < My; i++) {
		// Create a temporary vector
		std::vector<int> temp;
		for (PetscInt j = 0; j < Mz; j++) {
			temp.push_back(solverHandler.getSurfacePosition(i, j));
		}
		// Add the temporary vector to the vector of surface indices
		surfaceIndices.push_back(temp);
	}

	// Open the already created HDF5 file
	xolotlCore::HDF5Utils::openFile(hdf5OutputName3D);

	// Get the current time step
	double currentTimeStep;
	ierr = TSGetTimeStep(ts, &currentTimeStep);
	CHKERRQ(ierr);

	// Add a concentration sub group
	xolotlCore::HDF5Utils::addConcentrationSubGroup(timestep, time,
			previousTime, currentTimeStep);

	// Write the surface positions in the concentration sub group
	xolotlCore::HDF5Utils::writeSurface3D(timestep, surfaceIndices,
			nInterstitial3D, previousIFlux3D);

	// Loop on the full grid
	for (PetscInt k = 0; k < Mz; k++) {
		for (PetscInt j = 0; j < My; j++) {
			for (PetscInt i = 0; i < Mx; i++) {
				// Size of the concentration that will be stored
				int concSize = -1;
				// To save which proc has the information
				int concId = 0;

				// If it is the locally owned part of the grid
				if (i >= xs && i < xs + xm && j >= ys && j < ys + ym && k >= zs
						&& k < zs + zm) {
					// Get the pointer to the beginning of the solution data for this grid point
					gridPointSolution = solutionArray[k][j][i];

					// Loop on the concentrations
					for (int l = 0; l < dof; l++) {
						if (gridPointSolution[l] > 1.0e-16
								|| gridPointSolution[l] < -1.0e-16) {
							// Increase concSize
							concSize++;
							// Fill the concArray
							concArray[concSize][0] = (double) l;
							concArray[concSize][1] = gridPointSolution[l];
						}
					}

					// Increase concSize one last time
					concSize++;

					// Save the procId
					concId = procId;
				}

				// Get which processor will send the information
				int concProc = 0;
				MPI_Allreduce(&concId, &concProc, 1, MPI_INT, MPI_SUM,
						PETSC_COMM_WORLD);

				// Broadcast the size
				MPI_Bcast(&concSize, 1, MPI_DOUBLE, concProc, PETSC_COMM_WORLD);

				// Skip the grid point if the size is 0
				if (concSize == 0)
					continue;

				// Transfer the data everywhere from the local grid
				MPI_Bcast(&(concArray[0][0]), 2 * concSize, MPI_DOUBLE,
						concProc, PETSC_COMM_WORLD);

				// All processes create the dataset and fill it
				xolotlCore::HDF5Utils::addConcentrationDataset(concSize, i, j,
						k);
				xolotlCore::HDF5Utils::fillConcentrations(concArray, i, j, k);
			}
		}
	}

	// Finalize the HDF5 file
	xolotlCore::HDF5Utils::closeFile();

	// Restore the solutionArray
	ierr = DMDAVecRestoreArrayDOFRead(da, solution, &solutionArray);
	CHKERRQ(ierr);

	PetscFunctionReturn(0);
}

#undef __FUNCT__
#define __FUNCT__ Actual__FUNCT__("xolotlSolver", "computeHeliumRetention3D")
/**
 * This is a monitoring method that will compute the helium retention.
 */
PetscErrorCode computeHeliumRetention3D(TS ts, PetscInt, PetscReal time,
		Vec solution, void *) {
	// Initial declarations
	PetscErrorCode ierr;
	PetscInt xs, xm, ys, ym, zs, zm, Mx, My, Mz;

	PetscFunctionBeginUser;

	// Get the solver handler
	auto& solverHandler = PetscSolver::getSolverHandler();

	// Get the flux handler that will be used to compute fluxes.
	auto fluxHandler = solverHandler.getFluxHandler();

	// Get the da from ts
	DM da;
	ierr = TSGetDM(ts, &da);
	CHKERRQ(ierr);

	// Get the corners of the grid
	ierr = DMDAGetCorners(da, &xs, &ys, &zs, &xm, &ym, &zm);
	CHKERRQ(ierr);
	// Get the size of the total grid
	ierr = DMDAGetInfo(da, PETSC_IGNORE, &Mx, &My, &Mz, PETSC_IGNORE,
	PETSC_IGNORE, PETSC_IGNORE, PETSC_IGNORE, PETSC_IGNORE,
	PETSC_IGNORE, PETSC_IGNORE, PETSC_IGNORE, PETSC_IGNORE);
	CHKERRQ(ierr);

	// Get the physical grid in the x direction
	auto grid = solverHandler.getXGrid();

	// Get the network
	auto& network = solverHandler.getNetwork();

	// Setup step size variables
	double hy = solverHandler.getStepSizeY();
	double hz = solverHandler.getStepSizeZ();

	// Get the array of concentration
	double ****solutionArray, *gridPointSolution;
	ierr = DMDAVecGetArrayDOFRead(da, solution, &solutionArray);
	CHKERRQ(ierr);

	// Store the concentration over the grid
	double heConcentration = 0.0, dConcentration = 0.0, tConcentration = 0.0;

	// Loop on the grid
	for (PetscInt zk = zs; zk < zs + zm; zk++) {
		for (PetscInt yj = ys; yj < ys + ym; yj++) {

			// Get the surface position
			int surfacePos = solverHandler.getSurfacePosition(yj, zk);

			for (PetscInt xi = xs; xi < xs + xm; xi++) {

				// Boundary conditions
				if (xi < surfacePos || xi == Mx - 1)
					continue;

				// Get the pointer to the beginning of the solution data for
				// this grid point
				gridPointSolution = solutionArray[zk][yj][xi];

				// Update the concentration in the network
				network.updateConcentrationsFromArray(gridPointSolution);

				// Get the total helium concentration at this grid point
				heConcentration += network.getTotalAtomConcentration(0)
						* (grid[xi + 1] - grid[xi]) * hy * hz;
				dConcentration += network.getTotalAtomConcentration(1)
						* (grid[xi + 1] - grid[xi]) * hy * hz;
				tConcentration += network.getTotalAtomConcentration(2)
						* (grid[xi + 1] - grid[xi]) * hy * hz;
			}
		}
	}

	// Get the current process ID
	int procId;
	MPI_Comm_rank(PETSC_COMM_WORLD, &procId);

	// Sum all the concentrations through MPI reduce
	double totalHeConcentration = 0.0;
	MPI_Reduce(&heConcentration, &totalHeConcentration, 1, MPI_DOUBLE, MPI_SUM,
			0, PETSC_COMM_WORLD);
	double totalDConcentration = 0.0;
	MPI_Reduce(&dConcentration, &totalDConcentration, 1, MPI_DOUBLE, MPI_SUM, 0,
			PETSC_COMM_WORLD);
	double totalTConcentration = 0.0;
	MPI_Reduce(&tConcentration, &totalTConcentration, 1, MPI_DOUBLE, MPI_SUM, 0,
			PETSC_COMM_WORLD);

	// Master process
	if (procId == 0) {

		// Get the total size of the grid rescale the concentrations
		PetscInt Mx, My, Mz;
		ierr = DMDAGetInfo(da, PETSC_IGNORE, &Mx, &My, &Mz, PETSC_IGNORE,
		PETSC_IGNORE, PETSC_IGNORE, PETSC_IGNORE, PETSC_IGNORE,
		PETSC_IGNORE, PETSC_IGNORE, PETSC_IGNORE, PETSC_IGNORE);
		CHKERRQ(ierr);

		// Compute the total surface irradiated by the helium flux
		double surface = (double) (My * Mz) * hy * hz;

		// Rescale the concentration
		totalHeConcentration = totalHeConcentration / surface;
		totalDConcentration = totalDConcentration / surface;
		totalTConcentration = totalTConcentration / surface;

		// Get the fluence
		double fluence = fluxHandler->getFluence();

		// Print the result
		std::cout << "\nTime: " << time << std::endl;
		std::cout << "Helium content = " << totalHeConcentration << std::endl;
		std::cout << "Deuterium content = " << totalDConcentration << std::endl;
		std::cout << "Tritium content = " << totalTConcentration << std::endl;
		std::cout << "Fluence = " << fluence << "\n" << std::endl;

		// Uncomment to write the retention and the fluence in a file
		std::ofstream outputFile;
		outputFile.open("retentionOut.txt", ios::app);
		outputFile << fluence << " " << totalHeConcentration << " "
				<< totalDConcentration << " " << totalTConcentration
				<< std::endl;
		outputFile.close();
	}

	// Restore the solutionArray
	ierr = DMDAVecRestoreArrayDOFRead(da, solution, &solutionArray);
	CHKERRQ(ierr);

	PetscFunctionReturn(0);
}

#undef __FUNCT__
#define __FUNCT__ Actual__FUNCT__("xolotlSolver", "monitorSurfaceXY3D")
/**
 * This is a monitoring method that will save 2D plots of the concentration of
 * a specific cluster at each grid point on the XY surface, integrating over Z.
 */
PetscErrorCode monitorSurfaceXY3D(TS ts, PetscInt timestep, PetscReal time,
		Vec solution, void *) {
	// Initial declarations
	PetscErrorCode ierr;
	const double ****solutionArray, *gridPointSolution;
	PetscInt xs, xm, Mx, ys, ym, My, zs, zm, Mz;
	double x, y;

	PetscFunctionBeginUser;

	// Don't do anything if it is not on the stride
	if (timestep % 10 != 0)
		PetscFunctionReturn(0);

	// Gets the process ID
	int procId;
	MPI_Comm_rank(PETSC_COMM_WORLD, &procId);

	// Get the da from ts
	DM da;
	ierr = TSGetDM(ts, &da);
	CHKERRQ(ierr);

	// Get the solutionArray
	ierr = DMDAVecGetArrayDOFRead(da, solution, &solutionArray);
	CHKERRQ(ierr);

	// Get the corners of the grid
	ierr = DMDAGetCorners(da, &xs, &ys, &zs, &xm, &ym, &zm);
	CHKERRQ(ierr);
	// Get the size of the total grid
	ierr = DMDAGetInfo(da, PETSC_IGNORE, &Mx, &My, &Mz, PETSC_IGNORE,
	PETSC_IGNORE, PETSC_IGNORE, PETSC_IGNORE, PETSC_IGNORE,
	PETSC_IGNORE, PETSC_IGNORE, PETSC_IGNORE, PETSC_IGNORE);
	CHKERRQ(ierr);

	// Get the solver handler
	auto& solverHandler = PetscSolver::getSolverHandler();

	// Get the network
	auto& network = solverHandler.getNetwork();

	// Get the physical grid in the x direction
	auto grid = solverHandler.getXGrid();

	// Setup step size variables
	double hy = solverHandler.getStepSizeY();

	// Choice of the cluster to be plotted
	int iCluster = 0;

	// Create a Point vector to store the data to give to the data provider
	// for the visualization
	auto myPoints = std::make_shared<std::vector<xolotlViz::Point> >();
	// Create a point here so that it is not created and deleted in the loop
	xolotlViz::Point thePoint;

	// Loop on the full grid, Y and X first because they are the axis of the plot
	for (PetscInt j = 0; j < My; j++) {
		// Compute y
		y = (double) j * hy;

		for (PetscInt i = 0; i < Mx; i++) {
			// Compute x
			x = grid[i + 1] - grid[1];

			// Initialize the value of the concentration to integrate over Z
			double conc = 0.0;

			for (PetscInt k = 0; k < Mz; k++) {
				// If it is the locally owned part of the grid
				if (i >= xs && i < xs + xm && j >= ys && j < ys + ym && k >= zs
						&& k < zs + zm) {
					// Get the pointer to the beginning of the solution data for this grid point
					gridPointSolution = solutionArray[k][j][i];

					// Integrate over Z
					conc += gridPointSolution[iCluster];
				}
			} // End of the loop on Z

			// Sum all the concentration on Z
			double totalConc = 0.0;
			MPI_Reduce(&conc, &totalConc, 1, MPI_DOUBLE, MPI_SUM, 0,
					PETSC_COMM_WORLD);

			// If it is procId == 0 just store the integrated value in the myPoints vector
			if (procId == 0) {
				thePoint.value = totalConc;
				thePoint.t = time;
				thePoint.x = x;
				thePoint.y = y;
				myPoints->push_back(thePoint);
			}
		}
	}

	// Plot everything from procId == 0
	if (procId == 0) {
		// Get the data provider and give it the points
		surfacePlotXY3D->getDataProvider()->setPoints(myPoints);

		// Get the iCluster cluster to have access to its name
		auto const& reactants = network.getAll();
		IReactant const& cluster = reactants.at(iCluster);

		// Change the title of the plot and the name of the data
		std::stringstream title;
		title << cluster.getName();
		surfacePlotXY3D->getDataProvider()->setDataName(title.str());
		title << " concentration";
		surfacePlotXY3D->plotLabelProvider->titleLabel = title.str();
		// Give the time to the label provider
		std::stringstream timeLabel;
		timeLabel << "time: " << std::setprecision(4) << time << "s";
		surfacePlotXY3D->plotLabelProvider->timeLabel = timeLabel.str();
		// Get the current time step
		PetscReal currentTimeStep;
		ierr = TSGetTimeStep(ts, &currentTimeStep);
		CHKERRQ(ierr);
		// Give the timestep to the label provider
		std::stringstream timeStepLabel;
		timeStepLabel << "dt: " << std::setprecision(4) << currentTimeStep
				<< "s";
		surfacePlotXY3D->plotLabelProvider->timeStepLabel = timeStepLabel.str();

		// Render and save in file
		std::stringstream fileName;
		fileName << cluster.getName() << "_surfaceXY_TS" << timestep << ".pnm";
		surfacePlotXY3D->write(fileName.str());
	}

	// Restore the solutionArray
	ierr = DMDAVecRestoreArrayDOFRead(da, solution, &solutionArray);
	CHKERRQ(ierr);

	PetscFunctionReturn(0);
}

#undef __FUNCT__
#define __FUNCT__ Actual__FUNCT__("xolotlSolver", "monitorSurfaceXZ3D")
/**
 * This is a monitoring method that will save 2D plots of the concentration of
 * a specific cluster at each grid point on the XZ surface, integrating over Y.
 */
PetscErrorCode monitorSurfaceXZ3D(TS ts, PetscInt timestep, PetscReal time,
		Vec solution, void *) {
	// Initial declarations
	PetscErrorCode ierr;
	const double ****solutionArray, *gridPointSolution;
	PetscInt xs, xm, Mx, ys, ym, My, zs, zm, Mz;
	double x, z;

	PetscFunctionBeginUser;

	// Don't do anything if it is not on the stride
	if (timestep % 10 != 0)
		PetscFunctionReturn(0);

	// Gets the process ID
	int procId;
	MPI_Comm_rank(PETSC_COMM_WORLD, &procId);

	// Get the da from ts
	DM da;
	ierr = TSGetDM(ts, &da);
	CHKERRQ(ierr);

	// Get the solutionArray
	ierr = DMDAVecGetArrayDOFRead(da, solution, &solutionArray);
	CHKERRQ(ierr);

	// Get the corners of the grid
	ierr = DMDAGetCorners(da, &xs, &ys, &zs, &xm, &ym, &zm);
	CHKERRQ(ierr);
	// Get the size of the total grid
	ierr = DMDAGetInfo(da, PETSC_IGNORE, &Mx, &My, &Mz, PETSC_IGNORE,
	PETSC_IGNORE, PETSC_IGNORE, PETSC_IGNORE, PETSC_IGNORE,
	PETSC_IGNORE, PETSC_IGNORE, PETSC_IGNORE, PETSC_IGNORE);
	CHKERRQ(ierr);

	// Get the solver handler
	auto& solverHandler = PetscSolver::getSolverHandler();

	// Get the network
	auto& network = solverHandler.getNetwork();

	// Get the physical grid in the x direction
	auto grid = solverHandler.getXGrid();

	// Setup step size variables
	double hz = solverHandler.getStepSizeZ();

	// Choice of the cluster to be plotted
	int iCluster = 0;

	// Create a Point vector to store the data to give to the data provider
	// for the visualization
	auto myPoints = std::make_shared<std::vector<xolotlViz::Point> >();
	// Create a point here so that it is not created and deleted in the loop
	xolotlViz::Point thePoint;

	// Loop on the full grid, Z and X first because they are the axis of the plot
	for (PetscInt k = 0; k < Mz; k++) {
		// Compute z
		z = (double) k * hz;

		for (PetscInt i = 0; i < Mx; i++) {
			// Compute x
			x = grid[i + 1] - grid[1];

			// Initialize the value of the concentration to integrate over Y
			double conc = 0.0;

			for (PetscInt j = 0; j < My; j++) {
				// If it is the locally owned part of the grid
				if (i >= xs && i < xs + xm && j >= ys && j < ys + ym && k >= zs
						&& k < zs + zm) {
					// Get the pointer to the beginning of the solution data for this grid point
					gridPointSolution = solutionArray[k][j][i];

					// Integrate over Y
					conc += gridPointSolution[iCluster];
				}
			} // End of the loop on Y

			// Sum all the concentration on Y
			double totalConc = 0.0;
			MPI_Reduce(&conc, &totalConc, 1, MPI_DOUBLE, MPI_SUM, 0,
					PETSC_COMM_WORLD);

			// If it is procId == 0 just store the integrated value in the myPoints vector
			if (procId == 0) {
				thePoint.value = totalConc;
				thePoint.t = time;
				thePoint.x = x;
				thePoint.y = z;
				myPoints->push_back(thePoint);
			}
		}
	}

	// Plot everything from procId == 0
	if (procId == 0) {
		// Get the data provider and give it the points
		surfacePlotXZ3D->getDataProvider()->setPoints(myPoints);

		// Get the iCluster cluster to have access to its name
		auto const& reactants = network.getAll();
		IReactant const& cluster = reactants.at(iCluster);

		// Change the title of the plot and the name of the data
		std::stringstream title;
		title << cluster.getName();
		surfacePlotXZ3D->getDataProvider()->setDataName(title.str());
		title << " concentration";
		surfacePlotXZ3D->plotLabelProvider->titleLabel = title.str();
		// Give the time to the label provider
		std::stringstream timeLabel;
		timeLabel << "time: " << std::setprecision(4) << time << "s";
		surfacePlotXZ3D->plotLabelProvider->timeLabel = timeLabel.str();
		// Get the current time step
		PetscReal currentTimeStep;
		ierr = TSGetTimeStep(ts, &currentTimeStep);
		CHKERRQ(ierr);
		// Give the timestep to the label provider
		std::stringstream timeStepLabel;
		timeStepLabel << "dt: " << std::setprecision(4) << currentTimeStep
				<< "s";
		surfacePlotXZ3D->plotLabelProvider->timeStepLabel = timeStepLabel.str();

		// Render and save in file
		std::stringstream fileName;
		fileName << cluster.getName() << "_surfaceXZ_TS" << timestep << ".pnm";
		surfacePlotXZ3D->write(fileName.str());
	}

	// Restore the solutionArray
	ierr = DMDAVecRestoreArrayDOFRead(da, solution, &solutionArray);
	CHKERRQ(ierr);

	PetscFunctionReturn(0);
}

#undef __FUNCT__
#define __FUNCT__ Actual__FUNCT__("xolotlSolver", "eventFunction3D")
/**
 * This is a method that checks if the surface should move or bursting happen
 */
PetscErrorCode eventFunction3D(TS ts, PetscReal time, Vec solution,
		PetscScalar *fvalue, void *) {
	// Initial declaration
	PetscErrorCode ierr;
	double ****solutionArray, *gridPointSolution;
	PetscInt xs, xm, xi, Mx, ys, ym, yj, My, zs, zm, zk, Mz;
	fvalue[0] = 1.0, fvalue[1] = 1.0;
	depthPositions3D.clear();

	PetscFunctionBeginUser;

	// Gets the process ID
	int procId;
	MPI_Comm_rank(PETSC_COMM_WORLD, &procId);

	// Get the da from ts
	DM da;
	ierr = TSGetDM(ts, &da);
	CHKERRQ(ierr);

	// Get the solutionArray
	ierr = DMDAVecGetArrayDOFRead(da, solution, &solutionArray);
	CHKERRQ(ierr);

	// Get the corners of the grid
	ierr = DMDAGetCorners(da, &xs, &ys, &zs, &xm, &ym, &zm);
	CHKERRQ(ierr);

	// Get the size of the total grid
	ierr = DMDAGetInfo(da, PETSC_IGNORE, &Mx, &My, &Mz, PETSC_IGNORE,
	PETSC_IGNORE, PETSC_IGNORE, PETSC_IGNORE, PETSC_IGNORE,
	PETSC_IGNORE, PETSC_IGNORE, PETSC_IGNORE, PETSC_IGNORE);
	CHKERRQ(ierr);

	// Get the solver handler
	auto& solverHandler = PetscSolver::getSolverHandler();

	// Get the network
	auto& network = solverHandler.getNetwork();
	// Get the physical grid and step size
	auto grid = solverHandler.getXGrid();
	double hy = solverHandler.getStepSizeY();
	double hz = solverHandler.getStepSizeZ();

	// Get the flux handler to know the flux amplitude.
	auto fluxHandler = solverHandler.getFluxHandler();
	double heliumFluxAmplitude = fluxHandler->getFluxAmplitude();

	// Get the delta time from the previous timestep to this timestep
	double dt = time - previousTime;

	// Work of the moving surface first
	if (solverHandler.moveSurface()) {
		// Write the initial surface positions
		if (procId == 0 && xolotlCore::equal(time, 0.0)) {
			std::ofstream outputFile;
			outputFile.open("surface.txt", ios::app);
			outputFile << time << " ";

			// Loop on the possible yj
			for (yj = 0; yj < My; yj++) {
				for (zk = 0; zk < Mz; zk++) {
					// Get the position of the surface at yj, zk
					int surfacePos = solverHandler.getSurfacePosition(yj, zk);
					outputFile << (double) yj * hy << " " << (double) zk * hz
							<< " " << grid[surfacePos + 1] - grid[1] << " ";
				}
			}
			outputFile << std::endl;
			outputFile.close();
		}

		// Get the initial vacancy concentration
		double initialVConc = solverHandler.getInitialVConc();

		// Value to now on which processor is the location of the surface,
		// for MPI usage
		int surfaceProc = 0;

		// Loop on the possible zk and yj
		for (zk = 0; zk < Mz; zk++) {
			for (yj = 0; yj < My; yj++) {
				// Get the position of the surface at yj
				int surfacePos = solverHandler.getSurfacePosition(yj, zk);
				xi = surfacePos + 1;
				// if xi is on this process
				if (xi >= xs && xi < xs + xm && yj >= ys && yj < ys + ym
						&& zk >= zs && zk < zs + zm) {
					// Get the concentrations at xi = surfacePos + 1
					gridPointSolution = solutionArray[zk][yj][xi];

					// Compute the total density of intersitials that escaped from the
					// surface since last timestep using the stored flux
					nInterstitial3D[yj][zk] += previousIFlux3D[yj][zk] * dt;

					// Remove the sputtering yield since last timestep
					nInterstitial3D[yj][zk] -= sputteringYield3D
							* heliumFluxAmplitude * dt;

					// Initialize the value for the flux
					double newFlux = 0.0;

					// Loop on all the interstitial clusters
					for (auto const& iMapItem : network.getAll(ReactantType::I)) {
						// Get the cluster
						auto const& cluster = *(iMapItem.second);
						// Get its id and concentration
						int id = cluster.getId() - 1;
						double conc = gridPointSolution[id];
						// Get its size and diffusion coefficient
						int size = cluster.getSize();
						double coef = cluster.getDiffusionCoefficient();

						// Factor for finite difference
						double hxLeft = grid[xi + 1] - grid[xi];
						double hxRight = grid[xi + 2] - grid[xi + 1];
						double factor = 2.0 / (hxLeft * (hxLeft + hxRight));
						// Compute the flux going to the left
						newFlux += (double) size * factor * coef * conc
								* hxLeft;
					}

					// Update the previous flux
					previousIFlux3D[yj][zk] = newFlux;

					// Set the surface processor
					surfaceProc = procId;
				}

				// Get which processor will send the information
				int surfaceId = 0;
				MPI_Allreduce(&surfaceProc, &surfaceId, 1, MPI_INT, MPI_SUM,
						PETSC_COMM_WORLD);

				// Send the information about nInterstitial3D and previousFlux3D
				// to the other processes
				MPI_Bcast(&nInterstitial3D[yj][zk], 1, MPI_DOUBLE, surfaceId,
						PETSC_COMM_WORLD);
				MPI_Bcast(&previousIFlux3D[yj][zk], 1, MPI_DOUBLE, surfaceId,
						PETSC_COMM_WORLD);

				// Now that all the processes have the same value of nInterstitials, compare
				// it to the threshold to now if we should move the surface

				// The density of tungsten is 62.8 atoms/nm3, thus the threshold is
				double threshold = (62.8 - initialVConc)
						* (grid[xi + 1] - grid[xi]);
				if (nInterstitial3D[yj][zk] > threshold) {
					// The surface is moving
					fvalue[0] = 0.0;
				}

				// Moving the surface back
				else if (nInterstitial3D[yj][zk] < -threshold / 10.0) {
					// The surface is moving
					fvalue[0] = 0.0;
				}
			}
		}
	}

	// Now work on the bubble bursting
	if (solverHandler.burstBubbles()) {
		// Compute the prefactor for the probability (arbitrary)
		double prefactor = heliumFluxAmplitude * dt * 0.1;

		// The depth parameter to know where the bursting should happen
		double depthParam = solverHandler.getTauBursting();	// nm

		// For now we are not bursting
		bool burst = false;

		// Loop on the full grid
		for (zk = 0; zk < Mz; zk++) {
			for (yj = 0; yj < My; yj++) {
				// Get the surface position
				int surfacePos = solverHandler.getSurfacePosition(yj, zk);
				for (xi = 0; xi < Mx; xi++) {
					// Skip everything before the surface
					if (xi < surfacePos)
						continue;

					// If this is the locally owned part of the grid
					if (xi >= xs && xi < xs + xm && yj >= ys && yj < ys + ym
							&& zk >= zs && zk < zs + zm) {

						// Get the pointer to the beginning of the solution data for this grid point
						gridPointSolution = solutionArray[zk][yj][xi];
						// Update the concentration in the network
						network.updateConcentrationsFromArray(
								gridPointSolution);

						// Get the distance from the surface
						double distance = grid[xi + 1] - grid[surfacePos + 1];

						// Compute the helium density at this grid point
						double heDensity = network.getTotalAtomConcentration();

						// Compute the radius of the bubble from the number of helium
						double nV = heDensity * (grid[xi + 1] - grid[xi]) * hy
								* hz / 4.0;
						//					double nV = pow(heDensity / 5.0, 1.163) * (grid[xi + 1] - grid[xi]) * hy * hz;
						double radius =
								(sqrt(3.0) / 4.0)
										* xolotlCore::tungstenLatticeConstant
										+ pow(
												(3.0
														* pow(
																xolotlCore::tungstenLatticeConstant,
																3.0) * nV)
														/ (8.0 * xolotlCore::pi),
												(1.0 / 3.0))
										- pow(
												(3.0
														* pow(
																xolotlCore::tungstenLatticeConstant,
																3.0))
														/ (8.0 * xolotlCore::pi),
												(1.0 / 3.0));

						// If the radius is larger than the distance to the surface, burst
						if (radius > distance) {
							burst = true;
							depthPositions3D.push_back(
									std::make_tuple(zk, yj, xi));
							// Exit the loop
							continue;
						}
						// Add randomness
						double prob = prefactor
								* (1.0 - (distance - radius) / distance)
								* min(1.0,
										exp(
												-(distance - depthParam)
														/ (depthParam * 2.0)));
						double test = (double) rand() / (double) RAND_MAX;

						if (prob > test) {
							burst = true;
							depthPositions3D.push_back(
									std::make_tuple(zk, yj, xi));
						}
					}
				}
			}
		}

		// If at least one grid point is bursting
		if (burst) {
			// The event is happening
			fvalue[1] = 0.0;
		}
	}

	// Restore the solutionArray
	ierr = DMDAVecRestoreArrayDOFRead(da, solution, &solutionArray);
	CHKERRQ(ierr);

	PetscFunctionReturn(0);
}

#undef __FUNCT__
#define __FUNCT__ Actual__FUNCT__("xolotlSolver", "postEventFunction3D")
/**
 * This is a method that moves the surface or burst bubbles
 */
PetscErrorCode postEventFunction3D(TS ts, PetscInt nevents,
		PetscInt eventList[], PetscReal time, Vec solution, PetscBool, void*) {

	// Initial declaration
	PetscErrorCode ierr;
	double ****solutionArray, *gridPointSolution;
	PetscInt xs, xm, xi, Mx, ys, ym, yj, My, zs, zm, zk, Mz;

	PetscFunctionBeginUser;

	// Check if the surface has moved
	if (nevents == 0)
		PetscFunctionReturn(0);

	// Gets the process ID
	int procId;
	MPI_Comm_rank(PETSC_COMM_WORLD, &procId);

	// Get the da from ts
	DM da;
	ierr = TSGetDM(ts, &da);
	CHKERRQ(ierr);

	// Get the solutionArray
	ierr = DMDAVecGetArrayDOF(da, solution, &solutionArray);
	CHKERRQ(ierr);

	// Get the corners of the grid
	ierr = DMDAGetCorners(da, &xs, &ys, &zs, &xm, &ym, &zm);
	CHKERRQ(ierr);

	// Get the size of the total grid
	ierr = DMDAGetInfo(da, PETSC_IGNORE, &Mx, &My, &Mz, PETSC_IGNORE,
	PETSC_IGNORE, PETSC_IGNORE, PETSC_IGNORE, PETSC_IGNORE,
	PETSC_IGNORE, PETSC_IGNORE, PETSC_IGNORE, PETSC_IGNORE);
	CHKERRQ(ierr);

	// Get the solver handler
	auto& solverHandler = PetscSolver::getSolverHandler();

	// Get the network
	auto& network = solverHandler.getNetwork();
	int dof = network.getDOF();

	// Get the physical grid
	auto grid = solverHandler.getXGrid();
	// Get the step sizes
	double hy = solverHandler.getStepSizeY();
	double hz = solverHandler.getStepSizeZ();

	// Take care of bursting

	// Loop on each bursting depth
	for (int i = 0; i < depthPositions3D.size(); i++) {
		// Get the coordinates of the point
		int xi = std::get<2>(depthPositions3D[i]), yj = std::get<1>(
				depthPositions3D[i]), zk = std::get<0>(depthPositions3D[i]);
		// Get the pointer to the beginning of the solution data for this grid point
		gridPointSolution = solutionArray[zk][yj][xi];
		// Update the concentration in the network
		network.updateConcentrationsFromArray(gridPointSolution);

		// Get the surface position
		int surfacePos = solverHandler.getSurfacePosition(yj, zk);
		// Get the distance from the surface
		double distance = grid[xi + 1] - grid[surfacePos + 1];

		std::cout << "bursting at: " << zk * hz << " " << yj * hy << " "
				<< distance << std::endl;

		// Pinhole case
		// Consider each He to reset their concentration at this grid point
		for (auto const& heMapItem : network.getAll(ReactantType::He)) {
			auto const& cluster = *(heMapItem.second);

			int id = cluster.getId() - 1;
			gridPointSolution[id] = 0.0;
		}
		// Consider each D to reset their concentration at this grid point
		for (auto const& dMapItem : network.getAll(ReactantType::D)) {
			auto const& cluster = *(dMapItem.second);

			int id = cluster.getId() - 1;
			gridPointSolution[id] = 0.0;
		}
		// Consider each T to reset their concentration at this grid point
		for (auto const& tMapItem : network.getAll(ReactantType::T)) {
			auto const& cluster = *(tMapItem.second);

			int id = cluster.getId() - 1;
			gridPointSolution[id] = 0.0;
		}

		// Consider each HeV cluster to transfer their concentration to the V cluster of the
		// same size at this grid point
		for (auto const& heVMapItem : network.getAll(ReactantType::PSIMixed)) {
			auto const& cluster = *(heVMapItem.second);

			// Get the V cluster of the same size
			auto const & comp = cluster.getComposition();
			auto vCluster = network.get(Species::V,
					comp[toCompIdx(Species::V)]);
			int vId = vCluster->getId() - 1;
			int id = cluster.getId() - 1;
			gridPointSolution[vId] += gridPointSolution[id];
			gridPointSolution[id] = 0.0;
		}

		// Loop on the super clusters to transfer their concentration to the V cluster of the
		// same size at this grid point
		for (auto const& superMapItem : network.getAll(ReactantType::PSISuper)) {
			auto const& cluster =
					static_cast<PSISuperCluster&>(*(superMapItem.second));

			// Loop on the V boundaries
			for (auto const& j : cluster.getVBounds()) {
				// Get the total concentration at this v
				double conc = cluster.getIntegratedVConcentration(j);
				// Get the corresponding V cluster and its Id
				auto vCluster = network.get(Species::V, j);
				int vId = vCluster->getId() - 1;
				// Add the concentration
				gridPointSolution[vId] += conc;
			}

			// Reset the super cluster concentration
			int id = cluster.getId() - 1;
			gridPointSolution[id] = 0.0;
			id = cluster.getHeMomentumId() - 1;
			gridPointSolution[id] = 0.0;
			id = cluster.getVMomentumId() - 1;
			gridPointSolution[id] = 0.0;
		}
	}

	// Now takes care of moving surface
	bool moving = false;
	for (int i = 0; i < nevents; i++) {
		if (eventList[i] == 0)
			moving = true;
	}

	// Skip if nothing is moving
	if (!moving) {
		// Restore the solutionArray
		ierr = DMDAVecRestoreArrayDOF(da, solution, &solutionArray);
		CHKERRQ(ierr);

		PetscFunctionReturn(0);
	}

	// Get the initial vacancy concentration
	double initialVConc = solverHandler.getInitialVConc();

	// Loop on the possible zk and yj
	for (zk = 0; zk < Mz; zk++) {
		for (yj = 0; yj < My; yj++) {
			// Get the position of the surface at yj
			int surfacePos = solverHandler.getSurfacePosition(yj, zk);
			xi = surfacePos + 1;

			// The density of tungsten is 62.8 atoms/nm3, thus the threshold is
			double threshold = (62.8 - initialVConc)
					* (grid[xi + 1] - grid[xi]);

			// Move the surface up
			if (nInterstitial3D[yj][zk] > threshold) {
				int nGridPoints = 0;
				// Move the surface up until it is smaller than the next threshold
				while (nInterstitial3D[yj][zk] > threshold) {
					// Move the surface higher
					surfacePos--;
					xi = surfacePos + 1;
					nGridPoints++;
					// Update the number of interstitials
					nInterstitial3D[yj][zk] -= threshold;
					// Update the thresold
					double threshold = (62.8 - initialVConc)
							* (grid[xi + 1] - grid[xi]);
				}

				// Throw an exception if the position is negative
				if (surfacePos < 0) {
					throw std::string(
							"\nxolotlSolver::Monitor3D: The surface is trying to go outside of the grid!!");
				}

				// Printing information about the extension of the material
				if (procId == 0) {
					std::cout << "Adding " << nGridPoints
							<< " points to the grid on " << yj * hy << " and "
							<< zk * hz << " at time: " << time << " s."
							<< std::endl;
				}

				// Set it in the solver
				solverHandler.setSurfacePosition(surfacePos, yj, zk);

				// Initialize the vacancy concentration on the new grid points
				// Get the single vacancy ID
				auto singleVacancyCluster = network.get(Species::V, 1);
				int vacancyIndex = -1;
				if (singleVacancyCluster)
					vacancyIndex = singleVacancyCluster->getId() - 1;
				// Loop on the new grid points
				while (nGridPoints > 0) {
					// Position of the newly created grid point
					xi = surfacePos + nGridPoints;

					// If xi is on this process
					if (xi >= xs && xi < xs + xm && yj >= ys && yj < ys + ym
							&& zk >= zs && zk < zs + zm && vacancyIndex > 0) {
						// Get the concentrations
						gridPointSolution = solutionArray[zk][yj][xi];
						// Initialize the vacancy concentration
						gridPointSolution[vacancyIndex] = initialVConc;
					}

					// Decrease the number of grid points
					--nGridPoints;
				}
			}

			// Moving the surface back
			else if (nInterstitial3D[yj][zk] < -threshold / 10.0) {
				// Move it back as long as the number of interstitials in negative
				while (nInterstitial3D[yj][zk] < 0.0) {
					// Compute the threshold to a deeper grid point
					threshold = (62.8 - initialVConc)
							* (grid[xi + 2] - grid[xi + 1]);
					// Set all the concentrations to 0.0 at xi = surfacePos + 1
					// if xi is on this process
					if (xi >= xs && xi < xs + xm && yj >= ys && yj < ys + ym
							&& zk >= zs && zk < zs + zm) {
						// Get the concentrations at xi = surfacePos + 1
						gridPointSolution = solutionArray[zk][yj][xi];
						// Loop on DOF
						for (int i = 0; i < dof - 1; i++) {
							gridPointSolution[i] = 0.0;
						}
					}

					// Move the surface deeper
					surfacePos++;
					xi = surfacePos + 1;
					// Update the number of interstitials
					nInterstitial3D[yj][zk] += threshold;
				}

				// Printing information about the extension of the material
				if (procId == 0) {
					std::cout << "Removing grid points to the grid on "
							<< yj * hy << " and " << zk * hz << " at time: "
							<< time << " s." << std::endl;
				}

				// Set it in the solver
				solverHandler.setSurfacePosition(surfacePos, yj, zk);
			}
		}
	}
	// Get the modified trap-mutation handler to reinitialize it
	auto mutationHandler = solverHandler.getMutationHandler();
	auto advecHandlers = solverHandler.getAdvectionHandlers();

	// Get the vector of positions of the surface
	std::vector<std::vector<int> > surfaceIndices;
	for (PetscInt i = 0; i < My; i++) {
		// Create a temporary vector
		std::vector<int> temp;
		for (PetscInt j = 0; j < Mz; j++) {
			temp.push_back(solverHandler.getSurfacePosition(i, j));
		}
		// Add the temporary vector to the vector of surface indices
		surfaceIndices.push_back(temp);
	}

	mutationHandler->initializeIndex3D(surfaceIndices, network, advecHandlers,
			grid, My, hy, Mz, hz);

	// Write the surface positions
	if (procId == 0) {
		std::ofstream outputFile;
		outputFile.open("surface.txt", ios::app);
		outputFile << time << " ";

		// Loop on the possible yj
		for (yj = 0; yj < My; yj++) {
<<<<<<< HEAD
			// Get the surface position
			surfacePos = solverHandler.getSurfacePosition(yj, zk);
			for (xi = 0; xi < Mx; xi++) {
				// Skip everything before the surface
				if (xi < surfacePos)
					continue;

				// If this is the locally owned part of the grid
				if (xi >= xs && xi < xs + xm && yj >= ys && yj < ys + ym
						&& zk >= zs && zk < zs + zm) {

					// Get the pointer to the beginning of the solution data for this grid point
					gridPointSolution = solutionArray[zk][yj][xi];
					// Update the concentration in the network
					network.updateConcentrationsFromArray(gridPointSolution);

					// Get the distance from the surface
					double distance = grid[xi + 1] - grid[surfacePos + 1];

					// Compute the helium density at this grid point
					double heDensity = network.getTotalAtomConcentration();

					// Compute the radius of the bubble from the number of helium
					double nV = heDensity * (grid[xi + 1] - grid[xi]) * hy * hz
							/ 4.0;
//					double nV = pow(heDensity / 5.0, 1.163) * (grid[xi + 1] - grid[xi]) * hy * hz;
					double radius =
							(sqrt(3.0) / 4.0)
									* xolotlCore::tungstenLatticeConstant
									+ pow(
											(3.0
													* pow(
															xolotlCore::tungstenLatticeConstant,
															3.0) * nV)
													/ (8.0 * xolotlCore::pi),
											(1.0 / 3.0))
									- pow(
											(3.0
													* pow(
															xolotlCore::tungstenLatticeConstant,
															3.0))
													/ (8.0 * xolotlCore::pi),
											(1.0 / 3.0));

					// If the radius is larger than the distance to the surface, burst
					if (radius > distance) {
						burst = true;
						depthPositions3D.push_back(std::make_tuple(zk, yj, xi));
						// Exit the loop
						continue;
					}
					// Add randomness
					double prob = prefactor
							* (1.0 - (distance - radius) / distance)
							* min(1.0,
									exp(
											-(distance - depthParam)
													/ (depthParam * 2.0)));
					double test = (double) rand() / (double) RAND_MAX;

					if (prob > test) {
						burst = true;
						depthPositions3D.push_back(std::make_tuple(zk, yj, xi));
					}
				}
			}
		}
	}

	// If at least one grid point is bursting
	if (burst) {
		// The event is happening
		fvalue[0] = 0.0;
	} else
		fvalue[0] = 1.0;

	// Restore the solutionArray
	ierr = DMDAVecRestoreArrayDOFRead(da, solution, &solutionArray);
	CHKERRQ(ierr);

	PetscFunctionReturn(0);
}

#undef __FUNCT__
#define __FUNCT__ Actual__FUNCT__("xolotlSolver", "postBurstingEventFunction3D")
/**
 * This is a method that bursts bubbles
 */
PetscErrorCode postBurstingEventFunction3D(TS ts, PetscInt nevents,
		PetscInt eventList[], PetscReal time, Vec solution, PetscBool, void*) {

	// Initial declarations
	PetscErrorCode ierr;
	double ****solutionArray, *gridPointSolution;

	PetscFunctionBeginUser;

	// Check if the bursting event happened
	if (nevents == 0)
		PetscFunctionReturn(0);

	// Get the da from ts
	DM da;
	ierr = TSGetDM(ts, &da);
	CHKERRQ(ierr);

	// Get the solutionArray
	ierr = DMDAVecGetArrayDOF(da, solution, &solutionArray);
	CHKERRQ(ierr);

	// Get the solver handler
	auto& solverHandler = PetscSolver::getSolverHandler();

	// Initialize the surface position
	int surfacePos = 0;
	// Get the step sizes
	double hy = solverHandler.getStepSizeY();
	double hz = solverHandler.getStepSizeZ();

	// Get the physical grid
	auto grid = solverHandler.getXGrid();

	// Get the network
	auto& network = solverHandler.getNetwork();

	// Loop on each bursting depth
	for (int i = 0; i < depthPositions3D.size(); i++) {
		// Get the coordinates of the point
		int xi = std::get<2>(depthPositions3D[i]), yj = std::get<1>(
				depthPositions3D[i]), zk = std::get<0>(depthPositions3D[i]);
		// Get the pointer to the beginning of the solution data for this grid point
		gridPointSolution = solutionArray[zk][yj][xi];
		// Update the concentration in the network
		network.updateConcentrationsFromArray(gridPointSolution);

		// Get the surface position
		surfacePos = solverHandler.getSurfacePosition(yj, zk);
		// Get the distance from the surface
		double distance = grid[xi + 1] - grid[surfacePos + 1];

		std::cout << "bursting at: " << zk * hz << " " << yj * hy << " "
				<< distance << std::endl;

		// Pinhole case
		// Consider each He to reset their concentration at this grid point
		for (auto const& heMapItem : network.getAll(ReactantType::He)) {
			auto const& cluster = *(heMapItem.second);

			int id = cluster.getId() - 1;
			gridPointSolution[id] = 0.0;
		}
		// Consider each D to reset their concentration at this grid point
		for (auto const& dMapItem : network.getAll(ReactantType::D)) {
			auto const& cluster = *(dMapItem.second);

			int id = cluster.getId() - 1;
			gridPointSolution[id] = 0.0;
		}
		// Consider each T to reset their concentration at this grid point
		for (auto const& tMapItem : network.getAll(ReactantType::T)) {
			auto const& cluster = *(tMapItem.second);

			int id = cluster.getId() - 1;
			gridPointSolution[id] = 0.0;
		}

		// Consider each HeV cluster to transfer their concentration to the V cluster of the
		// same size at this grid point
		for (auto const& heVMapItem : network.getAll(ReactantType::PSIMixed)) {
			auto const& cluster = *(heVMapItem.second);

			// Get the V cluster of the same size
			auto const & comp = cluster.getComposition();
			auto vCluster = network.get(Species::V,
					comp[toCompIdx(Species::V)]);
			int vId = vCluster->getId() - 1;
			int id = cluster.getId() - 1;
			gridPointSolution[vId] += gridPointSolution[id];
			gridPointSolution[id] = 0.0;
		}

		// Loop on the super clusters to transfer their concentration to the V cluster of the
		// same size at this grid point
		for (auto const& superMapItem : network.getAll(ReactantType::PSISuper)) {
			auto const& cluster =
					static_cast<PSISuperCluster&>(*(superMapItem.second));

			// Loop on the V boundaries
			for (auto const& j : cluster.getBounds(3)) {
				// Get the total concentration at this v
				double conc = cluster.getIntegratedVConcentration(j);
				// Get the corresponding V cluster and its Id
				auto vCluster = network.get(Species::V, j);
				int vId = vCluster->getId() - 1;
				// Add the concentration
				gridPointSolution[vId] += conc;
			}

			// Reset the super cluster concentration
			int id = cluster.getId() - 1;
			gridPointSolution[id] = 0.0;
			id = cluster.getMomentId(0) - 1;
			gridPointSolution[id] = 0.0;
			id = cluster.getMomentId(3) - 1;
			gridPointSolution[id] = 0.0;
=======
			for (zk = 0; zk < Mz; zk++) {
				// Get the position of the surface at yj, zk
				int surfacePos = solverHandler.getSurfacePosition(yj, zk);
				outputFile << (double) yj * hy << " " << (double) zk * hz << " "
						<< grid[surfacePos + 1] - grid[1] << " ";
			}
>>>>>>> 3fd665dd
		}
		outputFile << std::endl;
		outputFile.close();
	}

	// Restore the solutionArray
	ierr = DMDAVecRestoreArrayDOF(da, solution, &solutionArray);
	CHKERRQ(ierr);

	PetscFunctionReturn(0);
}

/**
 * This operation sets up different monitors
 *  depending on the options.
 * @param ts The time stepper
 * @return A standard PETSc error code
 */
PetscErrorCode setupPetsc3DMonitor(TS ts) {
	PetscErrorCode ierr;

	// Get the process ID
	int procId;
	MPI_Comm_rank(PETSC_COMM_WORLD, &procId);

	// Get the xolotlViz handler registry
	auto vizHandlerRegistry = xolotlFactory::getVizHandlerRegistry();

	// Flags to launch the monitors or not
	PetscBool flagCheck, flagPerf, flagRetention, flagStatus, flag2DXYPlot,
			flag2DXZPlot;

	// Check the option -check_collapse
	ierr = PetscOptionsHasName(NULL, NULL, "-check_collapse", &flagCheck);
	checkPetscError(ierr,
			"setupPetsc3DMonitor: PetscOptionsHasName (-check_collapse) failed.");

	// Check the option -plot_perf
	ierr = PetscOptionsHasName(NULL, NULL, "-plot_perf", &flagPerf);
	checkPetscError(ierr,
			"setupPetsc3DMonitor: PetscOptionsHasName (-plot_perf) failed.");

	// Check the option -plot_2d_xy
	ierr = PetscOptionsHasName(NULL, NULL, "-plot_2d_xy", &flag2DXYPlot);
	checkPetscError(ierr,
			"setupPetsc3DMonitor: PetscOptionsHasName (-plot_2d_xy) failed.");

	// Check the option -plot_2d_xz
	ierr = PetscOptionsHasName(NULL, NULL, "-plot_2d_xz", &flag2DXZPlot);
	checkPetscError(ierr,
			"setupPetsc3DMonitor: PetscOptionsHasName (-plot_2d_xz) failed.");

	// Check the option -helium_retention
	ierr = PetscOptionsHasName(NULL, NULL, "-helium_retention", &flagRetention);
	checkPetscError(ierr,
			"setupPetsc3DMonitor: PetscOptionsHasName (-helium_retention) failed.");

	// Check the option -start_stop
	ierr = PetscOptionsHasName(NULL, NULL, "-start_stop", &flagStatus);
	checkPetscError(ierr,
			"setupPetsc3DMonitor: PetscOptionsHasName (-start_stop) failed.");

	// Get the solver handler
	auto& solverHandler = PetscSolver::getSolverHandler();

	// Get the network and its size
	auto& network = solverHandler.getNetwork();

	// Get the da from ts
	DM da;
	ierr = TSGetDM(ts, &da);
	CHKERRQ(ierr);
	checkPetscError(ierr, "setupPetsc3DMonitor: TSGetDM failed.");

	// Get the total size of the grid
	PetscInt Mx, My, Mz;
	ierr = DMDAGetInfo(da, PETSC_IGNORE, &Mx, &My, &Mz, PETSC_IGNORE,
	PETSC_IGNORE, PETSC_IGNORE, PETSC_IGNORE, PETSC_IGNORE,
	PETSC_IGNORE, PETSC_IGNORE, PETSC_IGNORE, PETSC_IGNORE);
	CHKERRQ(ierr);
	checkPetscError(ierr, "setupPetsc3DMonitor: DMDAGetInfo failed.");

	// Set the post step processing to stop the solver if the time step collapses
	if (flagCheck) {
		// Find the threshold
		PetscBool flag;
		ierr = PetscOptionsGetReal(NULL, NULL, "-check_collapse",
				&timeStepThreshold, &flag);
		checkPetscError(ierr,
				"setupPetsc3DMonitor: PetscOptionsGetInt (-check_collapse) failed.");
		if (!flag)
			timeStepThreshold = 1.0e-16;

		// Set the post step process that tells the solver when to stop if the time step collapse
		ierr = TSSetPostStep(ts, checkTimeStep);
		checkPetscError(ierr,
				"setupPetsc3DMonitor: TSSetPostStep (checkTimeStep) failed.");
	}

	// Set the monitor to save the status of the simulation in hdf5 file
	if (flagStatus) {
		// Find the stride to know how often the HDF5 file has to be written
		PetscBool flag;
		ierr = PetscOptionsGetReal(NULL, NULL, "-start_stop", &hdf5Stride3D,
				&flag);
		checkPetscError(ierr,
				"setupPetsc3DMonitor: PetscOptionsGetInt (-start_stop) failed.");
		if (!flag)
			hdf5Stride3D = 1.0;

		// Compute the correct hdf5Previous3D for a restart
		// Get the last time step written in the HDF5 file
		int tempTimeStep = -2;
		std::string networkName = solverHandler.getNetworkName();
		bool hasConcentrations = false;
		if (!networkName.empty())
			hasConcentrations = xolotlCore::HDF5Utils::hasConcentrationGroup(
					networkName, tempTimeStep);
		if (hasConcentrations) {
			// Get the previous time from the HDF5 file
			previousTime = xolotlCore::HDF5Utils::readPreviousTime(networkName,
					tempTimeStep);
			hdf5Previous3D = (int) (previousTime / hdf5Stride3D);
		}

		// Don't do anything if both files have the same name
		if (hdf5OutputName3D != solverHandler.getNetworkName()) {

			// Initialize the HDF5 file for all the processes
			xolotlCore::HDF5Utils::initializeFile(hdf5OutputName3D);

			// Get the solver handler
			auto& solverHandler = PetscSolver::getSolverHandler();

			// Get the physical grid in the x direction
			auto grid = solverHandler.getXGrid();

			// Setup step size variables
			double hy = solverHandler.getStepSizeY();
			double hz = solverHandler.getStepSizeZ();

			// Save the header in the HDF5 file
			xolotlCore::HDF5Utils::fillHeader(grid, My, hy, Mz, hz);

			// Get the compostion list and save it
			auto compList = network.getCompositionList();
			xolotlCore::HDF5Utils::fillNetworkComp(compList);

			// Save the network in the HDF5 file
			if (!solverHandler.getNetworkName().empty())
				xolotlCore::HDF5Utils::fillNetwork(
						solverHandler.getNetworkName());

			// Finalize the HDF5 file
			xolotlCore::HDF5Utils::finalizeFile();
		}

		// startStop3D will be called at each timestep
		ierr = TSMonitorSet(ts, startStop3D, NULL, NULL);
		checkPetscError(ierr,
				"setupPetsc3DMonitor: TSMonitorSet (startStop3D) failed.");
	}

	// If the user wants the surface to be able to move
	if (solverHandler.moveSurface() || solverHandler.burstBubbles()) {
		// Surface
		if (solverHandler.moveSurface()) {
			// Initialize nInterstitial3D and previousIFlux3D before monitoring the
			// interstitial flux
			for (PetscInt j = 0; j < My; j++) {
				// Create a one dimensional vector of double
				std::vector<double> tempVector;
				for (PetscInt k = 0; k < Mz; k++) {
					tempVector.push_back(0.0);
				}
				// Add the tempVector to nInterstitial3D and previousIFlux3D
				// to create their initial structure
				nInterstitial3D.push_back(tempVector);
				previousIFlux3D.push_back(tempVector);
			}

			// Get the last time step written in the HDF5 file
			int tempTimeStep = -2;
			std::string networkName = solverHandler.getNetworkName();
			bool hasConcentrations = false;
			if (!networkName.empty())
				hasConcentrations =
						xolotlCore::HDF5Utils::hasConcentrationGroup(
								networkName, tempTimeStep);

			// Get the interstitial information at the surface if concentrations were stored
			if (hasConcentrations) {
				// Get the interstitial quantity from the HDF5 file
				nInterstitial3D = xolotlCore::HDF5Utils::readNInterstitial3D(
						networkName, tempTimeStep);
				// Get the previous I flux from the HDF5 file
				previousIFlux3D = xolotlCore::HDF5Utils::readPreviousIFlux3D(
						networkName, tempTimeStep);
				// Get the previous time from the HDF5 file
				previousTime = xolotlCore::HDF5Utils::readPreviousTime(
						networkName, tempTimeStep);
			}

			// Get the sputtering yield
			sputteringYield3D = solverHandler.getSputteringYield();

			// Clear the file where the surface will be written
			std::ofstream outputFile;
			outputFile.open("surface.txt");
			outputFile.close();
		}

		// Bursting
		if (solverHandler.burstBubbles()) {
			// Initialize the RNG
			int seed = time(NULL);
			if (procId == 0)
				std::cout << "RNG seed for bubble bursting: " << seed
						<< std::endl;
			std::srand(seed + procId);
		}

		// Set directions and terminate flags for the surface event
		PetscInt direction[2];
		PetscBool terminate[2];
		direction[0] = 0, direction[1] = 0;
		terminate[0] = PETSC_FALSE, terminate[1] = PETSC_FALSE;
		// Set the TSEvent
		ierr = TSSetEventHandler(ts, 2, direction, terminate, eventFunction3D,
				postEventFunction3D, NULL);
		checkPetscError(ierr,
				"setupPetsc3DMonitor: TSSetEventHandler (eventFunction3D) failed.");
	}

	// Set the monitor to save performance plots (has to be in parallel)
	if (flagPerf) {
		// Only the master process will create the plot
		if (procId == 0) {
			// Create a ScatterPlot
			perfPlot = vizHandlerRegistry->getPlot("perfPlot",
					xolotlViz::PlotType::SCATTER);

			// Create and set the label provider
			auto labelProvider = std::make_shared<xolotlViz::LabelProvider>(
					"labelProvider");
			labelProvider->axis1Label = "Process ID";
			labelProvider->axis2Label = "Solver Time";

			// Give it to the plot
			perfPlot->setLabelProvider(labelProvider);

			// Create the data provider
			auto dataProvider = std::make_shared<xolotlViz::CvsXDataProvider>(
					"dataProvider");

			// Give it to the plot
			perfPlot->setDataProvider(dataProvider);
		}

		// monitorPerf will be called at each timestep
		ierr = TSMonitorSet(ts, monitorPerf, NULL, NULL);
		checkPetscError(ierr,
				"setupPetsc3DMonitor: TSMonitorSet (monitorPerf) failed.");
	}

	// Set the monitor to compute the helium fluence for the retention calculation
	if (flagRetention) {

		// Get the last time step written in the HDF5 file
		int tempTimeStep = -2;
		std::string networkName = solverHandler.getNetworkName();
		bool hasConcentrations = false;
		if (!networkName.empty())
			hasConcentrations = xolotlCore::HDF5Utils::hasConcentrationGroup(
					networkName, tempTimeStep);

		// Get the previous time if concentrations were stored and initialize the fluence
		if (hasConcentrations) {
			// Get the previous time from the HDF5 file
			double time = xolotlCore::HDF5Utils::readPreviousTime(networkName,
					tempTimeStep);
			// Initialize the fluence
			auto fluxHandler = solverHandler.getFluxHandler();
			// The length of the time step
			double dt = time;
			// Increment the fluence with the value at this current timestep
			fluxHandler->incrementFluence(dt);
			// Get the previous time from the HDF5 file
			previousTime = xolotlCore::HDF5Utils::readPreviousTime(networkName,
					tempTimeStep);
		}

		// computeFluence will be called at each timestep
		ierr = TSMonitorSet(ts, computeFluence, NULL, NULL);
		checkPetscError(ierr,
				"setupPetsc3DMonitor: TSMonitorSet (computeFluence) failed.");

		// computeHeliumRetention3D will be called at each timestep
		ierr = TSMonitorSet(ts, computeHeliumRetention3D, NULL, NULL);
		checkPetscError(ierr,
				"setupPetsc3DMonitor: TSMonitorSet (computeHeliumRetention3D) failed.");

		// Uncomment to clear the file where the retention will be written
		std::ofstream outputFile;
		outputFile.open("retentionOut.txt");
		outputFile.close();
	}

	// Set the monitor to save surface plots of clusters concentration
	if (flag2DXYPlot) {
		// Only the master process will create the plot
		if (procId == 0) {
			// Create a SurfacePlot
			surfacePlotXY3D = vizHandlerRegistry->getPlot("surfacePlotXY3D",
					xolotlViz::PlotType::SURFACE);

			// Create and set the label provider
			auto labelProvider = std::make_shared<xolotlViz::LabelProvider>(
					"labelProvider");
			labelProvider->axis1Label = "Depth (nm)";
			labelProvider->axis2Label = "Y (nm)";
			labelProvider->axis3Label = "Concentration";

			// Give it to the plot
			surfacePlotXY3D->setLabelProvider(labelProvider);

			// Create the data provider
			auto dataProvider = std::make_shared<xolotlViz::CvsXYDataProvider>(
					"dataProvider");

			// Give it to the plot
			surfacePlotXY3D->setDataProvider(dataProvider);
		}

		// monitorSurfaceXY3D will be called at each timestep
		ierr = TSMonitorSet(ts, monitorSurfaceXY3D, NULL, NULL);
		checkPetscError(ierr,
				"setupPetsc3DMonitor: TSMonitorSet (monitorSurfaceXY3D) failed.");
	}

	// Set the monitor to save surface plots of clusters concentration
	if (flag2DXZPlot) {
		// Only the master process will create the plot
		if (procId == 0) {
			// Create a SurfacePlot
			surfacePlotXZ3D = vizHandlerRegistry->getPlot("surfacePlotXZ3D",
					xolotlViz::PlotType::SURFACE);

			// Create and set the label provider
			auto labelProvider = std::make_shared<xolotlViz::LabelProvider>(
					"labelProvider");
			labelProvider->axis1Label = "Depth (nm)";
			labelProvider->axis2Label = "Z (nm)";
			labelProvider->axis3Label = "Concentration";

			// Give it to the plot
			surfacePlotXZ3D->setLabelProvider(labelProvider);

			// Create the data provider
			auto dataProvider = std::make_shared<xolotlViz::CvsXYDataProvider>(
					"dataProvider");

			// Give it to the plot
			surfacePlotXZ3D->setDataProvider(dataProvider);
		}

		// monitorSurfaceXZ3D will be called at each timestep
		ierr = TSMonitorSet(ts, monitorSurfaceXZ3D, NULL, NULL);
		checkPetscError(ierr,
				"setupPetsc3DMonitor: TSMonitorSet (monitorSurfaceXZ3D) failed.");
	}

	// Set the monitor to simply change the previous time to the new time
	// monitorTime will be called at each timestep
	ierr = TSMonitorSet(ts, monitorTime, NULL, NULL);
	checkPetscError(ierr,
			"setupPetsc3DMonitor: TSMonitorSet (monitorTime) failed.");

	PetscFunctionReturn(0);
}

}

/* end namespace xolotlSolver */<|MERGE_RESOLUTION|>--- conflicted
+++ resolved
@@ -1030,7 +1030,7 @@
 					static_cast<PSISuperCluster&>(*(superMapItem.second));
 
 			// Loop on the V boundaries
-			for (auto const& j : cluster.getVBounds()) {
+			for (auto const& j : cluster.getBounds(3)) {
 				// Get the total concentration at this v
 				double conc = cluster.getIntegratedVConcentration(j);
 				// Get the corresponding V cluster and its Id
@@ -1043,9 +1043,9 @@
 			// Reset the super cluster concentration
 			int id = cluster.getId() - 1;
 			gridPointSolution[id] = 0.0;
-			id = cluster.getHeMomentumId() - 1;
+			id = cluster.getMomentId(0) - 1;
 			gridPointSolution[id] = 0.0;
-			id = cluster.getVMomentumId() - 1;
+			id = cluster.getMomentId(3) - 1;
 			gridPointSolution[id] = 0.0;
 		}
 	}
@@ -1203,220 +1203,12 @@
 
 		// Loop on the possible yj
 		for (yj = 0; yj < My; yj++) {
-<<<<<<< HEAD
-			// Get the surface position
-			surfacePos = solverHandler.getSurfacePosition(yj, zk);
-			for (xi = 0; xi < Mx; xi++) {
-				// Skip everything before the surface
-				if (xi < surfacePos)
-					continue;
-
-				// If this is the locally owned part of the grid
-				if (xi >= xs && xi < xs + xm && yj >= ys && yj < ys + ym
-						&& zk >= zs && zk < zs + zm) {
-
-					// Get the pointer to the beginning of the solution data for this grid point
-					gridPointSolution = solutionArray[zk][yj][xi];
-					// Update the concentration in the network
-					network.updateConcentrationsFromArray(gridPointSolution);
-
-					// Get the distance from the surface
-					double distance = grid[xi + 1] - grid[surfacePos + 1];
-
-					// Compute the helium density at this grid point
-					double heDensity = network.getTotalAtomConcentration();
-
-					// Compute the radius of the bubble from the number of helium
-					double nV = heDensity * (grid[xi + 1] - grid[xi]) * hy * hz
-							/ 4.0;
-//					double nV = pow(heDensity / 5.0, 1.163) * (grid[xi + 1] - grid[xi]) * hy * hz;
-					double radius =
-							(sqrt(3.0) / 4.0)
-									* xolotlCore::tungstenLatticeConstant
-									+ pow(
-											(3.0
-													* pow(
-															xolotlCore::tungstenLatticeConstant,
-															3.0) * nV)
-													/ (8.0 * xolotlCore::pi),
-											(1.0 / 3.0))
-									- pow(
-											(3.0
-													* pow(
-															xolotlCore::tungstenLatticeConstant,
-															3.0))
-													/ (8.0 * xolotlCore::pi),
-											(1.0 / 3.0));
-
-					// If the radius is larger than the distance to the surface, burst
-					if (radius > distance) {
-						burst = true;
-						depthPositions3D.push_back(std::make_tuple(zk, yj, xi));
-						// Exit the loop
-						continue;
-					}
-					// Add randomness
-					double prob = prefactor
-							* (1.0 - (distance - radius) / distance)
-							* min(1.0,
-									exp(
-											-(distance - depthParam)
-													/ (depthParam * 2.0)));
-					double test = (double) rand() / (double) RAND_MAX;
-
-					if (prob > test) {
-						burst = true;
-						depthPositions3D.push_back(std::make_tuple(zk, yj, xi));
-					}
-				}
-			}
-		}
-	}
-
-	// If at least one grid point is bursting
-	if (burst) {
-		// The event is happening
-		fvalue[0] = 0.0;
-	} else
-		fvalue[0] = 1.0;
-
-	// Restore the solutionArray
-	ierr = DMDAVecRestoreArrayDOFRead(da, solution, &solutionArray);
-	CHKERRQ(ierr);
-
-	PetscFunctionReturn(0);
-}
-
-#undef __FUNCT__
-#define __FUNCT__ Actual__FUNCT__("xolotlSolver", "postBurstingEventFunction3D")
-/**
- * This is a method that bursts bubbles
- */
-PetscErrorCode postBurstingEventFunction3D(TS ts, PetscInt nevents,
-		PetscInt eventList[], PetscReal time, Vec solution, PetscBool, void*) {
-
-	// Initial declarations
-	PetscErrorCode ierr;
-	double ****solutionArray, *gridPointSolution;
-
-	PetscFunctionBeginUser;
-
-	// Check if the bursting event happened
-	if (nevents == 0)
-		PetscFunctionReturn(0);
-
-	// Get the da from ts
-	DM da;
-	ierr = TSGetDM(ts, &da);
-	CHKERRQ(ierr);
-
-	// Get the solutionArray
-	ierr = DMDAVecGetArrayDOF(da, solution, &solutionArray);
-	CHKERRQ(ierr);
-
-	// Get the solver handler
-	auto& solverHandler = PetscSolver::getSolverHandler();
-
-	// Initialize the surface position
-	int surfacePos = 0;
-	// Get the step sizes
-	double hy = solverHandler.getStepSizeY();
-	double hz = solverHandler.getStepSizeZ();
-
-	// Get the physical grid
-	auto grid = solverHandler.getXGrid();
-
-	// Get the network
-	auto& network = solverHandler.getNetwork();
-
-	// Loop on each bursting depth
-	for (int i = 0; i < depthPositions3D.size(); i++) {
-		// Get the coordinates of the point
-		int xi = std::get<2>(depthPositions3D[i]), yj = std::get<1>(
-				depthPositions3D[i]), zk = std::get<0>(depthPositions3D[i]);
-		// Get the pointer to the beginning of the solution data for this grid point
-		gridPointSolution = solutionArray[zk][yj][xi];
-		// Update the concentration in the network
-		network.updateConcentrationsFromArray(gridPointSolution);
-
-		// Get the surface position
-		surfacePos = solverHandler.getSurfacePosition(yj, zk);
-		// Get the distance from the surface
-		double distance = grid[xi + 1] - grid[surfacePos + 1];
-
-		std::cout << "bursting at: " << zk * hz << " " << yj * hy << " "
-				<< distance << std::endl;
-
-		// Pinhole case
-		// Consider each He to reset their concentration at this grid point
-		for (auto const& heMapItem : network.getAll(ReactantType::He)) {
-			auto const& cluster = *(heMapItem.second);
-
-			int id = cluster.getId() - 1;
-			gridPointSolution[id] = 0.0;
-		}
-		// Consider each D to reset their concentration at this grid point
-		for (auto const& dMapItem : network.getAll(ReactantType::D)) {
-			auto const& cluster = *(dMapItem.second);
-
-			int id = cluster.getId() - 1;
-			gridPointSolution[id] = 0.0;
-		}
-		// Consider each T to reset their concentration at this grid point
-		for (auto const& tMapItem : network.getAll(ReactantType::T)) {
-			auto const& cluster = *(tMapItem.second);
-
-			int id = cluster.getId() - 1;
-			gridPointSolution[id] = 0.0;
-		}
-
-		// Consider each HeV cluster to transfer their concentration to the V cluster of the
-		// same size at this grid point
-		for (auto const& heVMapItem : network.getAll(ReactantType::PSIMixed)) {
-			auto const& cluster = *(heVMapItem.second);
-
-			// Get the V cluster of the same size
-			auto const & comp = cluster.getComposition();
-			auto vCluster = network.get(Species::V,
-					comp[toCompIdx(Species::V)]);
-			int vId = vCluster->getId() - 1;
-			int id = cluster.getId() - 1;
-			gridPointSolution[vId] += gridPointSolution[id];
-			gridPointSolution[id] = 0.0;
-		}
-
-		// Loop on the super clusters to transfer their concentration to the V cluster of the
-		// same size at this grid point
-		for (auto const& superMapItem : network.getAll(ReactantType::PSISuper)) {
-			auto const& cluster =
-					static_cast<PSISuperCluster&>(*(superMapItem.second));
-
-			// Loop on the V boundaries
-			for (auto const& j : cluster.getBounds(3)) {
-				// Get the total concentration at this v
-				double conc = cluster.getIntegratedVConcentration(j);
-				// Get the corresponding V cluster and its Id
-				auto vCluster = network.get(Species::V, j);
-				int vId = vCluster->getId() - 1;
-				// Add the concentration
-				gridPointSolution[vId] += conc;
-			}
-
-			// Reset the super cluster concentration
-			int id = cluster.getId() - 1;
-			gridPointSolution[id] = 0.0;
-			id = cluster.getMomentId(0) - 1;
-			gridPointSolution[id] = 0.0;
-			id = cluster.getMomentId(3) - 1;
-			gridPointSolution[id] = 0.0;
-=======
 			for (zk = 0; zk < Mz; zk++) {
 				// Get the position of the surface at yj, zk
 				int surfacePos = solverHandler.getSurfacePosition(yj, zk);
 				outputFile << (double) yj * hy << " " << (double) zk * hz << " "
 						<< grid[surfacePos + 1] - grid[1] << " ";
 			}
->>>>>>> 3fd665dd
 		}
 		outputFile << std::endl;
 		outputFile.close();
