--- conflicted
+++ resolved
@@ -21,7 +21,6 @@
 #include "RandomNumberGenerator.h"
 #include "xolotlCore/io/XFile.h"
 
-
 namespace xolotlSolver {
 
 // Declaration of the functions defined in Monitor.cpp
@@ -132,9 +131,8 @@
 	}
 
 	// Open the existing HDF5 file.
-    xolotlCore::XFile checkpointFile(hdf5OutputName3D,
-            PETSC_COMM_WORLD,
-            xolotlCore::XFile::AccessMode::OpenReadWrite);
+	xolotlCore::XFile checkpointFile(hdf5OutputName3D, PETSC_COMM_WORLD,
+			xolotlCore::XFile::AccessMode::OpenReadWrite);
 
 	// Get the current time step
 	double currentTimeStep;
@@ -142,10 +140,11 @@
 	CHKERRQ(ierr);
 
 	// Add a concentration sub group
-    auto concGroup = checkpointFile.getGroup<xolotlCore::XFile::ConcentrationGroup>();
-    assert(concGroup);
-    auto tsGroup = concGroup->addTimestepGroup(timestep, time,
-                                                previousTime, currentTimeStep);
+	auto concGroup = checkpointFile.getGroup<
+			xolotlCore::XFile::ConcentrationGroup>();
+	assert(concGroup);
+	auto tsGroup = concGroup->addTimestepGroup(timestep, time, previousTime,
+			currentTimeStep);
 
 	// Write the surface positions in the concentration sub group
 	tsGroup->writeSurface3D(surfaceIndices, nInterstitial3D, previousIFlux3D);
@@ -201,7 +200,8 @@
 						concProc, PETSC_COMM_WORLD);
 
 				// All processes create the dataset and fill it
-                tsGroup->writeConcentrationDataset(concSize, concArray, i, j, k);
+				tsGroup->writeConcentrationDataset(concSize, concArray, i, j,
+						k);
 			}
 		}
 	}
@@ -1281,20 +1281,21 @@
 	// Get the network and its size
 	auto& network = solverHandler.getNetwork();
 
-    // Determine if we have an existing restart file,
-    // and if so, it it has had timesteps written to it.
-    std::unique_ptr<xolotlCore::XFile> networkFile;
-    std::unique_ptr<xolotlCore::XFile::TimestepGroup> lastTsGroup;
-    std::string networkName = solverHandler.getNetworkName();
-    bool hasConcentrations = false;
-    if (not networkName.empty()) {
-        networkFile.reset(new xolotlCore::XFile(networkName));
-        auto concGroup = networkFile->getGroup<xolotlCore::XFile::ConcentrationGroup>();
-        hasConcentrations = (concGroup and concGroup->hasTimesteps());
-        if(hasConcentrations) {
-            lastTsGroup = concGroup->getLastTimestepGroup();
-        }
-    }
+	// Determine if we have an existing restart file,
+	// and if so, it it has had timesteps written to it.
+	std::unique_ptr<xolotlCore::XFile> networkFile;
+	std::unique_ptr<xolotlCore::XFile::TimestepGroup> lastTsGroup;
+	std::string networkName = solverHandler.getNetworkName();
+	bool hasConcentrations = false;
+	if (not networkName.empty()) {
+		networkFile.reset(new xolotlCore::XFile(networkName));
+		auto concGroup = networkFile->getGroup<
+				xolotlCore::XFile::ConcentrationGroup>();
+		hasConcentrations = (concGroup and concGroup->hasTimesteps());
+		if (hasConcentrations) {
+			lastTsGroup = concGroup->getLastTimestepGroup();
+		}
+	}
 
 	// Get the da from ts
 	DM da;
@@ -1340,7 +1341,7 @@
 
 		// Compute the correct hdf5Previous3D for a restart
 		if (hasConcentrations) {
-            assert(lastTsGroup);
+			assert(lastTsGroup);
 
 			// Get the previous time from the HDF5 file
 			previousTime = lastTsGroup->readPreviousTime();
@@ -1362,24 +1363,11 @@
 
 			// Get the compostion list and save it
 			auto compList = network.getCompositionList();
-<<<<<<< HEAD
-			xolotlCore::HDF5Utils::fillNetworkComp(compList);
-
-			// Save the network in the HDF5 file
-			if (!solverHandler.getNetworkName().empty())
-				xolotlCore::HDF5Utils::fillNetwork(
-						solverHandler.getNetworkName(), network);
-=======
->>>>>>> 090d075a
 
 			// Create a checkpoint file.
-            xolotlCore::XFile checkpointFile(hdf5OutputName3D,
-                                                grid,
-                                                compList,
-						                        solverHandler.getNetworkName(),
-                                                PETSC_COMM_WORLD,
-                                                My, hy,
-                                                Mz, hz);
+			xolotlCore::XFile checkpointFile(hdf5OutputName3D, grid, network,
+					compList, solverHandler.getNetworkName(), PETSC_COMM_WORLD,
+					My, hy, Mz, hz);
 		}
 
 		// startStop3D will be called at each timestep
@@ -1488,7 +1476,7 @@
 			// Increment the fluence with the value at this current timestep
 			fluxHandler->incrementFluence(dt);
 			// Get the previous time from the HDF5 file
-            // TODO is this same as 'time' above?
+			// TODO is this same as 'time' above?
 			previousTime = lastTsGroup->readPreviousTime();
 		}
 
