--- conflicted
+++ resolved
@@ -100,8 +100,8 @@
 	CHKERRQ(ierr);
 	// Get the size of the total grid
 	ierr = DMDAGetInfo(da, PETSC_IGNORE, &Mx, &My, &Mz, PETSC_IGNORE,
-	PETSC_IGNORE, PETSC_IGNORE, PETSC_IGNORE, PETSC_IGNORE,
-	PETSC_IGNORE, PETSC_IGNORE, PETSC_IGNORE, PETSC_IGNORE);
+			PETSC_IGNORE, PETSC_IGNORE, PETSC_IGNORE, PETSC_IGNORE,
+			PETSC_IGNORE, PETSC_IGNORE, PETSC_IGNORE, PETSC_IGNORE);
 	CHKERRQ(ierr);
 
 	// Get the solver handler
@@ -146,7 +146,7 @@
 		for (PetscInt j = 0; j < My; j++) {
 			for (PetscInt i = 0; i < Mx; i++) {
 				// Wait for all the processes
-				MPI_Barrier(PETSC_COMM_WORLD);
+				MPI_Barrier (PETSC_COMM_WORLD);
 				// Size of the concentration that will be stored
 				int concSize = -1;
 				// Vector for the concentrations
@@ -275,8 +275,8 @@
 	CHKERRQ(ierr);
 	// Get the size of the total grid
 	ierr = DMDAGetInfo(da, PETSC_IGNORE, &Mx, &My, &Mz, PETSC_IGNORE,
-	PETSC_IGNORE, PETSC_IGNORE, PETSC_IGNORE, PETSC_IGNORE,
-	PETSC_IGNORE, PETSC_IGNORE, PETSC_IGNORE, PETSC_IGNORE);
+			PETSC_IGNORE, PETSC_IGNORE, PETSC_IGNORE, PETSC_IGNORE,
+			PETSC_IGNORE, PETSC_IGNORE, PETSC_IGNORE, PETSC_IGNORE);
 	CHKERRQ(ierr);
 
 	// Get the physical grid in the x direction
@@ -339,8 +339,8 @@
 		// Get the total size of the grid rescale the concentrations
 		PetscInt Mx, My, Mz;
 		ierr = DMDAGetInfo(da, PETSC_IGNORE, &Mx, &My, &Mz, PETSC_IGNORE,
-		PETSC_IGNORE, PETSC_IGNORE, PETSC_IGNORE, PETSC_IGNORE,
-		PETSC_IGNORE, PETSC_IGNORE, PETSC_IGNORE, PETSC_IGNORE);
+				PETSC_IGNORE, PETSC_IGNORE, PETSC_IGNORE, PETSC_IGNORE,
+				PETSC_IGNORE, PETSC_IGNORE, PETSC_IGNORE, PETSC_IGNORE);
 		CHKERRQ(ierr);
 
 		// Compute the total surface irradiated by the helium flux
@@ -414,8 +414,8 @@
 	CHKERRQ(ierr);
 	// Get the size of the total grid
 	ierr = DMDAGetInfo(da, PETSC_IGNORE, &Mx, &My, &Mz, PETSC_IGNORE,
-	PETSC_IGNORE, PETSC_IGNORE, PETSC_IGNORE, PETSC_IGNORE,
-	PETSC_IGNORE, PETSC_IGNORE, PETSC_IGNORE, PETSC_IGNORE);
+			PETSC_IGNORE, PETSC_IGNORE, PETSC_IGNORE, PETSC_IGNORE,
+			PETSC_IGNORE, PETSC_IGNORE, PETSC_IGNORE, PETSC_IGNORE);
 	CHKERRQ(ierr);
 
 	// Get the solver handler
@@ -559,8 +559,8 @@
 	CHKERRQ(ierr);
 	// Get the size of the total grid
 	ierr = DMDAGetInfo(da, PETSC_IGNORE, &Mx, &My, &Mz, PETSC_IGNORE,
-	PETSC_IGNORE, PETSC_IGNORE, PETSC_IGNORE, PETSC_IGNORE,
-	PETSC_IGNORE, PETSC_IGNORE, PETSC_IGNORE, PETSC_IGNORE);
+			PETSC_IGNORE, PETSC_IGNORE, PETSC_IGNORE, PETSC_IGNORE,
+			PETSC_IGNORE, PETSC_IGNORE, PETSC_IGNORE, PETSC_IGNORE);
 	CHKERRQ(ierr);
 
 	// Get the solver handler
@@ -700,8 +700,8 @@
 
 	// Get the size of the total grid
 	ierr = DMDAGetInfo(da, PETSC_IGNORE, &Mx, &My, &Mz, PETSC_IGNORE,
-	PETSC_IGNORE, PETSC_IGNORE, PETSC_IGNORE, PETSC_IGNORE,
-	PETSC_IGNORE, PETSC_IGNORE, PETSC_IGNORE, PETSC_IGNORE);
+			PETSC_IGNORE, PETSC_IGNORE, PETSC_IGNORE, PETSC_IGNORE,
+			PETSC_IGNORE, PETSC_IGNORE, PETSC_IGNORE, PETSC_IGNORE);
 	CHKERRQ(ierr);
 
 	// Get the solver handler
@@ -709,44 +709,18 @@
 
 	// Get the network
 	auto& network = solverHandler.getNetwork();
-
-<<<<<<< HEAD
-	// Get the single vacancy ID
-	auto singleVacancyCluster = network.get(Species::V, 1);
-	int vacancyIndex = -1;
-	if (singleVacancyCluster)
-		vacancyIndex = singleVacancyCluster->getId() - 1;
-
-	// Setup step size variables
-	double hy = solverHandler.getStepSizeY();
-	double hz = solverHandler.getStepSizeZ();
+	// Get the physical grid
+	auto grid = solverHandler.getXGrid();
+
+	// Get the flux handler to know the flux amplitude.
+	auto fluxHandler = solverHandler.getFluxHandler();
+	double heliumFluxAmplitude = fluxHandler->getFluxAmplitude();
+
+	// Get the delta time from the previous timestep to this timestep
+	double dt = time - previousTime;
 
 	// Get the initial vacancy concentration
 	double initialVConc = solverHandler.getInitialVConc();
-
-=======
->>>>>>> 49353360
-	// Get the physical grid
-	auto grid = solverHandler.getXGrid();
-
-	// Get the flux handler to know the flux amplitude.
-	auto fluxHandler = solverHandler->getFluxHandler();
-	double heliumFluxAmplitude = fluxHandler->getFluxAmplitude();
-
-	// Get the delta time from the previous timestep to this timestep
-	double dt = time - previousTime;
-
-<<<<<<< HEAD
-	// Loop on the possible yj and zk
-	for (yj = 0; yj < My; yj++) {
-		for (zk = 0; zk < Mz; zk++) {
-			// Get the position of the surface at yj, zk
-			int surfacePos = solverHandler.getSurfacePosition(yj, zk);
-			xi = surfacePos + 1;
-=======
-	// Get the initial vacancy concentration
-	double initialVConc = solverHandler->getInitialVConc();
->>>>>>> 49353360
 
 	// Value to now on which processor is the location of the surface,
 	// for MPI usage
@@ -756,7 +730,7 @@
 	for (zk = 0; zk < Mz; zk++) {
 		for (yj = 0; yj < My; yj++) {
 			// Get the position of the surface at yj
-			int surfacePos = solverHandler->getSurfacePosition(yj, zk);
+			int surfacePos = solverHandler.getSurfacePosition(yj, zk);
 			xi = surfacePos + 1;
 			// if xi is on this process
 			if (xi >= xs && xi < xs + xm && yj >= ys && yj < ys + ym && zk >= zs
@@ -775,15 +749,8 @@
 				// Initialize the value for the flux
 				double newFlux = 0.0;
 
-<<<<<<< HEAD
 				// Loop on all the interstitial clusters
 				for (auto const& iMapItem : network.getAll(ReactantType::I)) {
-=======
-				// Get all the interstitial clusters
-				auto interstitials = network->getAll("I");
-				// Loop on them
-				for (unsigned int i = 0; i < interstitials.size(); i++) {
->>>>>>> 49353360
 					// Get the cluster
 					auto const& cluster = *(iMapItem.second);
 					// Get its id and concentration
@@ -884,31 +851,31 @@
 
 	// Get the size of the total grid
 	ierr = DMDAGetInfo(da, PETSC_IGNORE, &Mx, &My, &Mz, PETSC_IGNORE,
-	PETSC_IGNORE, PETSC_IGNORE, PETSC_IGNORE, PETSC_IGNORE,
-	PETSC_IGNORE, PETSC_IGNORE, PETSC_IGNORE, PETSC_IGNORE);
+			PETSC_IGNORE, PETSC_IGNORE, PETSC_IGNORE, PETSC_IGNORE,
+			PETSC_IGNORE, PETSC_IGNORE, PETSC_IGNORE, PETSC_IGNORE);
 	CHKERRQ(ierr);
 
 	// Get the solver handler
-	auto solverHandler = PetscSolver::getSolverHandler();
+	auto& solverHandler = PetscSolver::getSolverHandler();
 
 	// Get the network
-	auto network = solverHandler->getNetwork();
-	int dof = network->getDOF();
+	auto& network = solverHandler.getNetwork();
+	int dof = network.getDOF();
 
 	// Get the physical grid
-	auto grid = solverHandler->getXGrid();
+	auto grid = solverHandler.getXGrid();
 	// Get the step sizes
-	double hy = solverHandler->getStepSizeY();
-	double hz = solverHandler->getStepSizeZ();
+	double hy = solverHandler.getStepSizeY();
+	double hz = solverHandler.getStepSizeZ();
 
 	// Get the initial vacancy concentration
-	double initialVConc = solverHandler->getInitialVConc();
+	double initialVConc = solverHandler.getInitialVConc();
 
 	// Loop on the possible zk and yj
 	for (zk = 0; zk < Mz; zk++) {
 		for (yj = 0; yj < My; yj++) {
 			// Get the position of the surface at yj
-			int surfacePos = solverHandler->getSurfacePosition(yj, zk);
+			int surfacePos = solverHandler.getSurfacePosition(yj, zk);
 			xi = surfacePos + 1;
 
 			// The density of tungsten is 62.8 atoms/nm3, thus the threshold is
@@ -950,7 +917,7 @@
 
 				// Initialize the vacancy concentration on the new grid points
 				// Get the single vacancy ID
-				auto singleVacancyCluster = network->get(xolotlCore::vType, 1);
+				auto singleVacancyCluster = network.get(Species::V, 1);
 				int vacancyIndex = -1;
 				if (singleVacancyCluster)
 					vacancyIndex = singleVacancyCluster->getId() - 1;
@@ -973,29 +940,6 @@
 				}
 			}
 
-<<<<<<< HEAD
-	// Reinitialize the modified trap-mutation handler if the surface has moved
-	if (surfaceHasMoved) {
-		// Get the modified trap-mutation handler to reinitialize it
-		auto mutationHandler = solverHandler.getMutationHandler();
-		auto advecHandlers = solverHandler.getAdvectionHandlers();
-
-		// Get the vector of positions of the surface
-		std::vector<std::vector<int> > surfaceIndices;
-		for (PetscInt i = 0; i < My; i++) {
-			// Create a temporary vector
-			std::vector<int> temp;
-			for (PetscInt j = 0; j < Mz; j++) {
-				temp.push_back(solverHandler.getSurfacePosition(i, j));
-			}
-			// Add the temporary vector to the vector of surface indices
-			surfaceIndices.push_back(temp);
-		}
-
-		mutationHandler->initializeIndex3D(surfaceIndices, network,
-				advecHandlers, grid, My, hy, Mz, hz);
-	}
-=======
 			// Moving the surface back
 			else if (nInterstitial3D[yj][zk] < -threshold / 10.0) {
 				// Move it back as long as the number of interstitials in negative
@@ -1014,7 +958,6 @@
 							gridPointSolution[i] = 0.0;
 						}
 					}
->>>>>>> 49353360
 
 					// Move the surface deeper
 					surfacePos++;
@@ -1023,20 +966,6 @@
 					nInterstitial3D[yj][zk] += threshold;
 				}
 
-<<<<<<< HEAD
-		// Setup step size variables
-		double hy = solverHandler.getStepSizeY();
-		double hz = solverHandler.getStepSizeZ();
-
-		// Loop on the grid
-		for (yj = 0; yj < My; yj++) {
-			for (zk = 0; zk < Mz; zk++) {
-				// Get the surface position
-				int surfacePos = solverHandler.getSurfacePosition(yj, zk);
-				// Write it in the file
-				outputFile << (double) yj * hy << " " << (double) zk * hz << " "
-						<< grid[surfacePos + 1] - grid[1] << std::endl;
-=======
 				// Printing information about the extension of the material
 				if (procId == 0) {
 					std::cout << "Removing grid points to the grid on "
@@ -1045,14 +974,13 @@
 				}
 
 				// Set it in the solver
-				solverHandler->setSurfacePosition(surfacePos, yj, zk);
->>>>>>> 49353360
+				solverHandler.setSurfacePosition(surfacePos, yj, zk);
 			}
 		}
 	}
 	// Get the modified trap-mutation handler to reinitialize it
-	auto mutationHandler = solverHandler->getMutationHandler();
-	auto advecHandlers = solverHandler->getAdvectionHandlers();
+	auto mutationHandler = solverHandler.getMutationHandler();
+	auto advecHandlers = solverHandler.getAdvectionHandlers();
 
 	// Get the vector of positions of the surface
 	std::vector<std::vector<int> > surfaceIndices;
@@ -1060,7 +988,7 @@
 		// Create a temporary vector
 		std::vector<int> temp;
 		for (PetscInt j = 0; j < Mz; j++) {
-			temp.push_back(solverHandler->getSurfacePosition(i, j));
+			temp.push_back(solverHandler.getSurfacePosition(i, j));
 		}
 		// Add the temporary vector to the vector of surface indices
 		surfaceIndices.push_back(temp);
@@ -1105,10 +1033,9 @@
 	CHKERRQ(ierr);
 
 	// Get the size of the total grid
-	ierr = DMDAGetInfo(da, PETSC_IGNORE, &Mx, &My, &Mz,
-	PETSC_IGNORE, PETSC_IGNORE, PETSC_IGNORE, PETSC_IGNORE,
-	PETSC_IGNORE, PETSC_IGNORE, PETSC_IGNORE, PETSC_IGNORE,
-	PETSC_IGNORE);
+	ierr = DMDAGetInfo(da, PETSC_IGNORE, &Mx, &My, &Mz, PETSC_IGNORE,
+			PETSC_IGNORE, PETSC_IGNORE, PETSC_IGNORE, PETSC_IGNORE,
+			PETSC_IGNORE, PETSC_IGNORE, PETSC_IGNORE, PETSC_IGNORE);
 	CHKERRQ(ierr);
 
 	// Get the solver handler
@@ -1116,21 +1043,12 @@
 
 	// Initialize the surface position
 	int surfacePos = 0;
-<<<<<<< HEAD
 	// Setup step size variables
 	double hy = solverHandler.getStepSizeY();
 	double hz = solverHandler.getStepSizeZ();
 
 	// Get the network
 	auto& network = solverHandler.getNetwork();
-=======
-	// Get the step sizes
-	double hy = solverHandler->getStepSizeY();
-	double hz = solverHandler->getStepSizeZ();
-
-	// Get the network
-	auto network = solverHandler->getNetwork();
->>>>>>> 49353360
 
 	// Get the physical grid
 	auto grid = solverHandler.getXGrid();
@@ -1152,93 +1070,12 @@
 	for (zk = 0; zk < Mz; zk++) {
 		for (yj = 0; yj < My; yj++) {
 			// Get the surface position
-<<<<<<< HEAD
 			surfacePos = solverHandler.getSurfacePosition(yj, zk);
-
-			for (xi = xs; xi < xs + xm; xi++) {
-=======
-			surfacePos = solverHandler->getSurfacePosition(yj, zk);
 			for (xi = 0; xi < Mx; xi++) {
->>>>>>> 49353360
 				// Skip everything before the surface
 				if (xi < surfacePos)
 					continue;
 
-<<<<<<< HEAD
-				// Get the pointer to the beginning of the solution data for this grid point
-				gridPointSolution = solutionArray[zk][yj][xi];
-				// Update the concentration in the network
-				network.updateConcentrationsFromArray(gridPointSolution);
-
-				// Get the distance from the surface
-				double distance = grid[xi + 1] - grid[surfacePos + 1];
-
-				// Compute the helium density at this grid point
-				double heDensity = network.getTotalAtomConcentration();
-
-				// Compute the radius of the bubble from the number of helium
-				double nV = heDensity * (grid[xi + 1] - grid[xi]) * hy * hz
-						/ 4.0;
-				double radius =
-						(sqrt(3.0) / 4.0) * xolotlCore::tungstenLatticeConstant
-								+ pow(
-										(3.0
-												* pow(
-														xolotlCore::tungstenLatticeConstant,
-														3.0) * nV)
-												/ (8.0 * xolotlCore::pi),
-										(1.0 / 3.0))
-								- pow(
-										(3.0
-												* pow(
-														xolotlCore::tungstenLatticeConstant,
-														3.0))
-												/ (8.0 * xolotlCore::pi),
-										(1.0 / 3.0));
-
-				// Check if it should burst
-				bool burst = false;
-				// If the radius is larger than the distance to the surface, burst
-				if (radius > distance)
-					burst = true;
-				// Add randomness
-				double prob = prefactor
-						* (1.0 - (distance - radius) / distance);
-				double test = (double) rand() / (double) RAND_MAX;
-				if (prob > test)
-					burst = true;
-
-				// Burst
-				if (burst) {
-
-					std::cout << "bursting at: " << zk << " " << yj << " "
-							<< distance << " " << prob << " " << test
-							<< std::endl;
-
-					// Consider each He to reset their concentration at this grid point
-					for (auto const& heMapItem : network.getAll(
-							ReactantType::He)) {
-						auto const& cluster = *(heMapItem.second);
-
-						int id = cluster.getId() - 1;
-						gridPointSolution[id] = 0.0;
-					}
-
-					// Consider each HeV cluster to transfer their concentration to the V cluster of the
-					// same size at this grid point
-					for (auto const& heVMapItem : network.getAll(
-							ReactantType::HeV)) {
-						auto const& cluster = *(heVMapItem.second);
-
-						// Get the V cluster of the same size
-						auto const & comp = cluster.getComposition();
-						auto vCluster = network.get(Species::V,
-								comp[toCompIdx(Species::V)]);
-						int vId = vCluster->getId() - 1;
-						int id = cluster.getId() - 1;
-						gridPointSolution[vId] += gridPointSolution[id];
-						gridPointSolution[id] = 0.0;
-=======
 				// If this is the locally owned part of the grid
 				if (xi >= xs && xi < xs + xm && yj >= ys && yj < ys + ym
 						&& zk >= zs && zk < zs + zm) {
@@ -1246,13 +1083,13 @@
 					// Get the pointer to the beginning of the solution data for this grid point
 					gridPointSolution = solutionArray[zk][yj][xi];
 					// Update the concentration in the network
-					network->updateConcentrationsFromArray(gridPointSolution);
+					network.updateConcentrationsFromArray(gridPointSolution);
 
 					// Get the distance from the surface
 					double distance = grid[xi + 1] - grid[surfacePos + 1];
 
 					// Compute the helium density at this grid point
-					double heDensity = network->getTotalAtomConcentration();
+					double heDensity = network.getTotalAtomConcentration();
 
 					// Compute the radius of the bubble from the number of helium
 					double nV = heDensity * (grid[xi + 1] - grid[xi]) * hy * hz
@@ -1296,43 +1133,12 @@
 					if (prob > test) {
 						burst = true;
 						depthPositions3D.push_back(std::make_tuple(zk, yj, xi));
->>>>>>> 49353360
 					}
 				}
 			}
 		}
 	}
 
-<<<<<<< HEAD
-					// Loop on the super clusters to transfer their concentration to the V cluster of the
-					// same size at this grid point
-					for (auto const& superMapItem : network.getAll(
-							ReactantType::PSISuper)) {
-						auto const& cluster =
-								static_cast<PSISuperCluster&>(*(superMapItem.second));
-
-						// Loop on the V boundaries
-						for (auto const& j : cluster.getVBounds()) {
-							// Get the total concentration at this v
-							double conc = cluster.getIntegratedVConcentration(
-									j);
-							// Get the corresponding V cluster and its Id
-							auto vCluster = network.get(Species::V, j);
-							int vId = vCluster->getId() - 1;
-							// Add the concentration
-							gridPointSolution[vId] += conc;
-						}
-
-						// Reset the super cluster concentration
-						int id = cluster.getId() - 1;
-						gridPointSolution[id] = 0.0;
-						id = cluster.getHeMomentumId() - 1;
-						gridPointSolution[id] = 0.0;
-						id = cluster.getVMomentumId() - 1;
-						gridPointSolution[id] = 0.0;
-					}
-				}
-=======
 	// If at least one grid point is bursting
 	if (burst) {
 		// The event is happening
@@ -1375,21 +1181,19 @@
 	CHKERRQ(ierr);
 
 	// Get the solver handler
-	auto solverHandler = PetscSolver::getSolverHandler();
+	auto& solverHandler = PetscSolver::getSolverHandler();
 
 	// Initialize the surface position
 	int surfacePos = 0;
 	// Get the step sizes
-	double hy = solverHandler->getStepSizeY();
-	double hz = solverHandler->getStepSizeZ();
+	double hy = solverHandler.getStepSizeY();
+	double hz = solverHandler.getStepSizeZ();
 
 	// Get the physical grid
-	auto grid = solverHandler->getXGrid();
+	auto grid = solverHandler.getXGrid();
 
 	// Get the network
-	auto network = solverHandler->getNetwork();
-	// Get all the super clusters
-	auto superClusters = network->getAll(PSISuperType);
+	auto& network = solverHandler.getNetwork();
 
 	// Loop on each bursting depth
 	for (int i = 0; i < depthPositions3D.size(); i++) {
@@ -1399,10 +1203,10 @@
 		// Get the pointer to the beginning of the solution data for this grid point
 		gridPointSolution = solutionArray[zk][yj][xi];
 		// Update the concentration in the network
-		network->updateConcentrationsFromArray(gridPointSolution);
+		network.updateConcentrationsFromArray(gridPointSolution);
 
 		// Get the surface position
-		surfacePos = solverHandler->getSurfacePosition(yj, zk);
+		surfacePos = solverHandler.getSurfacePosition(yj, zk);
 		// Get the distance from the surface
 		double distance = grid[xi + 1] - grid[surfacePos + 1];
 
@@ -1410,55 +1214,52 @@
 				<< distance << std::endl;
 
 		// Pinhole case
-		// Get all the helium clusters
-		auto clusters = network->getAll(heType);
-		// Loop on them to reset their concentration at this grid point
-		for (int i = 0; i < clusters.size(); i++) {
-			auto cluster = clusters[i];
-			int id = cluster->getId() - 1;
+		// Consider each He to reset their concentration at this grid point
+		for (auto const& heMapItem : network.getAll(ReactantType::He)) {
+			auto const& cluster = *(heMapItem.second);
+
+			int id = cluster.getId() - 1;
 			gridPointSolution[id] = 0.0;
 		}
 
-		// Get all the HeV clusters
-		clusters = network->getAll(heVType);
-		// Loop on them to transfer their concentration to the V cluster of the
+		// Consider each HeV cluster to transfer their concentration to the V cluster of the
 		// same size at this grid point
-		for (int i = 0; i < clusters.size(); i++) {
-			auto cluster = clusters[i];
+		for (auto const& heVMapItem : network.getAll(ReactantType::HeV)) {
+			auto const& cluster = *(heVMapItem.second);
+
 			// Get the V cluster of the same size
-			auto comp = cluster->getComposition();
-			auto vCluster = network->get(vType, comp[vType]);
+			auto const & comp = cluster.getComposition();
+			auto vCluster = network.get(Species::V,
+					comp[toCompIdx(Species::V)]);
 			int vId = vCluster->getId() - 1;
-			int id = cluster->getId() - 1;
+			int id = cluster.getId() - 1;
 			gridPointSolution[vId] += gridPointSolution[id];
 			gridPointSolution[id] = 0.0;
 		}
 
 		// Loop on the super clusters to transfer their concentration to the V cluster of the
 		// same size at this grid point
-		for (int i = 0; i < superClusters.size(); i++) {
-			auto cluster = (PSISuperCluster *) superClusters[i];
-
-			// Get its boundaries
-			auto boundaries = cluster->getBoundaries();
+		for (auto const& superMapItem : network.getAll(ReactantType::PSISuper)) {
+			auto const& cluster =
+					static_cast<PSISuperCluster&>(*(superMapItem.second));
+
 			// Loop on the V boundaries
-			for (int j = boundaries[2]; j <= boundaries[3]; j++) {
+			for (auto const& j : cluster.getVBounds()) {
 				// Get the total concentration at this v
-				double conc = cluster->getIntegratedVConcentration(j);
+				double conc = cluster.getIntegratedVConcentration(j);
 				// Get the corresponding V cluster and its Id
-				auto vCluster = network->get(vType, j);
+				auto vCluster = network.get(Species::V, j);
 				int vId = vCluster->getId() - 1;
 				// Add the concentration
 				gridPointSolution[vId] += conc;
->>>>>>> 49353360
 			}
 
 			// Reset the super cluster concentration
-			int id = cluster->getId() - 1;
+			int id = cluster.getId() - 1;
 			gridPointSolution[id] = 0.0;
-			id = cluster->getHeMomentumId() - 1;
+			id = cluster.getHeMomentumId() - 1;
 			gridPointSolution[id] = 0.0;
-			id = cluster->getVMomentumId() - 1;
+			id = cluster.getVMomentumId() - 1;
 			gridPointSolution[id] = 0.0;
 		}
 	}
@@ -1535,8 +1336,8 @@
 	// Get the total size of the grid
 	PetscInt Mx, My, Mz;
 	ierr = DMDAGetInfo(da, PETSC_IGNORE, &Mx, &My, &Mz, PETSC_IGNORE,
-	PETSC_IGNORE, PETSC_IGNORE, PETSC_IGNORE, PETSC_IGNORE,
-	PETSC_IGNORE, PETSC_IGNORE, PETSC_IGNORE, PETSC_IGNORE);
+			PETSC_IGNORE, PETSC_IGNORE, PETSC_IGNORE, PETSC_IGNORE,
+			PETSC_IGNORE, PETSC_IGNORE, PETSC_IGNORE, PETSC_IGNORE);
 	CHKERRQ(ierr);
 	checkPetscError(ierr, "setupPetsc3DMonitor: DMDAGetInfo failed.");
 
@@ -1641,7 +1442,7 @@
 		}
 
 		// Get the sputtering yield
-		sputteringYield3D = solverHandler->getSputteringYield();
+		sputteringYield3D = solverHandler.getSputteringYield();
 
 		// Set directions and terminate flags for the surface event
 		PetscInt direction[1];
@@ -1656,13 +1457,7 @@
 	}
 
 	// If the user wants bubble bursting
-<<<<<<< HEAD
 	if (solverHandler.burstBubbles()) {
-		// Set the monitor on the bubble bursting
-		// monitorBursting3D will be called at each timestep
-		ierr = TSMonitorSet(ts, monitorBursting3D, NULL, NULL);
-=======
-	if (solverHandler->burstBubbles()) {
 		// Set directions and terminate flags for the bursting event
 		PetscInt direction[1];
 		PetscBool terminate[1];
@@ -1671,7 +1466,6 @@
 		// Set the TSEvent
 		ierr = TSSetEventHandler(ts, 1, direction, terminate,
 				burstingEventFunction3D, postBurstingEventFunction3D, NULL);
->>>>>>> 49353360
 		checkPetscError(ierr,
 				"setupPetsc3DMonitor: TSSetEventHandler (burstingEventFunction3D) failed.");
 
