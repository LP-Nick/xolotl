--- conflicted
+++ resolved
@@ -118,9 +118,9 @@
 	CHKERRQ(ierr);
 	// Get the size of the total grid
 	ierr = DMDAGetInfo(da, PETSC_IGNORE, &Mx, PETSC_IGNORE, PETSC_IGNORE,
-	PETSC_IGNORE, PETSC_IGNORE, PETSC_IGNORE, PETSC_IGNORE,
-	PETSC_IGNORE, PETSC_IGNORE, PETSC_IGNORE, PETSC_IGNORE,
-	PETSC_IGNORE);
+			PETSC_IGNORE, PETSC_IGNORE, PETSC_IGNORE, PETSC_IGNORE,
+			PETSC_IGNORE, PETSC_IGNORE, PETSC_IGNORE, PETSC_IGNORE,
+			PETSC_IGNORE);
 	CHKERRQ(ierr);
 
 	// Get the solver handler
@@ -153,7 +153,7 @@
 	// Loop on the full grid
 	for (PetscInt i = 0; i < Mx; i++) {
 		// Wait for all the processes
-		MPI_Barrier(PETSC_COMM_WORLD);
+		MPI_Barrier (PETSC_COMM_WORLD);
 		// Size of the concentration that will be stored
 		int concSize = -1;
 		// Vector for the concentrations
@@ -278,9 +278,9 @@
 	// Get the total size of the grid
 	PetscInt Mx;
 	ierr = DMDAGetInfo(da, PETSC_IGNORE, &Mx, PETSC_IGNORE, PETSC_IGNORE,
-	PETSC_IGNORE, PETSC_IGNORE, PETSC_IGNORE, PETSC_IGNORE,
-	PETSC_IGNORE, PETSC_IGNORE, PETSC_IGNORE, PETSC_IGNORE,
-	PETSC_IGNORE);
+			PETSC_IGNORE, PETSC_IGNORE, PETSC_IGNORE, PETSC_IGNORE,
+			PETSC_IGNORE, PETSC_IGNORE, PETSC_IGNORE, PETSC_IGNORE,
+			PETSC_IGNORE);
 	CHKERRQ(ierr);
 
 	// Get the physical grid
@@ -346,7 +346,7 @@
 			0, PETSC_COMM_WORLD);
 	double totalBubbleConcentration = 0.0;
 	MPI_Reduce(&bubbleConcentration, &totalBubbleConcentration, 1, MPI_DOUBLE,
-	MPI_SUM, 0, MPI_COMM_WORLD);
+			MPI_SUM, 0, MPI_COMM_WORLD);
 
 	// Master process
 	if (procId == 0) {
@@ -410,9 +410,9 @@
 	// Get the total size of the grid
 	PetscInt Mx;
 	ierr = DMDAGetInfo(da, PETSC_IGNORE, &Mx, PETSC_IGNORE, PETSC_IGNORE,
-	PETSC_IGNORE, PETSC_IGNORE, PETSC_IGNORE, PETSC_IGNORE,
-	PETSC_IGNORE, PETSC_IGNORE, PETSC_IGNORE, PETSC_IGNORE,
-	PETSC_IGNORE);
+			PETSC_IGNORE, PETSC_IGNORE, PETSC_IGNORE, PETSC_IGNORE,
+			PETSC_IGNORE, PETSC_IGNORE, PETSC_IGNORE, PETSC_IGNORE,
+			PETSC_IGNORE);
 	CHKERRQ(ierr);
 
 	// Get the physical grid
@@ -482,7 +482,7 @@
 			0, PETSC_COMM_WORLD);
 	double totalBubbleConcentration = 0.0;
 	MPI_Reduce(&bubbleConcentration, &totalBubbleConcentration, 1, MPI_DOUBLE,
-	MPI_SUM, 0, MPI_COMM_WORLD);
+			MPI_SUM, 0, MPI_COMM_WORLD);
 	double totalRadii = 0.0;
 	MPI_Reduce(&radii, &totalRadii, 1, MPI_DOUBLE, MPI_SUM, 0, MPI_COMM_WORLD);
 
@@ -561,9 +561,9 @@
 	// Get the total size of the grid
 	PetscInt Mx;
 	ierr = DMDAGetInfo(da, PETSC_IGNORE, &Mx, PETSC_IGNORE, PETSC_IGNORE,
-	PETSC_IGNORE, PETSC_IGNORE, PETSC_IGNORE, PETSC_IGNORE,
-	PETSC_IGNORE, PETSC_IGNORE, PETSC_IGNORE, PETSC_IGNORE,
-	PETSC_IGNORE);
+			PETSC_IGNORE, PETSC_IGNORE, PETSC_IGNORE, PETSC_IGNORE,
+			PETSC_IGNORE, PETSC_IGNORE, PETSC_IGNORE, PETSC_IGNORE,
+			PETSC_IGNORE);
 	CHKERRQ(ierr);
 
 	// Get the array of concentration
@@ -593,7 +593,7 @@
 	// Loop on the full grid
 	for (PetscInt xi = surfacePos + 1; xi < Mx; xi++) {
 		// Wait for everybody at each grid point
-		MPI_Barrier(PETSC_COMM_WORLD);
+		MPI_Barrier (PETSC_COMM_WORLD);
 
 		// Set x
 		double x = grid[xi + 1] - grid[1];
@@ -637,7 +637,7 @@
 		// Gather all the data
 		for (int i = 0; i < maxSize; i++) {
 			MPI_Reduce(&heConcLocal[i], &heConcentrations[i], 1, MPI_DOUBLE,
-			MPI_SUM, 0, PETSC_COMM_WORLD);
+					MPI_SUM, 0, PETSC_COMM_WORLD);
 		}
 
 		// Print it from the main proc
@@ -709,9 +709,9 @@
 	// Get the total size of the grid
 	PetscInt Mx;
 	ierr = DMDAGetInfo(da, PETSC_IGNORE, &Mx, PETSC_IGNORE, PETSC_IGNORE,
-	PETSC_IGNORE, PETSC_IGNORE, PETSC_IGNORE, PETSC_IGNORE,
-	PETSC_IGNORE, PETSC_IGNORE, PETSC_IGNORE, PETSC_IGNORE,
-	PETSC_IGNORE);
+			PETSC_IGNORE, PETSC_IGNORE, PETSC_IGNORE, PETSC_IGNORE,
+			PETSC_IGNORE, PETSC_IGNORE, PETSC_IGNORE, PETSC_IGNORE,
+			PETSC_IGNORE);
 	CHKERRQ(ierr);
 
 	// Get the physical grid
@@ -739,7 +739,7 @@
 	// Loop on the entire grid
 	for (int xi = surfacePos + 1; xi < Mx; xi++) {
 		// Wait for everybody at each grid point
-		MPI_Barrier(PETSC_COMM_WORLD);
+		MPI_Barrier (PETSC_COMM_WORLD);
 
 		// Set x
 		double x = grid[xi + 1] - grid[1];
@@ -832,9 +832,9 @@
 	// Get the total size of the grid
 	PetscInt Mx;
 	ierr = DMDAGetInfo(da, PETSC_IGNORE, &Mx, PETSC_IGNORE, PETSC_IGNORE,
-	PETSC_IGNORE, PETSC_IGNORE, PETSC_IGNORE, PETSC_IGNORE,
-	PETSC_IGNORE, PETSC_IGNORE, PETSC_IGNORE, PETSC_IGNORE,
-	PETSC_IGNORE);
+			PETSC_IGNORE, PETSC_IGNORE, PETSC_IGNORE, PETSC_IGNORE,
+			PETSC_IGNORE, PETSC_IGNORE, PETSC_IGNORE, PETSC_IGNORE,
+			PETSC_IGNORE);
 	CHKERRQ(ierr);
 
 	// Get the physical grid
@@ -859,7 +859,7 @@
 	// Loop on the entire grid
 	for (int xi = surfacePos + 1; xi < Mx; xi++) {
 		// Wait for everybody at each grid point
-		MPI_Barrier(PETSC_COMM_WORLD);
+		MPI_Barrier (PETSC_COMM_WORLD);
 
 		// Set x
 		double x = grid[xi + 1] - grid[1];
@@ -959,9 +959,9 @@
 
 	// Get the size of the total grid
 	ierr = DMDAGetInfo(da, PETSC_IGNORE, &Mx, PETSC_IGNORE, PETSC_IGNORE,
-	PETSC_IGNORE, PETSC_IGNORE, PETSC_IGNORE, PETSC_IGNORE,
-	PETSC_IGNORE, PETSC_IGNORE, PETSC_IGNORE, PETSC_IGNORE,
-	PETSC_IGNORE);
+			PETSC_IGNORE, PETSC_IGNORE, PETSC_IGNORE, PETSC_IGNORE,
+			PETSC_IGNORE, PETSC_IGNORE, PETSC_IGNORE, PETSC_IGNORE,
+			PETSC_IGNORE);
 	CHKERRQ(ierr);
 
 	// Get the solver handler
@@ -1510,9 +1510,9 @@
 
 	// Get the size of the total grid
 	ierr = DMDAGetInfo(da, PETSC_IGNORE, &Mx, PETSC_IGNORE, PETSC_IGNORE,
-	PETSC_IGNORE, PETSC_IGNORE, PETSC_IGNORE, PETSC_IGNORE,
-	PETSC_IGNORE, PETSC_IGNORE, PETSC_IGNORE, PETSC_IGNORE,
-	PETSC_IGNORE);
+			PETSC_IGNORE, PETSC_IGNORE, PETSC_IGNORE, PETSC_IGNORE,
+			PETSC_IGNORE, PETSC_IGNORE, PETSC_IGNORE, PETSC_IGNORE,
+			PETSC_IGNORE);
 	CHKERRQ(ierr);
 
 	// Get the solver handler
@@ -1535,7 +1535,7 @@
 	// Loop on the full grid
 	for (xi = 0; xi < Mx; xi++) {
 		// Wait for everybody at each grid point
-		MPI_Barrier(PETSC_COMM_WORLD);
+		MPI_Barrier (PETSC_COMM_WORLD);
 
 		// Get the x position
 		x = grid[xi + 1] - grid[1];
@@ -1751,12 +1751,7 @@
 	xi = surfacePos + 1;
 
 	// Get the network
-<<<<<<< HEAD
 	auto& network = solverHandler.getNetwork();
-	int dof = network.getDOF();
-=======
-	auto network = solverHandler->getNetwork();
->>>>>>> 49353360
 
 	// Get the physical grid
 	auto grid = solverHandler.getXGrid();
@@ -1901,21 +1896,21 @@
 	CHKERRQ(ierr);
 
 	// Get the solver handler
-	auto solverHandler = PetscSolver::getSolverHandler();
+	auto& solverHandler = PetscSolver::getSolverHandler();
 
 	// Get the position of the surface
-	int surfacePos = solverHandler->getSurfacePosition();
+	int surfacePos = solverHandler.getSurfacePosition();
 	xi = surfacePos + 1;
 
 	// Get the network
-	auto network = solverHandler->getNetwork();
-	int dof = network->getDOF();
+	auto& network = solverHandler.getNetwork();
+	int dof = network.getDOF();
 
 	// Get the physical grid
-	auto grid = solverHandler->getXGrid();
+	auto grid = solverHandler.getXGrid();
 
 	// Get the initial vacancy concentration
-	double initialVConc = solverHandler->getInitialVConc();
+	double initialVConc = solverHandler.getInitialVConc();
 
 	// The density of tungsten is 62.8 atoms/nm3, thus the threshold is
 	double threshold = (62.8 - initialVConc) * (grid[xi + 1] - grid[xi]);
@@ -2009,45 +2004,23 @@
 		solverHandler.setSurfacePosition(surfacePos);
 	}
 
-<<<<<<< HEAD
-	// Reinitialize the physics handlers if the surface has moved
-	if (surfaceHasMoved) {
-		// Set the new surface location in the surface advection handler
-		auto advecHandler = solverHandler.getAdvectionHandler();
-		advecHandler->setLocation(grid[surfacePos + 1] - grid[1]);
-
-		// Set the new surface in the temperature handler
-		auto tempHandler = solverHandler.getTemperatureHandler();
-		tempHandler->updateSurfacePosition(grid[surfacePos + 1] - grid[1]);
-
-		// Get the flux handler to reinitialize it
-		auto fluxHandler = solverHandler.getFluxHandler();
-		fluxHandler->initializeFluxHandler(network, surfacePos, grid);
-
-		// Get the modified trap-mutation handler to reinitialize it
-		auto mutationHandler = solverHandler.getMutationHandler();
-		auto advecHandlers = solverHandler.getAdvectionHandlers();
-		mutationHandler->initializeIndex1D(surfacePos, network, advecHandlers,
-				grid);
-=======
 	// Set the new surface location in the surface advection handler
-	auto advecHandler = solverHandler->getAdvectionHandler();
+	auto advecHandler = solverHandler.getAdvectionHandler();
 	advecHandler->setLocation(grid[surfacePos + 1] - grid[1]);
 
 	// Set the new surface in the temperature handler
-	auto tempHandler = solverHandler->getTemperatureHandler();
+	auto tempHandler = solverHandler.getTemperatureHandler();
 	tempHandler->updateSurfacePosition(grid[surfacePos + 1] - grid[1]);
 
 	// Get the flux handler to reinitialize it
-	auto fluxHandler = solverHandler->getFluxHandler();
+	auto fluxHandler = solverHandler.getFluxHandler();
 	fluxHandler->initializeFluxHandler(network, surfacePos, grid);
 
 	// Get the modified trap-mutation handler to reinitialize it
-	auto mutationHandler = solverHandler->getMutationHandler();
-	auto advecHandlers = solverHandler->getAdvectionHandlers();
+	auto mutationHandler = solverHandler.getMutationHandler();
+	auto advecHandlers = solverHandler.getAdvectionHandlers();
 	mutationHandler->initializeIndex1D(surfacePos, network, advecHandlers,
 			grid);
->>>>>>> 49353360
 
 	// Write the updated surface position
 	if (procId == 0) {
@@ -2095,9 +2068,9 @@
 
 	// Get the size of the total grid
 	ierr = DMDAGetInfo(da, PETSC_IGNORE, &Mx, PETSC_IGNORE, PETSC_IGNORE,
-	PETSC_IGNORE, PETSC_IGNORE, PETSC_IGNORE, PETSC_IGNORE,
-	PETSC_IGNORE, PETSC_IGNORE, PETSC_IGNORE, PETSC_IGNORE,
-	PETSC_IGNORE);
+			PETSC_IGNORE, PETSC_IGNORE, PETSC_IGNORE, PETSC_IGNORE,
+			PETSC_IGNORE, PETSC_IGNORE, PETSC_IGNORE, PETSC_IGNORE,
+			PETSC_IGNORE);
 	CHKERRQ(ierr);
 
 	// Get the solver handler
@@ -2107,11 +2080,7 @@
 	int surfacePos = solverHandler.getSurfacePosition();
 
 	// Get the network
-<<<<<<< HEAD
 	auto& network = solverHandler.getNetwork();
-=======
-	auto network = solverHandler->getNetwork();
->>>>>>> 49353360
 
 	// Get the physical grid
 	auto grid = solverHandler.getXGrid();
@@ -2135,127 +2104,19 @@
 		if (xi < surfacePos)
 			continue;
 
-<<<<<<< HEAD
-		// Get the pointer to the beginning of the solution data for this grid point
-		gridPointSolution = solutionArray[xi];
-		// Update the concentration in the network
-		network.updateConcentrationsFromArray(gridPointSolution);
-
-		// Get the distance from the surface
-		double distance = grid[xi + 1] - grid[surfacePos + 1];
-
-		// Compute the helium density at this grid point
-		double heDensity = network.getTotalAtomConcentration();
-
-		// Compute the radius of the bubble from the number of helium
-		double nV = heDensity * (grid[xi + 1] - grid[xi]) / 4.0;
-//		double nV = pow(heDensity / 5.0, 1.163) * (grid[xi+1] - grid[xi]);
-		double radius = (sqrt(3.0) / 4.0) * xolotlCore::tungstenLatticeConstant
-				+ pow(
-						(3.0 * pow(xolotlCore::tungstenLatticeConstant, 3.0)
-								* nV) / (8.0 * xolotlCore::pi), (1.0 / 3.0))
-				- pow(
-						(3.0 * pow(xolotlCore::tungstenLatticeConstant, 3.0))
-								/ (8.0 * xolotlCore::pi), (1.0 / 3.0));
-
-		// Check if it should burst
-		bool burst = false;
-		// If the radius is larger than the distance to the surface, burst
-		if (radius > distance)
-			burst = true;
-		// Add randomness
-		double prob = prefactor * (1.0 - (distance - radius) / distance);
-		double test = (double) rand() / (double) RAND_MAX;
-		if (prob > test)
-			burst = true;
-
-		// Burst
-		if (burst) {
-
-			std::cout << "bursting at: " << distance << " " << prob << " "
-					<< test << std::endl;
-
-			// Two outcomes: crater or pinhole
-			test = (double) rand() / (double) RAND_MAX;
-			// Might want to replace distance by ligament = distance - radius
-			double threshold = exp(-distance) * std::log10(fluxAmplitude)
-					/ 20.0;
-
-			// To deactivate the craters
-			threshold = -1.0;
-
-			if (test < threshold) {
-				// Crater case
-				std::cout << "Doing Craters! " << std::endl;
-
-				// We have to get out of the x loop to do the actual crater
-				depthPosition = xi;
-				doingCrater = true;
-			} else {
-				// Pinhole case
-				// Consider each He to reset their concentration at this grid point
-				for (auto const& heMapItem : network.getAll(ReactantType::He)) {
-					auto const& cluster = *(heMapItem.second);
-
-					int id = cluster.getId() - 1;
-					gridPointSolution[id] = 0.0;
-				}
-
-				// Consider each HeV cluster to transfer their concentration to the V cluster of the
-				// same size at this grid point
-				for (auto const& heVMapItem : network.getAll(ReactantType::HeV)) {
-					auto const& cluster = *(heVMapItem.second);
-
-					// Get the V cluster of the same size
-					auto const & comp = cluster.getComposition();
-					auto vCluster = network.get(Species::V,
-							comp[toCompIdx(Species::V)]);
-					int vId = vCluster->getId() - 1;
-					int id = cluster.getId() - 1;
-					gridPointSolution[vId] += gridPointSolution[id];
-					gridPointSolution[id] = 0.0;
-				}
-
-				// Loop on the super clusters to transfer their concentration to the V cluster of the
-				// same size at this grid point
-				for (auto const& superMapItem : network.getAll(
-						ReactantType::PSISuper)) {
-					auto const& cluster =
-							static_cast<PSISuperCluster&>(*(superMapItem.second));
-
-					// Loop on the V boundaries
-					for (auto const& j : cluster.getVBounds()) {
-						// Get the total concentration at this v
-						double conc = cluster.getIntegratedVConcentration(j);
-						// Get the corresponding V cluster and its Id
-						auto vCluster = network.get(Species::V, j);
-						int vId = vCluster->getId() - 1;
-						// Add the concentration
-						gridPointSolution[vId] += conc;
-					}
-
-					// Reset the super cluster concentration
-					int id = cluster.getId() - 1;
-					gridPointSolution[id] = 0.0;
-					id = cluster.getHeMomentumId() - 1;
-					gridPointSolution[id] = 0.0;
-					id = cluster.getVMomentumId() - 1;
-					gridPointSolution[id] = 0.0;
-				}
-=======
 		// If this is the locally owned part of the grid
 		if (xi >= xs && xi < xs + xm) {
 
 			// Get the pointer to the beginning of the solution data for this grid point
 			gridPointSolution = solutionArray[xi];
 			// Update the concentration in the network
-			network->updateConcentrationsFromArray(gridPointSolution);
+			network.updateConcentrationsFromArray(gridPointSolution);
 
 			// Get the distance from the surface
 			double distance = grid[xi + 1] - grid[surfacePos + 1];
 
 			// Compute the helium density at this grid point
-			double heDensity = network->getTotalAtomConcentration();
+			double heDensity = network.getTotalAtomConcentration();
 
 			// Compute the radius of the bubble from the number of helium
 			double nV = heDensity * (grid[xi + 1] - grid[xi]) / 4.0;
@@ -2285,7 +2146,7 @@
 				continue;
 			}
 			// Add randomness
-			double depthParam = 10.0; // nm
+			double depthParam = 10.0;			// nm
 			double prob = prefactor * (1.0 - (distance - radius) / distance)
 					* min(1.0,
 							exp(-(distance - depthParam) / (depthParam * 2.0)));
@@ -2294,7 +2155,6 @@
 			if (prob > test) {
 				burst = true;
 				depthPositions1D.push_back(xi);
->>>>>>> 49353360
 			}
 		}
 	}
@@ -2310,49 +2170,6 @@
 	ierr = DMDAVecRestoreArrayDOFRead(da, solution, &solutionArray);
 	CHKERRQ(ierr);
 
-<<<<<<< HEAD
-		// Loop on all the x grid points from the surface to the depth
-		for (xi = surfacePos; xi <= finalDepth; xi++) {
-			// Check that we are on the right process
-			if (xi >= xs && xi < xs + xm) {
-				// Get the pointer to the beginning of the solution data for this grid point
-				gridPointSolution = solutionArray[xi];
-				// Update the concentration in the network
-				network.updateConcentrationsFromArray(gridPointSolution);
-
-				// Get all the helium clusters
-				// Consider each He cluster to reset their concentration at this grid point
-				for (auto const& heMapItem : network.getAll(ReactantType::He)) {
-
-					auto const& cluster = *(heMapItem.second);
-					int id = cluster.getId() - 1;
-					gridPointSolution[id] = 0.0;
-				}
-
-				// Consider each HeV cluster to reset their
-				// concentration at this grid point
-				for (auto const& heVMapItem : network.getAll(ReactantType::HeV)) {
-					auto const& cluster = *(heVMapItem.second);
-					auto const& comp = cluster.getComposition();
-					int id = cluster.getId() - 1;
-					gridPointSolution[id] = 0.0;
-				}
-
-				// Loop on the super clusters to reset their concentration at this grid point
-				for (auto const& superMapItem : network.getAll(
-						ReactantType::PSISuper)) {
-					auto const& cluster =
-							static_cast<PSISuperCluster&>(*(superMapItem.second));
-					int id = cluster.getId() - 1;
-					gridPointSolution[id] = 0.0;
-					id = cluster.getHeMomentumId() - 1;
-					gridPointSolution[id] = 0.0;
-					id = cluster.getVMomentumId() - 1;
-					gridPointSolution[id] = 0.0;
-				}
-			}
-		}
-=======
 	PetscFunctionReturn(0);
 }
 
@@ -2367,29 +2184,9 @@
 	// Initial declarations
 	PetscErrorCode ierr;
 	double **solutionArray, *gridPointSolution;
->>>>>>> 49353360
 
 	PetscFunctionBeginUser;
 
-<<<<<<< HEAD
-		// Set the new surface position and set it in the solver
-		surfacePos = finalDepth;
-		solverHandler.setSurfacePosition(surfacePos);
-
-		// Set the new surface location in the surface advection handler
-		auto advecHandler = solverHandler.getAdvectionHandler();
-		advecHandler->setLocation(grid[surfacePos + 1] - grid[1]);
-
-		// Get the flux handler to reinitialize it
-		auto fluxHandler = solverHandler.getFluxHandler();
-		fluxHandler->initializeFluxHandler(network, surfacePos, grid);
-
-		// Get the modified trap-mutation handler to reinitialize it
-		auto mutationHandler = solverHandler.getMutationHandler();
-		auto advecHandlers = solverHandler.getAdvectionHandlers();
-		mutationHandler->initializeIndex1D(surfacePos, network, advecHandlers,
-				grid);
-=======
 	// Check if the bursting event happened
 	if (nevents == 0)
 		PetscFunctionReturn(0);
@@ -2404,25 +2201,23 @@
 	CHKERRQ(ierr);
 
 	// Get the solver handler
-	auto solverHandler = PetscSolver::getSolverHandler();
+	auto& solverHandler = PetscSolver::getSolverHandler();
 
 	// Get the position of the surface
-	int surfacePos = solverHandler->getSurfacePosition();
+	int surfacePos = solverHandler.getSurfacePosition();
 
 	// Get the physical grid
-	auto grid = solverHandler->getXGrid();
+	auto grid = solverHandler.getXGrid();
 
 	// Get the network
-	auto network = solverHandler->getNetwork();
-	// Get all the super clusters
-	auto superClusters = network->getAll(PSISuperType);
+	auto& network = solverHandler.getNetwork();
 
 	// Loop on each bursting depth
 	for (int i = 0; i < depthPositions1D.size(); i++) {
 		// Get the pointer to the beginning of the solution data for this grid point
 		gridPointSolution = solutionArray[depthPositions1D[i]];
 		// Update the concentration in the network
-		network->updateConcentrationsFromArray(gridPointSolution);
+		network.updateConcentrationsFromArray(gridPointSolution);
 
 		// Get the distance from the surface
 		double distance = grid[depthPositions1D[i] + 1] - grid[surfacePos + 1];
@@ -2430,55 +2225,52 @@
 		std::cout << "bursting at: " << distance << std::endl;
 
 		// Pinhole case
-		// Get all the helium clusters
-		auto clusters = network->getAll(heType);
-		// Loop on them to reset their concentration at this grid point
-		for (int i = 0; i < clusters.size(); i++) {
-			auto cluster = clusters[i];
-			int id = cluster->getId() - 1;
+		// Consider each He to reset their concentration at this grid point
+		for (auto const& heMapItem : network.getAll(ReactantType::He)) {
+			auto const& cluster = *(heMapItem.second);
+
+			int id = cluster.getId() - 1;
 			gridPointSolution[id] = 0.0;
 		}
 
-		// Get all the HeV clusters
-		clusters = network->getAll(heVType);
-		// Loop on them to transfer their concentration to the V cluster of the
+		// Consider each HeV cluster to transfer their concentration to the V cluster of the
 		// same size at this grid point
-		for (int i = 0; i < clusters.size(); i++) {
-			auto cluster = clusters[i];
+		for (auto const& heVMapItem : network.getAll(ReactantType::HeV)) {
+			auto const& cluster = *(heVMapItem.second);
+
 			// Get the V cluster of the same size
-			auto comp = cluster->getComposition();
-			auto vCluster = network->get(vType, comp[vType]);
+			auto const & comp = cluster.getComposition();
+			auto vCluster = network.get(Species::V,
+					comp[toCompIdx(Species::V)]);
 			int vId = vCluster->getId() - 1;
-			int id = cluster->getId() - 1;
+			int id = cluster.getId() - 1;
 			gridPointSolution[vId] += gridPointSolution[id];
 			gridPointSolution[id] = 0.0;
 		}
 
 		// Loop on the super clusters to transfer their concentration to the V cluster of the
 		// same size at this grid point
-		for (int i = 0; i < superClusters.size(); i++) {
-			auto cluster = (PSISuperCluster *) superClusters[i];
-
-			// Get its boundaries
-			auto boundaries = cluster->getBoundaries();
+		for (auto const& superMapItem : network.getAll(ReactantType::PSISuper)) {
+			auto const& cluster =
+					static_cast<PSISuperCluster&>(*(superMapItem.second));
+
 			// Loop on the V boundaries
-			for (int j = boundaries[2]; j <= boundaries[3]; j++) {
+			for (auto const& j : cluster.getVBounds()) {
 				// Get the total concentration at this v
-				double conc = cluster->getIntegratedVConcentration(j);
+				double conc = cluster.getIntegratedVConcentration(j);
 				// Get the corresponding V cluster and its Id
-				auto vCluster = network->get(vType, j);
+				auto vCluster = network.get(Species::V, j);
 				int vId = vCluster->getId() - 1;
 				// Add the concentration
 				gridPointSolution[vId] += conc;
 			}
->>>>>>> 49353360
 
 			// Reset the super cluster concentration
-			int id = cluster->getId() - 1;
+			int id = cluster.getId() - 1;
 			gridPointSolution[id] = 0.0;
-			id = cluster->getHeMomentumId() - 1;
+			id = cluster.getHeMomentumId() - 1;
 			gridPointSolution[id] = 0.0;
-			id = cluster->getVMomentumId() - 1;
+			id = cluster.getVMomentumId() - 1;
 			gridPointSolution[id] = 0.0;
 		}
 	}
@@ -2627,9 +2419,9 @@
 
 			// Get the size of the total grid
 			ierr = DMDAGetInfo(da, PETSC_IGNORE, &Mx, PETSC_IGNORE,
-			PETSC_IGNORE, PETSC_IGNORE, PETSC_IGNORE, PETSC_IGNORE,
-			PETSC_IGNORE, PETSC_IGNORE, PETSC_IGNORE, PETSC_IGNORE,
-			PETSC_IGNORE, PETSC_IGNORE);
+					PETSC_IGNORE, PETSC_IGNORE, PETSC_IGNORE, PETSC_IGNORE,
+					PETSC_IGNORE, PETSC_IGNORE, PETSC_IGNORE, PETSC_IGNORE,
+					PETSC_IGNORE, PETSC_IGNORE);
 			checkPetscError(ierr, "setupPetsc1DMonitor: DMDAGetInfo failed.");
 
 			// Initialize the HDF5 file for all the processes
@@ -2683,13 +2475,8 @@
 					tempTimeStep);
 		}
 
-<<<<<<< HEAD
-		// Compute the sputtering yield
+		// Get the sputtering yield
 		sputteringYield1D = solverHandler.getSputteringYield();
-=======
-		// Get the sputtering yield
-		sputteringYield1D = solverHandler->getSputteringYield();
->>>>>>> 49353360
 
 		// Set directions and terminate flags for the surface event
 		PetscInt direction[2];
@@ -2709,13 +2496,7 @@
 	}
 
 	// If the user wants bubble bursting
-<<<<<<< HEAD
 	if (solverHandler.burstBubbles()) {
-		// Set the monitor on the bubble bursting
-		// monitorBursting1D will be called at each timestep
-		ierr = TSMonitorSet(ts, monitorBursting1D, NULL, NULL);
-=======
-	if (solverHandler->burstBubbles()) {
 		// Set directions and terminate flags for the bursting event
 		PetscInt direction[1];
 		PetscBool terminate[1];
@@ -2724,7 +2505,6 @@
 		// Set the TSEvent
 		ierr = TSSetEventHandler(ts, 1, direction, terminate,
 				burstingEventFunction1D, postBurstingEventFunction1D, NULL);
->>>>>>> 49353360
 		checkPetscError(ierr,
 				"setupPetsc1DMonitor: TSSetEventHandler (burstingEventFunction1D) failed.");
 
