// Includes
#include "PetscSolver.h"
#include <xolotlPerf.h>
#include <VizHandlerRegistryFactory.h>
#include <PlotType.h>
#include <CvsXDataProvider.h>
#include <CvsXYDataProvider.h>
#include <LabelProvider.h>
#include <Constants.h>
#include <petscts.h>
#include <petscsys.h>
#include <sstream>
#include <fstream>
#include <iostream>
#include <iomanip>
#include <vector>
#include <memory>
#include <NESuperCluster.h>
#include <PSISuperCluster.h>
#include <FeSuperCluster.h>
#include <NEClusterReactionNetwork.h>
#include <PSIClusterReactionNetwork.h>
#include <AlloyClusterReactionNetwork.h>
#include <AlloySuperCluster.h>
#include <FeClusterReactionNetwork.h>
#include <MathUtils.h>
#include <MPIUtils.h>
#include "RandomNumberGenerator.h"
#include "xolotlCore/io/XFile.h"
#include "xolotlSolver/monitor/Monitor.h"

namespace xperf = xolotlPerf;

namespace xolotlSolver {

// Declaration of the functions defined in Monitor.cpp
extern PetscErrorCode checkTimeStep(TS ts);
extern PetscErrorCode monitorTime(TS ts, PetscInt timestep, PetscReal time,
		Vec solution, void *ictx);
extern PetscErrorCode computeFluence(TS ts, PetscInt timestep, PetscReal time,
		Vec solution, void *ictx);
extern PetscErrorCode monitorPerf(TS ts, PetscInt timestep, PetscReal time,
		Vec solution, void *ictx);

// Declaration of the variables defined in Monitor.cpp
extern std::shared_ptr<xolotlViz::IPlot> perfPlot;
extern double timeStepThreshold;

//! The pointer to the plot used in monitorScatter1D.
std::shared_ptr<xolotlViz::IPlot> scatterPlot1D;
//! The pointer to the series plot used in monitorSeries1D.
std::shared_ptr<xolotlViz::IPlot> seriesPlot1D;
//! The pointer to the 2D plot used in MonitorSurface.
std::shared_ptr<xolotlViz::IPlot> surfacePlot1D;
//! The variable to store the particle flux at the previous time step.
double previousHeSurfFlux1D = 0.0, previousHeBulkFlux1D = 0.0,
		previousDSurfFlux1D = 0.0, previousDBulkFlux1D = 0.0,
		previousTSurfFlux1D = 0.0, previousTBulkFlux1D = 0.0,
		previousVBulkFlux1D = 0.0, previousISurfFlux1D = 0.0,
		previousIBulkFlux1D = 0.0;
//! The variable to store the total number of atoms going through the surface or bottom.
double nHeliumSurf1D = 0.0, nHeliumBulk1D = 0.0, nHeliumBurst1D = 0.0,
		nDeuteriumSurf1D = 0.0, nDeuteriumBulk1D = 0.0, nDeuteriumBurst1D = 0.0,
		nTritiumSurf1D = 0.0, nTritiumBulk1D = 0.0, nTritiumBurst1D = 0.0,
		nVacancyBulk1D = 0.0, nInterSurf1D = 0.0, nInterBulk1D = 0.0;
//! The variable to store the xenon flux at the previous time step.
double previousXeFlux1D = 0.0;
//! The variable to store the sputtering yield at the surface.
double sputteringYield1D = 0.0;
//! The threshold for the negative concentration
double negThreshold1D = 0.0;
//! How often HDF5 file is written
PetscReal hdf5Stride1D = 0.0;
//! Previous time for HDF5
PetscInt hdf5Previous1D = 0;
//! HDF5 output file name
std::string hdf5OutputName1D = "xolotlStop.h5";
// Declare the vector that will store the Id of the helium clusters
std::vector<int> indices1D;
// Declare the vector that will store the weight of the helium clusters
// (their He composition)
std::vector<int> weights1D;
// Declare the vector that will store the radii of bubbles
std::vector<double> radii1D;
// The vector of depths at which bursting happens
std::vector<int> depthPositions1D;
<<<<<<< HEAD
// Tracks the previous TS number
int previousTSNumber = -1;
=======
// The id of the largest cluster
int largestClusterId1D = -1;
// The concentration threshold for the largest cluster
double largestThreshold1D = 1.0e-12;
>>>>>>> f29697d4

// Timers
std::shared_ptr<xperf::ITimer> initTimer;
std::shared_ptr<xperf::ITimer> checkNegativeTimer;
std::shared_ptr<xperf::ITimer> tridynTimer;
std::shared_ptr<xperf::ITimer> startStopTimer;
std::shared_ptr<xperf::ITimer> heRetentionTimer;
std::shared_ptr<xperf::ITimer> xeRetentionTimer;
std::shared_ptr<xperf::ITimer> scatterTimer;
std::shared_ptr<xperf::ITimer> seriesTimer;
std::shared_ptr<xperf::ITimer> surfaceTimer;
std::shared_ptr<xperf::ITimer> eventFuncTimer;
std::shared_ptr<xperf::ITimer> postEventFuncTimer;

#undef __FUNCT__
#define __FUNCT__ Actual__FUNCT__("xolotlSolver", "checkNegative1D")
/**
 * This is a monitoring method that looks at if there are negative concentrations at each time step.
 */
PetscErrorCode checkNegative1D(TS ts, PetscInt timestep, PetscReal time,
		Vec solution, void*) {

	xperf::ScopedTimer myTimer(checkNegativeTimer);

	// Initial declaration
	PetscErrorCode ierr;
	double **solutionArray, *gridPointSolution;
	PetscInt xs, xm;

	PetscFunctionBeginUser;

	// Get the MPI communicator
	auto xolotlComm = xolotlCore::MPIUtils::getMPIComm();
	// Get the number of processes
	int worldSize;
	MPI_Comm_size(xolotlComm, &worldSize);
	// Gets the process ID (important when it is running in parallel)
	int procId;
	MPI_Comm_rank(xolotlComm, &procId);

	// Get the da from ts
	DM da;
	ierr = TSGetDM(ts, &da);
	CHKERRQ(ierr);

	// Get the solutionArray
	ierr = DMDAVecGetArrayDOF(da, solution, &solutionArray);
	CHKERRQ(ierr);

	// Get the corners of the grid
	ierr = DMDAGetCorners(da, &xs, NULL, NULL, &xm, NULL, NULL);
	CHKERRQ(ierr);

<<<<<<< HEAD
	// Get the solver handler
	auto &solverHandler = PetscSolver::getSolverHandler();

	// Get the network and dof
=======
	// Get the network and dof
	auto &solverHandler = PetscSolver::getSolverHandler();
>>>>>>> f29697d4
	auto &network = solverHandler.getNetwork();
	const int nClusters = network.size();

	// Loop on the local grid
	for (PetscInt i = xs; i < xs + xm; i++) {
		// Get the pointer to the beginning of the solution data for this grid point
		gridPointSolution = solutionArray[i]; // Loop on the concentrations
		for (int l = 0; l < nClusters; l++) {
			if (gridPointSolution[l] < negThreshold1D
					&& gridPointSolution[l] > 0.0) {
				gridPointSolution[l] = negThreshold1D;
			} else if (gridPointSolution[l] > -negThreshold1D
					&& gridPointSolution[l] < 0.0) {
				gridPointSolution[l] = -negThreshold1D;
			}
		}
	}

	// Restore the solutionArray
	ierr = DMDAVecRestoreArrayDOF(da, solution, &solutionArray);
	CHKERRQ(ierr);

	PetscFunctionReturn(0);
}

#undef __FUNCT__
#define __FUNCT__ Actual__FUNCT__("xolotlSolver", "monitorLargest1D")
/**
 * This is a monitoring method that looks at the largest cluster concentration
 */
PetscErrorCode monitorLargest1D(TS ts, PetscInt timestep, PetscReal time,
		Vec solution, void*) {
	// Initial declaration
	PetscErrorCode ierr;
	double **solutionArray, *gridPointSolution;
	PetscInt xs, xm;

	PetscFunctionBeginUser;

	// Get the MPI communicator
	auto xolotlComm = xolotlCore::MPIUtils::getMPIComm();
	// Get the number of processes
	int worldSize;
	MPI_Comm_size(xolotlComm, &worldSize);
	// Gets the process ID (important when it is running in parallel)
	int procId;
	MPI_Comm_rank(xolotlComm, &procId);

	// Get the da from ts
	DM da;
	ierr = TSGetDM(ts, &da);
	CHKERRQ(ierr);

	// Get the solutionArray
	ierr = DMDAVecGetArrayDOF(da, solution, &solutionArray);
	CHKERRQ(ierr);

	// Get the corners of the grid
	ierr = DMDAGetCorners(da, &xs, NULL, NULL, &xm, NULL, NULL);
	CHKERRQ(ierr);

	// Loop on the local grid
	for (PetscInt i = xs; i < xs + xm; i++) {
		// Get the pointer to the beginning of the solution data for this grid point
		gridPointSolution = solutionArray[i];
		// Check the concentration
		if (gridPointSolution[largestClusterId1D] > largestThreshold1D) {
			ierr = TSSetConvergedReason(ts, TS_CONVERGED_USER);
			CHKERRQ(ierr);
			// Send an error
			throw std::string(
					"\nxolotlSolver::Monitor1D: The largest cluster concentration is too high!!");
		}
	}

	// Restore the solutionArray
	ierr = DMDAVecRestoreArrayDOF(da, solution, &solutionArray);
	CHKERRQ(ierr);

	PetscFunctionReturn(0);
}

#undef __FUNCT__
#define __FUNCT__ Actual__FUNCT__("xolotlSolver", "computeTRIDYN1D")
/**
 * This is a monitoring method that will compute the data to send to TRIDYN
 */
PetscErrorCode computeTRIDYN1D(TS ts, PetscInt timestep, PetscReal time,
		Vec solution, void *ictx) {

	xperf::ScopedTimer myTimer(tridynTimer);

	// Initial declarations
	PetscErrorCode ierr;
	PetscInt xs, xm;

	PetscFunctionBeginUser;

	// Get the MPI communicator
	auto xolotlComm = xolotlCore::MPIUtils::getMPIComm();

	// Get the number of processes
	int worldSize;
	MPI_Comm_size(xolotlComm, &worldSize);

	// Gets the process ID
	int procId;
	MPI_Comm_rank(xolotlComm, &procId);

	// Get the solver handler
	auto &solverHandler = PetscSolver::getSolverHandler();

	// Get the network
	auto &network = solverHandler.getNetwork();
	int dof = network.getDOF();

	// Get the position of the surface
	int surfacePos = solverHandler.getSurfacePosition();

	// Get the da from ts
	DM da;
	ierr = TSGetDM(ts, &da);
	CHKERRQ(ierr);

	// Get the corners of the grid
	ierr = DMDAGetCorners(da, &xs, NULL, NULL, &xm, NULL, NULL);
	CHKERRQ(ierr);

	// Get the total size of the grid
	PetscInt Mx;
	ierr = DMDAGetInfo(da, PETSC_IGNORE, &Mx, PETSC_IGNORE, PETSC_IGNORE,
	PETSC_IGNORE, PETSC_IGNORE, PETSC_IGNORE, PETSC_IGNORE,
	PETSC_IGNORE, PETSC_IGNORE, PETSC_IGNORE, PETSC_IGNORE,
	PETSC_IGNORE);
	CHKERRQ(ierr);

	// Get the physical grid
	auto grid = solverHandler.getXGrid();

	// Get the array of concentration
	PetscReal **solutionArray;
	ierr = DMDAVecGetArrayDOFRead(da, solution, &solutionArray);
	CHKERRQ(ierr);

	// Save current concentrations as an HDF5 file.
	//
	// First create the file for parallel file access.
	std::ostringstream tdFileStr;
	tdFileStr << "TRIDYN_" << timestep << ".h5";
	xolotlCore::HDF5File tdFile(tdFileStr.str(),
			xolotlCore::HDF5File::AccessMode::CreateOrTruncateIfExists,
			xolotlComm, true);

	// Define a dataset for concentrations.
	// Everyone must create the dataset with the same shape.
	constexpr auto numConcSpecies = 5;
	constexpr auto numValsPerGridpoint = numConcSpecies + 2;
	const auto firstIdxToWrite = (surfacePos + solverHandler.getLeftOffset());
	const auto numGridpointsWithConcs = (Mx - firstIdxToWrite);
	xolotlCore::HDF5File::SimpleDataSpace<2>::Dimensions concsDsetDims = {
			(hsize_t) numGridpointsWithConcs, numValsPerGridpoint };
	xolotlCore::HDF5File::SimpleDataSpace<2> concsDsetSpace(concsDsetDims);

	const std::string concsDsetName = "concs";
	xolotlCore::HDF5File::DataSet<double> concsDset(tdFile, concsDsetName,
			concsDsetSpace);

	// Specify the concentrations we will write.
	// We only consider our own grid points.
	const auto myFirstIdxToWrite = std::max(xs, firstIdxToWrite);
	auto myEndIdx = (xs + xm);  // "end" in the C++ sense; i.e., one-past-last
	auto myNumPointsToWrite =
			(myEndIdx > myFirstIdxToWrite) ? (myEndIdx - myFirstIdxToWrite) : 0;
	xolotlCore::HDF5File::DataSet<double>::DataType2D<numValsPerGridpoint> myConcs(
			myNumPointsToWrite);

	for (auto xi = myFirstIdxToWrite; xi < myEndIdx; ++xi) {

		if (xi >= firstIdxToWrite) {

			// Determine current gridpoint value.
			double x = (grid[xi] + grid[xi + 1]) / 2.0 - grid[1];

			// Access the solution data for this grid point.
			auto gridPointSolution = solutionArray[xi];

			// Update the concentration in the network
			network.updateConcentrationsFromArray(gridPointSolution);

			// Get the total concentrations at this grid point
			auto currIdx = xi - myFirstIdxToWrite;
			myConcs[currIdx][0] = (x - (grid[surfacePos + 1] - grid[1]));
			myConcs[currIdx][1] = network.getTotalAtomConcentration(0);
			myConcs[currIdx][2] = network.getTotalAtomConcentration(1);
			myConcs[currIdx][3] = network.getTotalAtomConcentration(2);
			myConcs[currIdx][4] = network.getTotalVConcentration();
			myConcs[currIdx][5] = network.getTotalIConcentration();
			myConcs[currIdx][6] = gridPointSolution[dof - 1];
		}
	}

	// Write the concs dataset in parallel.
	// (We write only our part.)
	concsDset.parWrite2D<numValsPerGridpoint>(xolotlComm,
			myFirstIdxToWrite - firstIdxToWrite, myConcs);

	// Restore the solutionArray
	ierr = DMDAVecRestoreArrayDOFRead(da, solution, &solutionArray);
	CHKERRQ(ierr);

	PetscFunctionReturn(0);
}

#undef __FUNCT__
#define __FUNCT__ Actual__FUNCT__("xolotlSolver", "startStop1D")
/**
 * This is a monitoring method that update an hdf5 file at each time step.
 */
PetscErrorCode startStop1D(TS ts, PetscInt timestep, PetscReal time,
		Vec solution, void*) {

	xperf::ScopedTimer myTimer(startStopTimer);

	// Initial declaration
	PetscErrorCode ierr;
	const double **solutionArray, *gridPointSolution;
	PetscInt xs, xm, Mx;

	PetscFunctionBeginUser;

	// Get the solver handler
	auto &solverHandler = PetscSolver::getSolverHandler();

	// Compute the dt
	double previousTime = solverHandler.getPreviousTime();
	double dt = time - previousTime;

	// Don't do anything if it is not on the stride
	if (((int) ((time + dt / 10.0) / hdf5Stride1D) <= hdf5Previous1D)
			&& timestep > 0) {
		PetscFunctionReturn(0);
	}

	// Update the previous time
	if ((int) ((time + dt / 10.0) / hdf5Stride1D) > hdf5Previous1D)
		hdf5Previous1D++;

	// Gets the process ID (important when it is running in parallel)
	auto xolotlComm = xolotlCore::MPIUtils::getMPIComm();
	int procId;
	MPI_Comm_rank(xolotlComm, &procId);

	// Get the da from ts
	DM da;
	ierr = TSGetDM(ts, &da);
	CHKERRQ(ierr);

	// Get the solutionArray
	ierr = DMDAVecGetArrayDOFRead(da, solution, &solutionArray);
	CHKERRQ(ierr);

	// Get the corners of the grid
	ierr = DMDAGetCorners(da, &xs, NULL, NULL, &xm, NULL, NULL);
	CHKERRQ(ierr);
	// Get the size of the total grid
	ierr = DMDAGetInfo(da, PETSC_IGNORE, &Mx, PETSC_IGNORE, PETSC_IGNORE,
	PETSC_IGNORE, PETSC_IGNORE, PETSC_IGNORE, PETSC_IGNORE,
	PETSC_IGNORE, PETSC_IGNORE, PETSC_IGNORE, PETSC_IGNORE,
	PETSC_IGNORE);
	CHKERRQ(ierr);

<<<<<<< HEAD
	// Get the solver handler
	auto &solverHandler = PetscSolver::getSolverHandler();

=======
>>>>>>> f29697d4
	// Get the network and dof
	auto &network = solverHandler.getNetwork();
	const int dof = network.getDOF();

	// Create an array for the concentration
	double concArray[dof][2];

	// Get the position of the surface
	int surfacePos = solverHandler.getSurfacePosition();

	// Open the existing HDF5 file
	xolotlCore::XFile checkpointFile(hdf5OutputName1D, xolotlComm,
			xolotlCore::XFile::AccessMode::OpenReadWrite);

	// Get the current time step
	double currentTimeStep;
	ierr = TSGetTimeStep(ts, &currentTimeStep);
	CHKERRQ(ierr);

	// Add a concentration time step group for the current time step.
	auto concGroup = checkpointFile.getGroup<
			xolotlCore::XFile::ConcentrationGroup>();
	assert(concGroup);
	auto tsGroup = concGroup->addTimestepGroup(timestep, time, previousTime,
			currentTimeStep);

	if (solverHandler.moveSurface() || solverHandler.getLeftOffset() == 1) {
		// Write the surface positions and the associated interstitial quantities
		// in the concentration sub group
		tsGroup->writeSurface1D(surfacePos, nInterSurf1D, previousISurfFlux1D,
				nHeliumSurf1D, previousHeSurfFlux1D, nDeuteriumSurf1D,
				previousDSurfFlux1D, nTritiumSurf1D, previousTSurfFlux1D);
	}

	// Write the bottom impurity information if the bottom is a free surface
	if (solverHandler.getRightOffset() == 1)
		tsGroup->writeBottom1D(nHeliumBulk1D, previousHeBulkFlux1D,
				nDeuteriumBulk1D, previousDBulkFlux1D, nTritiumBulk1D,
				previousTBulkFlux1D, nVacancyBulk1D, previousVBulkFlux1D,
				nInterBulk1D, previousIBulkFlux1D);

	// Write the bursting information if the bubble bursting is used
	if (solverHandler.burstBubbles())
		tsGroup->writeBursting1D(nHeliumBurst1D, nDeuteriumBurst1D,
				nTritiumBurst1D);

	// Determine the concentration values we will write.
	// We only examine and collect the grid points we own.
	// TODO measure impact of us building the flattened representation
	// rather than a ragged 2D representation.
	XFile::TimestepGroup::Concs1DType concs(xm);
	for (auto i = 0; i < xm; ++i) {

		// Access the solution data for the current grid point.
		auto gridPointSolution = solutionArray[xs + i];

		for (auto l = 0; l < dof; ++l) {
			if (std::fabs(gridPointSolution[l]) > 1.0e-16) {
				concs[i].emplace_back(l, gridPointSolution[l]);
			}
		}
	}

	// Write our concentration data to the current timestep group
	// in the HDF5 file.
	// We only write the data for the grid points we own.
	tsGroup->writeConcentrations(checkpointFile, xs, concs);

	// Restore the solutionArray
	ierr = DMDAVecRestoreArrayDOFRead(da, solution, &solutionArray);
	CHKERRQ(ierr);

	ierr = computeTRIDYN1D(ts, timestep, time, solution, NULL);
	CHKERRQ(ierr);

	PetscFunctionReturn(0);
}

#undef __FUNCT__
#define __FUNCT__ Actual__FUNCT__("xolotlSolver", "computeHeliumDesorption1D")
/**
 * This is a monitoring method that will compute the helium desorption at the surface
 */
PetscErrorCode computeHeliumDesorption1D(TS ts, PetscInt, PetscReal time,
		Vec solution, void*) {

	// Initial declarations
	PetscErrorCode ierr;
	PetscInt xs, xm;

	PetscFunctionBeginUser;

	// Get the solver handler
	auto &solverHandler = PetscSolver::getSolverHandler();

	// Get the flux handler that will be used to know the fluence
	auto fluxHandler = solverHandler.getFluxHandler();

	// Get the da from ts
	DM da;
	ierr = TSGetDM(ts, &da);
	CHKERRQ(ierr);

	// Get the corners of the grid
	ierr = DMDAGetCorners(da, &xs, NULL, NULL, &xm, NULL, NULL);
	CHKERRQ(ierr);

	// Get the total size of the grid
	PetscInt Mx;
	ierr = DMDAGetInfo(da, PETSC_IGNORE, &Mx, PETSC_IGNORE, PETSC_IGNORE,
	PETSC_IGNORE, PETSC_IGNORE, PETSC_IGNORE, PETSC_IGNORE,
	PETSC_IGNORE, PETSC_IGNORE, PETSC_IGNORE, PETSC_IGNORE,
	PETSC_IGNORE);
	CHKERRQ(ierr);

	// Get the physical grid
	auto grid = solverHandler.getXGrid();
	// Get the position of the surface
	int surfacePos = solverHandler.getSurfacePosition();

	// Get the network
	auto &network = solverHandler.getNetwork();

	// Get the array of concentration
	PetscReal **solutionArray;
	ierr = DMDAVecGetArrayDOFRead(da, solution, &solutionArray);
	CHKERRQ(ierr);

	// Store the He concentration at the surface
	double heConc = 0.0, diffCoeff = 0.0;
	int heIndex = network.get(Species::He, 1)->getId() - 1;

	// Declare the pointer for the concentrations at a specific grid point
	PetscReal *gridPointSolution;

	// Loop on the grid
	for (PetscInt xi = xs; xi < xs + xm; xi++) {
		// Get the pointer to the beginning of the solution data for this grid point
		gridPointSolution = solutionArray[xi];

		// Check if we are next to the surface
		if (xi == surfacePos + 1) {
			heConc = gridPointSolution[heIndex];
			diffCoeff = network.get(Species::He, 1)->getDiffusionCoefficient(
					xi - xs);
		}
	}

	// Get the current process ID
	int procId;
	MPI_Comm_rank(PETSC_COMM_WORLD, &procId);

	// Send the concentration to proc Id 0
	double localFactor = heConc * diffCoeff, factor = 0.0;
	MPI_Reduce(&localFactor, &factor, 1, MPI_DOUBLE, MPI_SUM, 0,
			PETSC_COMM_WORLD);

	// Master process
	if (procId == 0) {
		double hxLeft = 0.0;
		if (surfacePos < 0) {
			hxLeft = grid[surfacePos + 2] - grid[surfacePos + 1];
		} else {
			hxLeft = (grid[surfacePos + 2] - grid[surfacePos]) / 2.0;
		}
		double surfaceFlux = factor * hxLeft;
		// Write the flux at the boundary and temperature in a file
		std::ofstream outputFile;
		outputFile.open("thds.txt", ios::app);
		outputFile << network.getTemperature() << " " << surfaceFlux
				<< std::endl;
		outputFile.close();
	}

	// Restore the solutionArray
	ierr = DMDAVecRestoreArrayDOFRead(da, solution, &solutionArray);
	CHKERRQ(ierr);

	PetscFunctionReturn(0);
}

#undef __FUNCT__
#define __FUNCT__ Actual__FUNCT__("xolotlSolver", "computeHeliumRetention1D")
/**
 * This is a monitoring method that will compute the helium retention
 */
PetscErrorCode computeHeliumRetention1D(TS ts, PetscInt, PetscReal time,
		Vec solution, void*) {

	xperf::ScopedTimer myTimer(heRetentionTimer);

	// Initial declarations
	PetscErrorCode ierr;
	PetscInt xs, xm;

	PetscFunctionBeginUser;

	// Get the solver handler
	auto &solverHandler = PetscSolver::getSolverHandler();

	// Get the flux handler that will be used to know the fluence
	auto fluxHandler = solverHandler.getFluxHandler();

	// Get the da from ts
	DM da;
	ierr = TSGetDM(ts, &da);
	CHKERRQ(ierr);

	// Get the corners of the grid
	ierr = DMDAGetCorners(da, &xs, NULL, NULL, &xm, NULL, NULL);
	CHKERRQ(ierr);

	// Get the total size of the grid
	PetscInt Mx;
	ierr = DMDAGetInfo(da, PETSC_IGNORE, &Mx, PETSC_IGNORE, PETSC_IGNORE,
	PETSC_IGNORE, PETSC_IGNORE, PETSC_IGNORE, PETSC_IGNORE,
	PETSC_IGNORE, PETSC_IGNORE, PETSC_IGNORE, PETSC_IGNORE,
	PETSC_IGNORE);
	CHKERRQ(ierr);

	// Get the physical grid
	auto grid = solverHandler.getXGrid();
	// Get the position of the surface
	int surfacePos = solverHandler.getSurfacePosition();

	// Get the network
	auto &network = solverHandler.getNetwork();

	// Get the array of concentration
	PetscReal **solutionArray;
	ierr = DMDAVecGetArrayDOFRead(da, solution, &solutionArray);
	CHKERRQ(ierr);

	// Store the concentration over the grid
	double heConcentration = 0.0, dConcentration = 0.0, tConcentration = 0.0,
			vConcentration = 0.0, iConcentration = 0.0;

	// Declare the pointer for the concentrations at a specific grid point
	PetscReal *gridPointSolution;

	// Loop on the grid
	for (PetscInt xi = xs; xi < xs + xm; xi++) {

		// Boundary conditions
		if (xi < surfacePos + solverHandler.getLeftOffset()
				|| xi >= Mx - solverHandler.getRightOffset())
			continue;

		// Get the pointer to the beginning of the solution data for this grid point
		gridPointSolution = solutionArray[xi];

		// Update the concentration in the network
		network.updateConcentrationsFromArray(gridPointSolution);

		double hx = grid[xi + 1] - grid[xi];

		// Get the total atoms concentration at this grid point
		heConcentration += network.getTotalAtomConcentration(0) * hx;
		dConcentration += network.getTotalAtomConcentration(1) * hx;
		tConcentration += network.getTotalAtomConcentration(2) * hx;
		vConcentration += network.getTotalVConcentration() * hx;
		iConcentration += network.getTotalIConcentration() * hx;
	}

	// Get the current process ID
	auto xolotlComm = xolotlCore::MPIUtils::getMPIComm();
	int procId;
	MPI_Comm_rank(xolotlComm, &procId);

	// Determine total concentrations for He, D, T.
	std::array<double, 5> myConcData { heConcentration, dConcentration,
			tConcentration, vConcentration, iConcentration };
	std::array<double, 5> totalConcData;

	MPI_Reduce(myConcData.data(), totalConcData.data(), myConcData.size(),
	MPI_DOUBLE, MPI_SUM, 0, xolotlComm);

	// Extract total He, D, T concentrations.  Values are valid only on rank 0.
	double totalHeConcentration = totalConcData[0];
	double totalDConcentration = totalConcData[1];
	double totalTConcentration = totalConcData[2];
	double totalVConcentration = totalConcData[3];
	double totalIConcentration = totalConcData[4];

	// Look at the fluxes leaving the free surface
	if (solverHandler.getLeftOffset() == 1) {
		// Set the surface position
		int xi = surfacePos + 1;

		// Value to know on which processor is the surface
		int surfaceProc = 0;

		// Check we are on the right proc
		if (xi >= xs && xi < xs + xm) {
			// Get the delta time from the previous timestep to this timestep
			double dt = time - previousTime;

			// Compute the total number of impurities that left at the surface
			nHeliumSurf1D += previousHeSurfFlux1D * dt;
			nDeuteriumSurf1D += previousDSurfFlux1D * dt;
			nTritiumSurf1D += previousTSurfFlux1D * dt;

			// Get the pointer to the beginning of the solution data for this grid point
			gridPointSolution = solutionArray[xi];

			// Factor for finite difference
			double hxLeft = 0.0, hxRight = 0.0;
			if (xi - 1 >= 0 && xi < Mx) {
				hxLeft = (grid[xi + 1] - grid[xi - 1]) / 2.0;
				hxRight = (grid[xi + 2] - grid[xi]) / 2.0;
			} else if (xi - 1 < 0) {
				hxLeft = grid[xi + 1] - grid[xi];
				hxRight = (grid[xi + 2] - grid[xi]) / 2.0;
			} else {
				hxLeft = (grid[xi + 1] - grid[xi - 1]) / 2.0;
				hxRight = grid[xi + 1] - grid[xi];
			}
			double factor = 2.0 / (hxLeft + hxRight);

			// Initialize the value for the flux
			double newFlux = 0.0;
			// Consider each helium cluster.
			for (auto const &heMapItem : network.getAll(ReactantType::He)) {
				// Get the cluster
				auto const &cluster = *(heMapItem.second);
				// Get its id and concentration
				int id = cluster.getId() - 1;
				double conc = gridPointSolution[id];
				// Get its size and diffusion coefficient
				int size = cluster.getSize();
				double coef = cluster.getDiffusionCoefficient(xi - xs);
				// Compute the flux going to the left
				newFlux += (double) size * factor * coef * conc;
			}
			// Take into account the surface advection
			// Get the surface advection handler
			auto advecHandler = solverHandler.getAdvectionHandler();
			// Get the sink strengths and advecting clusters
			auto sinkStrengths = advecHandler->getSinkStrengths();
			auto advecClusters = advecHandler->getAdvectingClusters();
			// Set the distance from the surface
			double distance = (grid[xi] + grid[xi + 1]) / 2.0 - grid[1]
					- advecHandler->getLocation();
			// Loop on them
			int advClusterIdx = 0;
			for (IReactant const &currReactant : advecClusters) {
				// Get the cluster, id and concentration
				auto const &cluster =
						static_cast<PSICluster const&>(currReactant);
				int id = cluster.getId() - 1;
				double conc = gridPointSolution[id];
				// Get its size and diffusion coefficient
				int size = cluster.getSize();
				double coef = cluster.getDiffusionCoefficient(xi - xs);
				// Compute the flux going to the left
				if (cluster.getTemperature(xi - xs) > 0)
					newFlux += (double) size * 3.0 * coef
							* sinkStrengths[advClusterIdx] * conc
							/ (xolotlCore::kBoltzmann
									* cluster.getTemperature(xi - xs)
									* pow(distance, 4.0));

				++advClusterIdx;
			}

			// Update the helium flux
			previousHeSurfFlux1D = newFlux;

			// Initialize the value for the flux
			newFlux = 0.0;
			// Consider each deuterium cluster.
			for (auto const &dMapItem : network.getAll(ReactantType::D)) {
				// Get the cluster
				auto const &cluster = *(dMapItem.second);
				// Get its id and concentration
				int id = cluster.getId() - 1;
				double conc = gridPointSolution[id];
				// Get its size and diffusion coefficient
				int size = cluster.getSize();
				double coef = cluster.getDiffusionCoefficient(xi - xs);
				// Compute the flux going to the left
				newFlux += (double) size * factor * coef * conc;
			}
			// Update the deuterium flux
			previousDSurfFlux1D = newFlux;

			// Initialize the value for the flux
			newFlux = 0.0;
			// Consider each tritium cluster.
			for (auto const &tMapItem : network.getAll(ReactantType::T)) {
				// Get the cluster
				auto const &cluster = *(tMapItem.second);
				// Get its id and concentration
				int id = cluster.getId() - 1;
				double conc = gridPointSolution[id];
				// Get its size and diffusion coefficient
				int size = cluster.getSize();
				double coef = cluster.getDiffusionCoefficient(xi - xs);
				// Compute the flux going to the left
				newFlux += (double) size * factor * coef * conc;
			}
			// Update the tritium flux
			previousTSurfFlux1D = newFlux;

			// Set the surface processor
			surfaceProc = procId;
		}

		// Get which processor will send the information
		// TODO do we need to do this allreduce just to figure out
		// who owns the data?
		// And is it supposed to be a sum?   Why not a min?
		int surfaceId = 0;
		MPI_Allreduce(&surfaceProc, &surfaceId, 1, MPI_INT, MPI_SUM,
				PETSC_COMM_WORLD);

		// Send the information about impurities
		// to the other processes
		std::array<double, 6> countFluxData { nHeliumSurf1D,
				previousHeSurfFlux1D, nDeuteriumSurf1D, previousDSurfFlux1D,
				nTritiumSurf1D, previousTSurfFlux1D };
		MPI_Bcast(countFluxData.data(), countFluxData.size(), MPI_DOUBLE,
				surfaceId, PETSC_COMM_WORLD);

		// Extract impurity data from broadcast buffer.
		nHeliumSurf1D = countFluxData[0];
		previousHeSurfFlux1D = countFluxData[1];
		nDeuteriumSurf1D = countFluxData[2];
		previousDSurfFlux1D = countFluxData[3];
		nTritiumSurf1D = countFluxData[4];
		previousTSurfFlux1D = countFluxData[5];
	}

	// Look at the fluxes going in the bulk if the bottom is a free surface
	if (solverHandler.getRightOffset() == 1) {
		// Set the bottom surface position
		int xi = Mx - 2;

		// Value to know on which processor is the bottom
		int bottomProc = 0;

		// Check we are on the right proc
		if (xi >= xs && xi < xs + xm) {
			// Get the delta time from the previous timestep to this timestep
			double dt = time - solverHandler.getPreviousTime();
			// Compute the total number of impurities that went in the bulk
			nHeliumBulk1D += previousHeBulkFlux1D * dt;
			nDeuteriumBulk1D += previousDBulkFlux1D * dt;
			nTritiumBulk1D += previousTBulkFlux1D * dt;
			nVacancyBulk1D += previousVBulkFlux1D * dt;
			nInterBulk1D += previousIBulkFlux1D * dt;

			// Get the pointer to the beginning of the solution data for this grid point
			gridPointSolution = solutionArray[xi];

			// Factor for finite difference
			double hxLeft = 0.0, hxRight = 0.0;
			if (xi - 1 >= 0 && xi < Mx) {
				hxLeft = (grid[xi + 1] - grid[xi - 1]) / 2.0;
				hxRight = (grid[xi + 2] - grid[xi]) / 2.0;
			} else if (xi - 1 < 0) {
				hxLeft = grid[xi + 1] - grid[xi];
				hxRight = (grid[xi + 2] - grid[xi]) / 2.0;
			} else {
				hxLeft = (grid[xi + 1] - grid[xi - 1]) / 2.0;
				hxRight = grid[xi + 1] - grid[xi];
			}
			double factor = 2.0 / (hxLeft + hxRight);

			// Initialize the value for the flux
			double newFlux = 0.0;
			// Consider each helium cluster.
			for (auto const &heMapItem : network.getAll(ReactantType::He)) {
				// Get the cluster
				auto const &cluster = *(heMapItem.second);
				// Get its id and concentration
				int id = cluster.getId() - 1;
				double conc = gridPointSolution[id];
				// Get its size and diffusion coefficient
				int size = cluster.getSize();
				double coef = cluster.getDiffusionCoefficient(xi - xs);
				// Compute the flux going to the right
				newFlux += (double) size * factor * coef * conc;
			}
			// Update the helium flux
			previousHeBulkFlux1D = newFlux;

			// Initialize the value for the flux
			newFlux = 0.0;
			// Consider each deuterium cluster.
			for (auto const &dMapItem : network.getAll(ReactantType::D)) {
				// Get the cluster
				auto const &cluster = *(dMapItem.second);
				// Get its id and concentration
				int id = cluster.getId() - 1;
				double conc = gridPointSolution[id];
				// Get its size and diffusion coefficient
				int size = cluster.getSize();
				double coef = cluster.getDiffusionCoefficient(xi - xs);
				// Compute the flux going to the right
				newFlux += (double) size * factor * coef * conc;
			}
			// Update the deuterium flux
			previousDBulkFlux1D = newFlux;

			// Initialize the value for the flux
			newFlux = 0.0;
			// Consider each tritium cluster.
			for (auto const &tMapItem : network.getAll(ReactantType::T)) {
				// Get the cluster
				auto const &cluster = *(tMapItem.second);
				// Get its id and concentration
				int id = cluster.getId() - 1;
				double conc = gridPointSolution[id];
				// Get its size and diffusion coefficient
				int size = cluster.getSize();
				double coef = cluster.getDiffusionCoefficient(xi - xs);
				// Compute the flux going to the right
				newFlux += (double) size * factor * coef * conc;
			}
			// Update the tritium flux
			previousTBulkFlux1D = newFlux;

			// Initialize the value for the flux
			newFlux = 0.0;
			// Consider each vacancy cluster.
			for (auto const &vMapItem : network.getAll(ReactantType::V)) {
				// Get the cluster
				auto const &cluster = *(vMapItem.second);
				// Get it diffusion coefficient
				double coef = cluster.getDiffusionCoefficient(xi - xs);
				if (coef <= 0.0)
					continue;
				// Get its id and concentration
				int id = cluster.getId() - 1;
				double conc = gridPointSolution[id];
				// Get its size
				int size = cluster.getSize();
				// Compute the flux going to the right
				newFlux += (double) size * factor * coef * conc * hxRight;
			}
			// Update the tritium flux
			previousVBulkFlux1D = newFlux;

			// Initialize the value for the flux
			newFlux = 0.0;
			// Consider each int cluster.
			for (auto const &iMapItem : network.getAll(ReactantType::I)) {
				// Get the cluster
				auto const &cluster = *(iMapItem.second);
				// Get its id and concentration
				int id = cluster.getId() - 1;
				double conc = gridPointSolution[id];
				// Get its size and diffusion coefficient
				int size = cluster.getSize();
				double coef = cluster.getDiffusionCoefficient(xi - xs);
				// Compute the flux going to the right
				newFlux += (double) size * factor * coef * conc * hxRight;
			}
			// Update the tritium flux
			previousIBulkFlux1D = newFlux;

			// Set the bottom processor
			bottomProc = procId;
		}

		// Get which processor will send the information
		// TODO do we need to do this allreduce just to figure out
		// who owns the data?
		// And is it supposed to be a sum?   Why not a min?
		int bottomId = 0;
		MPI_Allreduce(&bottomProc, &bottomId, 1, MPI_INT, MPI_SUM, xolotlComm);

		// Send the information about impurities
		// to the other processes
		std::array<double, 10> countFluxData { nHeliumBulk1D,
				previousHeBulkFlux1D, nDeuteriumBulk1D, previousDBulkFlux1D,
				nTritiumBulk1D, previousTBulkFlux1D, nVacancyBulk1D,
				previousVBulkFlux1D, nInterBulk1D, previousIBulkFlux1D };
		MPI_Bcast(countFluxData.data(), countFluxData.size(), MPI_DOUBLE,
				bottomId, xolotlComm);

		// Extract inpurity data from broadcast buffer.
		nHeliumBulk1D = countFluxData[0];
		previousHeBulkFlux1D = countFluxData[1];
		nDeuteriumBulk1D = countFluxData[2];
		previousDBulkFlux1D = countFluxData[3];
		nTritiumBulk1D = countFluxData[4];
		previousTBulkFlux1D = countFluxData[5];
		nVacancyBulk1D = countFluxData[6];
		previousVBulkFlux1D = countFluxData[7];
		nInterBulk1D = countFluxData[8];
		previousIBulkFlux1D = countFluxData[9];
	}

	// Master process
	if (procId == 0) {
		// Get the fluence
		double fluence = fluxHandler->getFluence();

		// Print the result
		std::cout << "\nTime: " << time << std::endl;
		std::cout << "Helium content = " << totalHeConcentration << std::endl;
		std::cout << "Deuterium content = " << totalDConcentration << std::endl;
		std::cout << "Tritium content = " << totalTConcentration << std::endl;
		std::cout << "Vacancy content = " << totalVConcentration << std::endl;
		std::cout << "Interstitial content = " << totalIConcentration
				<< std::endl;
		std::cout << "Fluence = " << fluence << "\n" << std::endl;

		// Uncomment to write the retention and the fluence in a file
		std::ofstream outputFile;
		outputFile.open("retentionOut.txt", ios::app);
		outputFile << fluence << " " << totalHeConcentration << " "
				<< totalDConcentration << " " << totalTConcentration << " "
				<< totalVConcentration << " " << totalIConcentration << " "
				<< nHeliumBulk1D << " " << nDeuteriumBulk1D << " "
				<< nTritiumBulk1D << " " << nVacancyBulk1D << " "
				<< nInterBulk1D << " " << nHeliumSurf1D << " "
				<< nDeuteriumSurf1D << " " << nTritiumSurf1D << " "
				<< nHeliumBurst1D << " " << nDeuteriumBurst1D << " "
				<< nTritiumBurst1D << std::endl;
		outputFile.close();
	}

	// Restore the solutionArray
	ierr = DMDAVecRestoreArrayDOFRead(da, solution, &solutionArray);
	CHKERRQ(ierr);

	PetscFunctionReturn(0);
}

#undef __FUNCT__
#define __FUNCT__ Actual__FUNCT__("xolotlSolver", "computeXenonRetention1D")
/**
 * This is a monitoring method that will compute the xenon retention
 */
PetscErrorCode computeXenonRetention1D(TS ts, PetscInt, PetscReal time,
		Vec solution, void*) {

	xperf::ScopedTimer myTimer(xeRetentionTimer);

	// Initial declarations
	PetscErrorCode ierr;
	PetscInt xs, xm;

	PetscFunctionBeginUser;

	// Get the solver handler
	auto &solverHandler = PetscSolver::getSolverHandler();

	// Get the da from ts
	DM da;
	ierr = TSGetDM(ts, &da);
	CHKERRQ(ierr);

	// Get the corners of the grid
	ierr = DMDAGetCorners(da, &xs, NULL, NULL, &xm, NULL, NULL);
	CHKERRQ(ierr);

	// Get the total size of the grid
	PetscInt Mx;
	ierr = DMDAGetInfo(da, PETSC_IGNORE, &Mx, PETSC_IGNORE, PETSC_IGNORE,
	PETSC_IGNORE, PETSC_IGNORE, PETSC_IGNORE, PETSC_IGNORE,
	PETSC_IGNORE, PETSC_IGNORE, PETSC_IGNORE, PETSC_IGNORE,
	PETSC_IGNORE);
	CHKERRQ(ierr);

	// Get the physical grid
	auto grid = solverHandler.getXGrid();

	// Get the network
	auto &network = solverHandler.getNetwork();

	// Get the complete data array, including ghost cells
	Vec localSolution;
	ierr = DMGetLocalVector(da, &localSolution);
	CHKERRQ(ierr);
	ierr = DMGlobalToLocalBegin(da, solution, INSERT_VALUES, localSolution);
	CHKERRQ(ierr);
	ierr = DMGlobalToLocalEnd(da, solution, INSERT_VALUES, localSolution);
	CHKERRQ(ierr);
	// Get the array of concentration
	PetscReal **solutionArray;
	ierr = DMDAVecGetArrayDOFRead(da, localSolution, &solutionArray);
	CHKERRQ(ierr);

	// Store the concentration and other values over the grid
	double xeConcentration = 0.0, bubbleConcentration = 0.0, radii = 0.0,
			partialBubbleConcentration = 0.0, partialRadii = 0.0;

	// Declare the pointer for the concentrations at a specific grid point
	PetscReal *gridPointSolution;

	// Get the minimum size for the radius
	auto minSizes = solverHandler.getMinSizes();
	double sphereFactor = 4.0 * xolotlCore::pi / 3.0;

	// Loop on the grid
	for (PetscInt xi = xs; xi < xs + xm; xi++) {

		// Get the pointer to the beginning of the solution data for this grid point
		gridPointSolution = solutionArray[xi];

		// Update the concentration in the network
		network.updateConcentrationsFromArray(gridPointSolution);

		// Initialize the volume fraction and hx
		double volumeFrac = 0.0;
		double hx = grid[xi + 1] - grid[xi];

		// Loop on all the indices
		for (unsigned int i = 0; i < indices1D.size(); i++) {
			// Add the current concentration times the number of xenon in the cluster
			// (from the weight vector)
			double conc = gridPointSolution[indices1D[i]];
			xeConcentration += conc * weights1D[i] * hx;
			bubbleConcentration += conc * hx;
			radii += conc * radii1D[i] * hx;
			if (weights1D[i] >= minSizes[0] && conc > 1.0e-16) {
				partialBubbleConcentration += conc * hx;
				partialRadii += conc * radii1D[i] * hx;
				// Update the volume fraction
				volumeFrac += conc * sphereFactor * pow(radii1D[i], 3.0);
			}
			// Set the monomer concentration
			if (weights1D[i] == 1)
				solverHandler.setMonomerConc(gridPointSolution[indices1D[i]],
						xi - xs);
		}

		// Loop on all the super clusters
		for (auto const &superMapItem : network.getAll(ReactantType::NESuper)) {
			auto const &cluster =
					static_cast<NESuperCluster&>(*(superMapItem.second));
			double conc = cluster.getTotalConcentration();
			xeConcentration += cluster.getTotalXenonConcentration() * hx;
			bubbleConcentration += conc * hx;
			radii += conc * cluster.getReactionRadius() * hx;
			if (cluster.getSize() >= minSizes[0] && conc > 1.0e-16) {
				partialBubbleConcentration += conc * hx;
				partialRadii += conc * cluster.getReactionRadius() * hx;
				// Update the volume fraction
				volumeFrac += cluster.getTotalConcentration() * sphereFactor
						* pow(cluster.getReactionRadius(), 3.0);
			}
		}

		// Set the volume fraction
		solverHandler.setVolumeFraction(volumeFrac, xi - xs);
	}

	// Get the current process ID
	auto xolotlComm = xolotlCore::MPIUtils::getMPIComm();
	int procId;
	MPI_Comm_rank(xolotlComm, &procId);

	// Sum all the concentrations through MPI reduce
	std::array<double, 5> myConcData { xeConcentration, bubbleConcentration,
			radii, partialBubbleConcentration, partialRadii };
	std::array<double, 5> totalConcData { 0.0, 0.0, 0.0, 0.0, 0.0 };
	MPI_Reduce(myConcData.data(), totalConcData.data(), myConcData.size(),
	MPI_DOUBLE, MPI_SUM, 0, xolotlComm);

	// GB
	// Get the delta time from the previous timestep to this timestep
	double dt = time - solverHandler.getPreviousTime();
	// Sum and gather the previous flux
	double globalXeFlux = 0.0;
	// Get the vector from the solver handler
	auto gbVector = solverHandler.getGBVector();
	// Get the previous flux vector
	auto &localNE = solverHandler.getLocalNE();
	// Loop on the GB
	for (auto const &pair : gbVector) {
		// Middle
		int xi = std::get<0>(pair);
		// Check we are on the right proc
		if (xi >= xs && xi < xs + xm) {
			double previousXeFlux = std::get<1>(localNE[xi - xs][0][0]);
			globalXeFlux += previousXeFlux * (grid[xi + 1] - grid[xi]);
			// Set the amount in the vector we keep
			solverHandler.setLocalXeRate(previousXeFlux * dt, xi - xs);
		}
	}
	double totalXeFlux = 0.0;
	MPI_Reduce(&globalXeFlux, &totalXeFlux, 1, MPI_DOUBLE, MPI_SUM, 0,
			xolotlComm);
	// Master process
	if (procId == 0) {
		// Get the previous value of Xe that went to the GB
		double nXenon = solverHandler.getNXeGB();
		// Compute the total number of Xe that went to the GB
		nXenon += totalXeFlux * dt;
		solverHandler.setNXeGB(nXenon);
	}

	// Loop on the GB
	for (auto const &pair : gbVector) {
		// Local rate
		double localRate = 0.0;
		// Define left and right with reference to the middle point
		// Middle
		int xi = std::get<0>(pair);
		double hxLeft = grid[xi + 1] - grid[xi];
		double hxRight = grid[xi + 2] - grid[xi + 1];
		// Check we are on the right proc
		if (xi >= xs && xi < xs + xm) {

			// Left
			xi = std::get<0>(pair) - 1;
			// Get the Xe_1 cluster
			auto const &cluster = *(network.get(Species::Xe, 1));
			// Get its id
			int id = cluster.getId() - 1;
			// Get its size and diffusion coefficient
			int size = cluster.getSize();
			// Compute the flux coming from the left
			localRate += (double) size * solutionArray[xi][id]
					* cluster.getDiffusionCoefficient(xi + 1 - xs) * 2.0
					/ ((hxLeft + hxRight) * hxLeft);

			// Right
			xi = std::get<0>(pair) + 1;
			// Compute the flux coming from the left
			localRate += (double) size * solutionArray[xi][id]
					* cluster.getDiffusionCoefficient(xi + 1 - xs) * 2.0
					/ ((hxLeft + hxRight) * hxRight);

			// Middle
			xi = std::get<0>(pair);
			solverHandler.setPreviousXeFlux(localRate, xi - xs);
		}
	}

	// Master process
	if (procId == 0) {
		// Get the number of xenon that went to the GB
		double nXenon = solverHandler.getNXeGB();

		// Print the result
		std::cout << "\nTime: " << time << std::endl;
		std::cout << "Xenon concentration = " << totalConcData[0] << std::endl;
		std::cout << "Xenon GB = " << nXenon << std::endl << std::endl;

		// Make sure the average partial radius makes sense
		double averagePartialRadius = totalConcData[4] / totalConcData[3];
		double minRadius = pow(
				(3.0 * (double) minSizes[0])
						/ (4.0 * xolotlCore::pi * network.getDensity()),
				(1.0 / 3.0));
		if (totalConcData[4] < 1.e-16 || averagePartialRadius < minRadius)
			averagePartialRadius = minRadius;

		// Uncomment to write the retention and the fluence in a file
		std::ofstream outputFile;
		outputFile.open("retentionOut.txt", ios::app);
		outputFile << time << " " << totalConcData[0] << " "
				<< totalConcData[2] / totalConcData[1] << " "
				<< averagePartialRadius << " " << nXenon << std::endl;
		outputFile.close();
	}

	// Restore the solutionArray
	ierr = DMDAVecRestoreArrayDOFRead(da, localSolution, &solutionArray);
	CHKERRQ(ierr);
	ierr = DMRestoreLocalVector(da, &localSolution);
	CHKERRQ(ierr);

	PetscFunctionReturn(0);
}

#undef __FUNCT__
#define __FUNCT__ Actual__FUNCT__("xolotlSolver", "profileTemperature1D")
/**
 * This is a monitoring method that will store the temperature profile
 */
PetscErrorCode profileTemperature1D(TS ts, PetscInt timestep, PetscReal time,
		Vec solution, void *ictx) {
	// Initial declarations
	PetscErrorCode ierr;
	PetscInt xs, xm;

	PetscFunctionBeginUser;

	// Gets the process ID (important when it is running in parallel)
	auto xolotlComm = xolotlCore::MPIUtils::getMPIComm();
	int procId;
	MPI_Comm_rank(xolotlComm, &procId);

	// Get the solver handler
	auto &solverHandler = PetscSolver::getSolverHandler();

	// Get the network and dof
	auto &network = solverHandler.getNetwork();
	const int dof = network.getDOF();

	// Get the position of the surface
	int surfacePos = solverHandler.getSurfacePosition();

	// Get the da from ts
	DM da;
	ierr = TSGetDM(ts, &da);
	CHKERRQ(ierr);

	// Get the corners of the grid
	ierr = DMDAGetCorners(da, &xs, NULL, NULL, &xm, NULL, NULL);
	CHKERRQ(ierr);

	// Get the total size of the grid
	PetscInt Mx;
	ierr = DMDAGetInfo(da, PETSC_IGNORE, &Mx, PETSC_IGNORE, PETSC_IGNORE,
	PETSC_IGNORE, PETSC_IGNORE, PETSC_IGNORE, PETSC_IGNORE,
	PETSC_IGNORE, PETSC_IGNORE, PETSC_IGNORE, PETSC_IGNORE,
	PETSC_IGNORE);
	CHKERRQ(ierr);

	// Get the physical grid
	auto grid = solverHandler.getXGrid();

	// Get the array of concentration
	PetscReal **solutionArray;
	ierr = DMDAVecGetArrayDOFRead(da, solution, &solutionArray);
	CHKERRQ(ierr);

	// Declare the pointer for the concentrations at a specific grid point
	PetscReal *gridPointSolution;

	// Create the output file
	std::ofstream outputFile;
	if (procId == 0) {
		outputFile.open("tempProf.txt", ios::app);
		outputFile << time;
	}

	// Loop on the entire grid
	for (int xi = surfacePos + solverHandler.getLeftOffset();
			xi < Mx - solverHandler.getRightOffset(); xi++) {
		// Set x
		double x = (grid[xi] + grid[xi + 1]) / 2.0 - grid[1];

		double localTemp = 0.0;
		// Check if this process is in charge of xi
		if (xi >= xs && xi < xs + xm) {
			// Get the pointer to the beginning of the solution data for this grid point
			gridPointSolution = solutionArray[xi];

			// Get the local temperature
			localTemp = gridPointSolution[dof - 1];
		}

		// Get the value on procId = 0
		double temperature = 0.0;
		MPI_Reduce(&localTemp, &temperature, 1, MPI_DOUBLE,
		MPI_SUM, 0, PETSC_COMM_WORLD);

		// The master process writes in the file
		if (procId == 0) {
			outputFile << " " << temperature;
		}
	}

	// Close the file
	if (procId == 0) {
		outputFile << std::endl;
		outputFile.close();
	}

	// Restore the solutionArray
	ierr = DMDAVecRestoreArrayDOFRead(da, solution, &solutionArray);
	CHKERRQ(ierr);

	PetscFunctionReturn(0);
}

#undef __FUNCT__
#define __FUNCT__ Actual__FUNCT__("xolotlSolver", "computeAlloy1D")
/**
 * This is a monitoring method that will compute average density and diameter
 */
PetscErrorCode computeAlloy1D(TS ts, PetscInt timestep, PetscReal time,
		Vec solution, void *ictx) {

	// Initial declarations
	PetscErrorCode ierr;
	PetscInt xs, xm;

	PetscFunctionBeginUser;

	// Get the number of processes
	int worldSize;
	MPI_Comm_size(PETSC_COMM_WORLD, &worldSize);

	// Gets the process ID
	int procId;
	MPI_Comm_rank(PETSC_COMM_WORLD, &procId);

	// Get the solver handler
	auto &solverHandler = PetscSolver::getSolverHandler();

	// Get the physical grid and its length
	auto grid = solverHandler.getXGrid();
	int xSize = grid.size();

	// Get the position of the surface
	int surfacePos = solverHandler.getSurfacePosition();

	// Get the da from ts
	DM da;
	ierr = TSGetDM(ts, &da);
	CHKERRQ(ierr);

	// Get the corners of the grid
	ierr = DMDAGetCorners(da, &xs, NULL, NULL, &xm, NULL, NULL);
	CHKERRQ(ierr);

	// Get the total size of the grid
	PetscInt Mx;
	ierr = DMDAGetInfo(da, PETSC_IGNORE, &Mx, PETSC_IGNORE, PETSC_IGNORE,
	PETSC_IGNORE, PETSC_IGNORE, PETSC_IGNORE, PETSC_IGNORE,
	PETSC_IGNORE, PETSC_IGNORE, PETSC_IGNORE, PETSC_IGNORE,
	PETSC_IGNORE);
	CHKERRQ(ierr);

	// Get the array of concentration
	PetscReal **solutionArray;
	ierr = DMDAVecGetArrayDOFRead(da, solution, &solutionArray);
	CHKERRQ(ierr);

	// Get the network
	auto &network = solverHandler.getNetwork();

	// Initial declarations for the density and diameter
	double iDensity = 0.0, vDensity = 0.0, voidDensity = 0.0,
			frankDensity = 0.0, faultedDensity = 0.0, perfectDensity = 0.0,
			voidPartialDensity = 0.0, frankPartialDensity = 0.0,
			faultedPartialDensity = 0.0, perfectPartialDensity = 0.0,
			iDiameter = 0.0, vDiameter = 0.0, voidDiameter = 0.0,
			frankDiameter = 0.0, faultedDiameter = 0.0, perfectDiameter = 0.0,
			voidPartialDiameter = 0.0, frankPartialDiameter = 0.0,
			faultedPartialDiameter = 0.0, perfectPartialDiameter = 0.0;

	// Get the minimum size for the loop densities and diameters
	auto minSizes = solverHandler.getMinSizes();

	// Declare the pointer for the concentrations at a specific grid point
	PetscReal *gridPointSolution;

	// Loop on the grid
	for (PetscInt xi = xs; xi < xs + xm; xi++) {

		// Boundary conditions
		if (xi < surfacePos + solverHandler.getLeftOffset()
				|| xi == Mx - solverHandler.getRightOffset())
			continue;

		// Get the pointer to the beginning of the solution data for this grid point
		gridPointSolution = solutionArray[xi];

		// Update the concentration in the network
		network.updateConcentrationsFromArray(gridPointSolution);

		// Loop on I
		for (auto const &iMapItem : network.getAll(ReactantType::I)) {
			// Get the cluster
			auto const &cluster = *(iMapItem.second);
			iDensity += gridPointSolution[cluster.getId() - 1];
			iDiameter += gridPointSolution[cluster.getId() - 1]
					* cluster.getReactionRadius() * 2.0;
		}

		// Loop on V
		for (auto const &vMapItem : network.getAll(ReactantType::V)) {
			// Get the cluster
			auto const &cluster = *(vMapItem.second);
			vDensity += gridPointSolution[cluster.getId() - 1];
			vDiameter += gridPointSolution[cluster.getId() - 1]
					* cluster.getReactionRadius() * 2.0;
		}

		// Loop on Void
		for (auto const &voidMapItem : network.getAll(ReactantType::Void)) {
			// Get the cluster
			auto const &cluster = *(voidMapItem.second);
			voidDensity += gridPointSolution[cluster.getId() - 1];
			voidDiameter += gridPointSolution[cluster.getId() - 1]
					* cluster.getReactionRadius() * 2.0;
			if (cluster.getSize() >= minSizes[0]) {
				voidPartialDensity += gridPointSolution[cluster.getId() - 1];
				voidPartialDiameter += gridPointSolution[cluster.getId() - 1]
						* cluster.getReactionRadius() * 2.0;
			}
		}
		for (auto const &voidMapItem : network.getAll(ReactantType::VoidSuper)) {
			// Get the cluster
			auto const &cluster =
					static_cast<AlloySuperCluster&>(*(voidMapItem.second));
			voidDensity += cluster.getTotalConcentration();
			voidDiameter += cluster.getTotalConcentration()
					* cluster.getReactionRadius() * 2.0;
			if (cluster.getSize() >= minSizes[0]) {
				voidPartialDensity += cluster.getTotalConcentration();
				voidPartialDiameter += cluster.getTotalConcentration()
						* cluster.getReactionRadius() * 2.0;
			}
		}

		// Loop on Faulted
		for (auto const &faultedMapItem : network.getAll(ReactantType::Faulted)) {
			// Get the cluster
			auto const &cluster = *(faultedMapItem.second);
			faultedDensity += gridPointSolution[cluster.getId() - 1];
			faultedDiameter += gridPointSolution[cluster.getId() - 1]
					* cluster.getReactionRadius() * 2.0;
			if (cluster.getSize() >= minSizes[1]) {
				faultedPartialDensity += gridPointSolution[cluster.getId() - 1];
				faultedPartialDiameter += gridPointSolution[cluster.getId() - 1]
						* cluster.getReactionRadius() * 2.0;
			}
		}
		for (auto const &faultedMapItem : network.getAll(
				ReactantType::FaultedSuper)) {
			// Get the cluster
			auto const &cluster =
					static_cast<AlloySuperCluster&>(*(faultedMapItem.second));
			faultedDensity += cluster.getTotalConcentration();
			faultedDiameter += cluster.getTotalConcentration()
					* cluster.getReactionRadius() * 2.0;
			if (cluster.getSize() >= minSizes[1]) {
				faultedPartialDensity += cluster.getTotalConcentration();
				faultedPartialDiameter += cluster.getTotalConcentration()
						* cluster.getReactionRadius() * 2.0;
			}
		}

		// Loop on Perfect
		for (auto const &perfectMapItem : network.getAll(ReactantType::Perfect)) {
			// Get the cluster
			auto const &cluster = *(perfectMapItem.second);
			perfectDensity += gridPointSolution[cluster.getId() - 1];
			perfectDiameter += gridPointSolution[cluster.getId() - 1]
					* cluster.getReactionRadius() * 2.0;
			if (cluster.getSize() >= minSizes[2]) {
				perfectPartialDensity += gridPointSolution[cluster.getId() - 1];
				perfectPartialDiameter += gridPointSolution[cluster.getId() - 1]
						* cluster.getReactionRadius() * 2.0;
			}
		}
		for (auto const &perfectMapItem : network.getAll(
				ReactantType::PerfectSuper)) {
			// Get the cluster
			auto const &cluster =
					static_cast<AlloySuperCluster&>(*(perfectMapItem.second));
			perfectDensity += cluster.getTotalConcentration();
			perfectDiameter += cluster.getTotalConcentration()
					* cluster.getReactionRadius() * 2.0;
			if (cluster.getSize() >= minSizes[2]) {
				perfectPartialDensity += cluster.getTotalConcentration();
				perfectPartialDiameter += cluster.getTotalConcentration()
						* cluster.getReactionRadius() * 2.0;
			}
		}

		// Loop on Frank
		for (auto const &frankMapItem : network.getAll(ReactantType::Frank)) {
			// Get the cluster
			auto const &cluster = *(frankMapItem.second);
			frankDensity += gridPointSolution[cluster.getId() - 1];
			frankDiameter += gridPointSolution[cluster.getId() - 1]
					* cluster.getReactionRadius() * 2.0;
			if (cluster.getSize() >= minSizes[3]) {
				frankPartialDensity += gridPointSolution[cluster.getId() - 1];
				frankPartialDiameter += gridPointSolution[cluster.getId() - 1]
						* cluster.getReactionRadius() * 2.0;
			}
		}
		for (auto const &frankMapItem : network.getAll(ReactantType::FrankSuper)) {
			// Get the cluster
			auto const &cluster =
					static_cast<AlloySuperCluster&>(*(frankMapItem.second));
			frankDensity += cluster.getTotalConcentration();
			frankDiameter += cluster.getTotalConcentration()
					* cluster.getReactionRadius() * 2.0;
			if (cluster.getSize() >= minSizes[3]) {
				frankPartialDensity += cluster.getTotalConcentration();
				frankPartialDiameter += cluster.getTotalConcentration()
						* cluster.getReactionRadius() * 2.0;
			}
		}
	}

	// Sum all the concentrations through MPI reduce
	double iTotalDensity = 0.0, vTotalDensity = 0.0, voidTotalDensity = 0.0,
			frankTotalDensity = 0.0, faultedTotalDensity = 0.0,
			perfectTotalDensity = 0.0, voidPartialTotalDensity = 0.0,
			frankPartialTotalDensity = 0.0, faultedPartialTotalDensity = 0.0,
			perfectPartialTotalDensity = 0.0, iTotalDiameter = 0.0,
			vTotalDiameter = 0.0, voidTotalDiameter = 0.0, frankTotalDiameter =
					0.0, faultedTotalDiameter = 0.0, perfectTotalDiameter = 0.0,
			voidPartialTotalDiameter = 0.0, frankPartialTotalDiameter = 0.0,
			faultedPartialTotalDiameter = 0.0,
			perfectPartialTotalDiameter = 0.0;
	MPI_Reduce(&iDensity, &iTotalDensity, 1, MPI_DOUBLE, MPI_SUM, 0,
			PETSC_COMM_WORLD);
	MPI_Reduce(&vDensity, &vTotalDensity, 1, MPI_DOUBLE, MPI_SUM, 0,
			PETSC_COMM_WORLD);
	MPI_Reduce(&voidDensity, &voidTotalDensity, 1, MPI_DOUBLE, MPI_SUM, 0,
			PETSC_COMM_WORLD);
	MPI_Reduce(&perfectDensity, &perfectTotalDensity, 1, MPI_DOUBLE, MPI_SUM, 0,
			PETSC_COMM_WORLD);
	MPI_Reduce(&frankDensity, &frankTotalDensity, 1, MPI_DOUBLE, MPI_SUM, 0,
			PETSC_COMM_WORLD);
	MPI_Reduce(&faultedDensity, &faultedTotalDensity, 1, MPI_DOUBLE, MPI_SUM, 0,
			PETSC_COMM_WORLD);
	MPI_Reduce(&voidPartialDensity, &voidPartialTotalDensity, 1, MPI_DOUBLE,
	MPI_SUM, 0, PETSC_COMM_WORLD);
	MPI_Reduce(&perfectPartialDensity, &perfectPartialTotalDensity, 1,
	MPI_DOUBLE, MPI_SUM, 0, PETSC_COMM_WORLD);
	MPI_Reduce(&frankPartialDensity, &frankPartialTotalDensity, 1, MPI_DOUBLE,
	MPI_SUM, 0, PETSC_COMM_WORLD);
	MPI_Reduce(&faultedPartialDensity, &faultedPartialTotalDensity, 1,
	MPI_DOUBLE, MPI_SUM, 0, PETSC_COMM_WORLD);
	MPI_Reduce(&iDiameter, &iTotalDiameter, 1, MPI_DOUBLE, MPI_SUM, 0,
			PETSC_COMM_WORLD);
	MPI_Reduce(&vDiameter, &vTotalDiameter, 1, MPI_DOUBLE, MPI_SUM, 0,
			PETSC_COMM_WORLD);
	MPI_Reduce(&voidDiameter, &voidTotalDiameter, 1, MPI_DOUBLE, MPI_SUM, 0,
			PETSC_COMM_WORLD);
	MPI_Reduce(&perfectDiameter, &perfectTotalDiameter, 1, MPI_DOUBLE, MPI_SUM,
			0, PETSC_COMM_WORLD);
	MPI_Reduce(&frankDiameter, &frankTotalDiameter, 1, MPI_DOUBLE, MPI_SUM, 0,
			PETSC_COMM_WORLD);
	MPI_Reduce(&faultedDiameter, &faultedTotalDiameter, 1, MPI_DOUBLE, MPI_SUM,
			0, PETSC_COMM_WORLD);
	MPI_Reduce(&voidPartialDiameter, &voidPartialTotalDiameter, 1, MPI_DOUBLE,
	MPI_SUM, 0, PETSC_COMM_WORLD);
	MPI_Reduce(&perfectPartialDiameter, &perfectPartialTotalDiameter, 1,
	MPI_DOUBLE, MPI_SUM, 0, PETSC_COMM_WORLD);
	MPI_Reduce(&frankPartialDiameter, &frankPartialTotalDiameter, 1, MPI_DOUBLE,
	MPI_SUM, 0, PETSC_COMM_WORLD);
	MPI_Reduce(&faultedPartialDiameter, &faultedPartialTotalDiameter, 1,
	MPI_DOUBLE, MPI_SUM, 0, PETSC_COMM_WORLD);

	// Average the data
	if (procId == 0) {
		iTotalDensity = iTotalDensity / (grid[Mx] - grid[surfacePos + 1]);
		vTotalDensity = vTotalDensity / (grid[Mx] - grid[surfacePos + 1]);
		voidTotalDensity = voidTotalDensity / (grid[Mx] - grid[surfacePos + 1]);
		perfectTotalDensity = perfectTotalDensity
				/ (grid[Mx] - grid[surfacePos + 1]);
		faultedTotalDensity = faultedTotalDensity
				/ (grid[Mx] - grid[surfacePos + 1]);
		frankTotalDensity = frankTotalDensity
				/ (grid[Mx] - grid[surfacePos + 1]);
		voidPartialTotalDensity = voidPartialTotalDensity
				/ (grid[Mx] - grid[surfacePos + 1]);
		perfectPartialTotalDensity = perfectPartialTotalDensity
				/ (grid[Mx] - grid[surfacePos + 1]);
		faultedPartialTotalDensity = faultedPartialTotalDensity
				/ (grid[Mx] - grid[surfacePos + 1]);
		frankPartialTotalDensity = frankPartialTotalDensity
				/ (grid[Mx] - grid[surfacePos + 1]);
		iTotalDiameter = iTotalDiameter
				/ (iTotalDensity * (grid[Mx] - grid[surfacePos + 1]));
		vTotalDiameter = vTotalDiameter
				/ (vTotalDensity * (grid[Mx] - grid[surfacePos + 1]));
		voidTotalDiameter = voidTotalDiameter
				/ (voidTotalDensity * (grid[Mx] - grid[surfacePos + 1]));
		perfectTotalDiameter = perfectTotalDiameter
				/ (perfectTotalDensity * (grid[Mx] - grid[surfacePos + 1]));
		faultedTotalDiameter = faultedTotalDiameter
				/ (faultedTotalDensity * (grid[Mx] - grid[surfacePos + 1]));
		frankTotalDiameter = frankTotalDiameter
				/ (frankTotalDensity * (grid[Mx] - grid[surfacePos + 1]));
		voidPartialTotalDiameter = voidPartialTotalDiameter
				/ (voidPartialTotalDensity * (grid[Mx] - grid[surfacePos + 1]));
		perfectPartialTotalDiameter = perfectPartialTotalDiameter
				/ (perfectPartialTotalDensity
						* (grid[Mx] - grid[surfacePos + 1]));
		faultedPartialTotalDiameter = faultedPartialTotalDiameter
				/ (faultedPartialTotalDensity
						* (grid[Mx] - grid[surfacePos + 1]));
		frankPartialTotalDiameter =
				frankPartialTotalDiameter
						/ (frankPartialTotalDensity
								* (grid[Mx] - grid[surfacePos + 1]));

		// Set the output precision
		const int outputPrecision = 5;

		// Open the output file
		std::fstream outputFile;
		outputFile.open("Alloy.dat", std::fstream::out | std::fstream::app);
		outputFile << std::setprecision(outputPrecision);

		// Output the data
		outputFile << timestep << " " << time << " " << iTotalDensity << " "
				<< iTotalDiameter << " " << vTotalDensity << " "
				<< vTotalDiameter << " " << voidTotalDensity << " "
				<< voidTotalDiameter << " " << faultedTotalDensity << " "
				<< faultedTotalDiameter << " " << perfectTotalDensity << " "
				<< perfectTotalDiameter << " " << frankTotalDensity << " "
				<< frankTotalDiameter << " " << voidPartialTotalDensity << " "
				<< voidPartialTotalDiameter << " " << faultedPartialTotalDensity
				<< " " << faultedPartialTotalDiameter << " "
				<< perfectPartialTotalDensity << " "
				<< perfectPartialTotalDiameter << " "
				<< frankPartialTotalDensity << " " << frankPartialTotalDiameter
				<< std::endl;

		// Close the output file
		outputFile.close();
	}

	// Restore the PETSC solution array
	ierr = DMDAVecRestoreArrayDOFRead(da, solution, &solutionArray);
	CHKERRQ(ierr);

	PetscFunctionReturn(0);

}

#undef __FUNCT__
#define __FUNCT__ Actual__FUNCT__("xolotlSolver", "monitorScatter1D")
/**
 * This is a monitoring method that will save 1D plots of the xenon concentration
 * distribution at the middle of the grid.
 */
PetscErrorCode monitorScatter1D(TS ts, PetscInt timestep, PetscReal time,
		Vec solution, void*) {
	xperf::ScopedTimer myTimer(scatterTimer);

	// Initial declarations
	PetscErrorCode ierr;
	double **solutionArray, *gridPointSolution;
	PetscInt xs, xm, xi, Mx;

	PetscFunctionBeginUser;

	// Don't do anything if it is not on the stride
	if (timestep % 200 != 0)
		PetscFunctionReturn(0);

	// Gets the process ID (important when it is running in parallel)
	auto xolotlComm = xolotlCore::MPIUtils::getMPIComm();
	int procId;
	MPI_Comm_rank(xolotlComm, &procId);

	// Get the da from ts
	DM da;
	ierr = TSGetDM(ts, &da);
	CHKERRQ(ierr);

	// Get the solutionArray
	ierr = DMDAVecGetArrayDOFRead(da, solution, &solutionArray);
	CHKERRQ(ierr);

	// Get the corners of the grid
	ierr = DMDAGetCorners(da, &xs, NULL, NULL, &xm, NULL, NULL);
	CHKERRQ(ierr);

	// Get the size of the total grid
	ierr = DMDAGetInfo(da, PETSC_IGNORE, &Mx, PETSC_IGNORE, PETSC_IGNORE,
	PETSC_IGNORE, PETSC_IGNORE, PETSC_IGNORE, PETSC_IGNORE,
	PETSC_IGNORE, PETSC_IGNORE, PETSC_IGNORE, PETSC_IGNORE,
	PETSC_IGNORE);
	CHKERRQ(ierr);

	// Get the solver handler
	auto &solverHandler = PetscSolver::getSolverHandler();

	// Get the network and its size
	auto &network = solverHandler.getNetwork();
	int networkSize = network.size();
	auto &superClusters = network.getAll(ReactantType::NESuper);

	// Get the index of the middle of the grid
	PetscInt ix = Mx / 2;

	if (procId == 0) {
		// Create a Point vector to store the data to give to the data provider
		// for the visualization
		auto myPoints = std::make_shared<std::vector<xolotlViz::Point> >();

		// If the middle is on this process
		if (ix >= xs && ix < xs + xm) {
			// Get the pointer to the beginning of the solution data for this grid point
			gridPointSolution = solutionArray[ix];

			// Update the concentration in the network
			network.updateConcentrationsFromArray(gridPointSolution);

			for (int i = 0; i < networkSize - superClusters.size(); i++) {
				// Create a Point with the concentration[i] as the value
				// and add it to myPoints
				xolotlViz::Point aPoint;
				aPoint.value = gridPointSolution[i];
				aPoint.t = time;
				aPoint.x = (double) i + 1.0;
				myPoints->push_back(aPoint);
			}

			// Loop on the super clusters
			auto &allReactants = network.getAll();
			std::for_each(allReactants.begin(), allReactants.end(),
					[&time, &myPoints](IReactant &currReactant) {

						if (currReactant.getType() == ReactantType::NESuper) {
							auto &cluster =
									static_cast<NESuperCluster&>(currReactant);
							// Get the width and average
							int width = cluster.getSectionWidth();
							double nXe = cluster.getAverage();
							// Loop on the width
							for (int k = nXe + 1.0 - (double) width / 2.0;
									k < nXe + (double) width / 2.0; k++) {
								// Compute the distance
								double dist = cluster.getDistance(k);
								// Create a Point with the concentration[i] as the value
								// and add it to myPoints
								xolotlViz::Point aPoint;
								aPoint.value = cluster.getConcentration(dist);
								aPoint.t = time;
								aPoint.x = (double) k;
								myPoints->push_back(aPoint);
							}
						}
					});
		}

		// else receive the values from another process
		else {
			for (int i = 0; i < networkSize - superClusters.size(); i++) {
				double conc = 0.0;
<<<<<<< HEAD
				MPI_Recv(&conc, 1, MPI_DOUBLE, MPI_ANY_SOURCE, 10,
				MPI_COMM_WORLD, MPI_STATUS_IGNORE);
=======
				MPI_Recv(&conc, 1, MPI_DOUBLE, MPI_ANY_SOURCE, 10, xolotlComm,
						MPI_STATUS_IGNORE);
>>>>>>> f29697d4
				// Create a Point with conc as the value
				// and add it to myPoints
				xolotlViz::Point aPoint;
				aPoint.value = conc;
				aPoint.t = time;
				aPoint.x = (double) i + 1.0;
				myPoints->push_back(aPoint);
			}

			// Loop on the super clusters
			auto &allReactants = network.getAll();
			std::for_each(allReactants.begin(), allReactants.end(),
<<<<<<< HEAD
					[&time, &myPoints](IReactant &currReactant) {
=======
					[&time, &myPoints, &xolotlComm](IReactant &currReactant) {
>>>>>>> f29697d4

						if (currReactant.getType() == ReactantType::NESuper) {
							auto &cluster =
									static_cast<NESuperCluster&>(currReactant);
							// Get the width and average
							int width = cluster.getSectionWidth();
							double nXe = cluster.getAverage();
							// Loop on the width
							for (int k = nXe + 1.0 - (double) width / 2.0;
									k < nXe + (double) width / 2.0; k++) {
								double conc = 0.0;
								MPI_Recv(&conc, 1, MPI_DOUBLE, MPI_ANY_SOURCE,
<<<<<<< HEAD
										11,
										MPI_COMM_WORLD, MPI_STATUS_IGNORE);
=======
										11, xolotlComm, MPI_STATUS_IGNORE);
>>>>>>> f29697d4
								// Create a Point with conc as the value
								// and add it to myPoints
								xolotlViz::Point aPoint;
								aPoint.value = conc;
								aPoint.t = time;
								aPoint.x = (double) k;
								myPoints->push_back(aPoint);
							}
						}
					});
		}

		// Get the data provider and give it the points
		scatterPlot1D->getDataProvider()->setPoints(myPoints);

		// Change the title of the plot and the name of the data
		std::stringstream title;
		title << "Size Distribution";
		scatterPlot1D->getDataProvider()->setDataName(title.str());
		scatterPlot1D->plotLabelProvider->titleLabel = title.str();
		// Give the time to the label provider
		std::stringstream timeLabel;
		timeLabel << "time: " << std::setprecision(4) << time << "s";
		scatterPlot1D->plotLabelProvider->timeLabel = timeLabel.str();
		// Get the current time step
		PetscReal currentTimeStep;
		ierr = TSGetTimeStep(ts, &currentTimeStep);
		CHKERRQ(ierr);
		// Give the timestep to the label provider
		std::stringstream timeStepLabel;
		timeStepLabel << "dt: " << std::setprecision(4) << currentTimeStep
				<< "s";
		scatterPlot1D->plotLabelProvider->timeStepLabel = timeStepLabel.str();

		// Render and save in file
		std::stringstream fileName;
		fileName << "Scatter_TS" << timestep << ".png";
		scatterPlot1D->write(fileName.str());
	}

	else {
		// If the middle is on this process
		if (ix >= xs && ix < xs + xm) {
			// Get the pointer to the beginning of the solution data for this grid point
			gridPointSolution = solutionArray[ix];

			for (int i = 0; i < networkSize - superClusters.size(); i++) {
				// Send the value of each concentration to the master process
				MPI_Send(&gridPointSolution[i], 1, MPI_DOUBLE, 0, 10,
<<<<<<< HEAD
				MPI_COMM_WORLD);
=======
						xolotlComm);
>>>>>>> f29697d4
			}

			// Loop on the super clusters
			auto &allReactants = network.getAll();
			std::for_each(allReactants.begin(), allReactants.end(),
<<<<<<< HEAD
					[](IReactant &currReactant) {
=======
					[&xolotlComm](IReactant &currReactant) {
>>>>>>> f29697d4

						if (currReactant.getType() == ReactantType::NESuper) {
							auto &cluster =
									static_cast<NESuperCluster&>(currReactant);
							// Get the width and average
							int width = cluster.getSectionWidth();
							double nXe = cluster.getAverage();
							// Loop on the width
							for (int k = nXe + 1.0 - (double) width / 2.0;
									k < nXe + (double) width / 2.0; k++) {
								// Compute the distance
								double dist = cluster.getDistance(k);
								double conc = cluster.getConcentration(dist);
								// Send the value of each concentration to the master process
								MPI_Send(&conc, 1, MPI_DOUBLE, 0, 11,
<<<<<<< HEAD
										MPI_COMM_WORLD);
=======
										xolotlComm);
>>>>>>> f29697d4
							}
						}
					});
		}
	}

// Restore the solutionArray
	ierr = DMDAVecRestoreArrayDOFRead(da, solution, &solutionArray);
	CHKERRQ(ierr);

	PetscFunctionReturn(0);
}

#undef __FUNCT__
#define __FUNCT__ Actual__FUNCT__("xolotlSolver", "monitorSeries1D")
/**
 * This is a monitoring method that will save 1D plots of many concentrations
 */
PetscErrorCode monitorSeries1D(TS ts, PetscInt timestep, PetscReal time,
		Vec solution, void*) {

	xperf::ScopedTimer myTimer(seriesTimer);

// Initial declarations
	PetscErrorCode ierr;
	const double **solutionArray, *gridPointSolution;
	PetscInt xs, xm, xi;
	double x = 0.0;

	PetscFunctionBeginUser;

// Don't do anything if it is not on the stride
	if (timestep % 10 != 0)
		PetscFunctionReturn(0);

// Get the number of processes
	auto xolotlComm = xolotlCore::MPIUtils::getMPIComm();
	int worldSize;
	MPI_Comm_size(xolotlComm, &worldSize);
// Gets the process ID (important when it is running in parallel)
	int procId;
	MPI_Comm_rank(xolotlComm, &procId);

// Get the da from ts
	DM da;
	ierr = TSGetDM(ts, &da);
	CHKERRQ(ierr);

// Get the solutionArray
	ierr = DMDAVecGetArrayDOFRead(da, solution, &solutionArray);
	CHKERRQ(ierr);

// Get the corners of the grid
	ierr = DMDAGetCorners(da, &xs, NULL, NULL, &xm, NULL, NULL);
	CHKERRQ(ierr);

<<<<<<< HEAD
	// Get the solver handler
	auto &solverHandler = PetscSolver::getSolverHandler();

	// Get the network and its size
=======
// Get the solver handler
	auto &solverHandler = PetscSolver::getSolverHandler();

// Get the network and its size
>>>>>>> f29697d4
	auto &network = solverHandler.getNetwork();
	const int networkSize = network.size();

// Get the physical grid
	auto grid = solverHandler.getXGrid();

// To plot a maximum of 18 clusters of the whole benchmark
	const int loopSize = std::min(18, networkSize);

	if (procId == 0) {
		// Create a Point vector to store the data to give to the data provider
		// for the visualization
		std::vector<std::vector<xolotlViz::Point> > myPoints(loopSize);

		// Loop on the grid
		for (xi = xs; xi < xs + xm; xi++) {
			// Get the pointer to the beginning of the solution data for this grid point
			gridPointSolution = solutionArray[xi];

			for (int i = 0; i < loopSize; i++) {
				// Create a Point with the concentration[i] as the value
				// and add it to myPoints
				xolotlViz::Point aPoint;
				aPoint.value = gridPointSolution[i];
				aPoint.t = time;
				aPoint.x = (grid[xi] + grid[xi + 1]) / 2.0 - grid[1];
				myPoints[i].push_back(aPoint);
			}
		}

		// Loop on the other processes
		for (int i = 1; i < worldSize; i++) {
			// Get the size of the local grid of that process
			int localSize = 0;
<<<<<<< HEAD
			MPI_Recv(&localSize, 1, MPI_INT, i, 20, PETSC_COMM_WORLD,
			MPI_STATUS_IGNORE);
=======
			MPI_Recv(&localSize, 1, MPI_INT, i, 20, xolotlComm,
					MPI_STATUS_IGNORE);
>>>>>>> f29697d4

			// Loop on their grid
			for (int k = 0; k < localSize; k++) {
				// Get the position
<<<<<<< HEAD
				MPI_Recv(&x, 1, MPI_DOUBLE, i, 21, PETSC_COMM_WORLD,
				MPI_STATUS_IGNORE);
=======
				MPI_Recv(&x, 1, MPI_DOUBLE, i, 21, xolotlComm,
						MPI_STATUS_IGNORE);
>>>>>>> f29697d4

				for (int j = 0; j < loopSize; j++) {
					// and the concentrations
					double conc = 0.0;
<<<<<<< HEAD
					MPI_Recv(&conc, 1, MPI_DOUBLE, i, 22, PETSC_COMM_WORLD,
					MPI_STATUS_IGNORE);
=======
					MPI_Recv(&conc, 1, MPI_DOUBLE, i, 22, xolotlComm,
							MPI_STATUS_IGNORE);
>>>>>>> f29697d4

					// Create a Point with the concentration[i] as the value
					// and add it to myPoints
					xolotlViz::Point aPoint;
					aPoint.value = conc;							// He
					aPoint.t = time;
					aPoint.x = x;
					myPoints[j].push_back(aPoint);
				}
			}
		}

		// Get all the reactants to have access to their names
		auto const &reactants = network.getAll();

		for (int i = 0; i < loopSize; i++) {
			IReactant const &cluster = reactants.at(i);
			// Get the data provider and give it the points
			auto thePoints = std::make_shared<std::vector<xolotlViz::Point> >(
					myPoints[i]);
			seriesPlot1D->getDataProvider(i)->setPoints(thePoints);
			seriesPlot1D->getDataProvider(i)->setDataName(cluster.getName());
		}

		// Change the title of the plot
		std::stringstream title;
		title << "Concentrations";
		seriesPlot1D->plotLabelProvider->titleLabel = title.str();
		// Give the time to the label provider
		std::stringstream timeLabel;
		timeLabel << "time: " << std::setprecision(4) << time << "s";
		seriesPlot1D->plotLabelProvider->timeLabel = timeLabel.str();
		// Get the current time step
		PetscReal currentTimeStep;
		ierr = TSGetTimeStep(ts, &currentTimeStep);
		CHKERRQ(ierr);
		// Give the timestep to the label provider
		std::stringstream timeStepLabel;
		timeStepLabel << "dt: " << std::setprecision(4) << currentTimeStep
				<< "s";
		seriesPlot1D->plotLabelProvider->timeStepLabel = timeStepLabel.str();

		// Render and save in file
		std::stringstream fileName;
		fileName << "log_series_TS" << timestep << ".png";
		seriesPlot1D->write(fileName.str());
	}

	else {
		// Send the value of the local grid size to the master process
		MPI_Send(&xm, 1, MPI_DOUBLE, 0, 20, xolotlComm);

		// Loop on the grid
		for (xi = xs; xi < xs + xm; xi++) {
			// Dump x
			x = (grid[xi] + grid[xi + 1]) / 2.0 - grid[1];

			// Get the pointer to the beginning of the solution data for this grid point
			gridPointSolution = solutionArray[xi];

			// Send the value of the local position to the master process
			MPI_Send(&x, 1, MPI_DOUBLE, 0, 21, xolotlComm);

			for (int i = 0; i < loopSize; i++) {
				// Send the value of the concentrations to the master process
				MPI_Send(&gridPointSolution[i], 1, MPI_DOUBLE, 0, 22,
						xolotlComm);
			}
		}
	}

	// Restore the solutionArray
	ierr = DMDAVecRestoreArrayDOFRead(da, solution, &solutionArray);
	CHKERRQ(ierr);

	PetscFunctionReturn(0);
}

#undef __FUNCT__
#define __FUNCT__ Actual__FUNCT__("xolotlSolver", "monitorSurface1D")
/**
 * This is a monitoring method that will save 2D plots for each depths of
 * the concentration as a function of the cluster composition.
 */
PetscErrorCode monitorSurface1D(TS ts, PetscInt timestep, PetscReal time,
		Vec solution, void*) {

	xperf::ScopedTimer myTimer(surfaceTimer);

	// Initial declarations
	PetscErrorCode ierr;
	const double **solutionArray, *gridPointSolution;
	PetscInt xs, xm, xi;

	PetscFunctionBeginUser;

	// Don't do anything if it is not on the stride
	if (timestep % 10 != 0)
		PetscFunctionReturn(0);

	// Get the da from ts
	DM da;
	ierr = TSGetDM(ts, &da);
	CHKERRQ(ierr);

	// Get the solutionArray
	ierr = DMDAVecGetArrayDOFRead(da, solution, &solutionArray);
	CHKERRQ(ierr);

	// Get the corners of the grid
	ierr = DMDAGetCorners(da, &xs, NULL, NULL, &xm, NULL, NULL);
	CHKERRQ(ierr);

	// Get the solver handler
	auto &solverHandler = PetscSolver::getSolverHandler();

	// Get the network
	auto &network = solverHandler.getNetwork();

	// Get the physical grid
	auto grid = solverHandler.getXGrid();

	// Get the maximum size of HeV clusters
	auto const &psiNetwork =
			dynamic_cast<PSIClusterReactionNetwork const&>(network);
	auto maxHeVClusterSize = psiNetwork.getMaxClusterSize(
			ReactantType::PSIMixed);
	auto maxVClusterSize = psiNetwork.getMaxClusterSize(ReactantType::V);

	// Loop on the grid points
	for (xi = xs; xi < xs + xm; xi++) {

		if (xi != 20)
			continue;

		// Create a Point vector to store the data to give to the data provider
		// for the visualization
		auto myPoints = std::make_shared<std::vector<xolotlViz::Point> >();

		// Get the pointer to the beginning of the solution data for this grid point
		gridPointSolution = solutionArray[xi];

		// A pointer for the clusters used below
		IReactant *cluster;

		// Loop on Y = V number
		for (int i = 0; i <= maxVClusterSize; i++) {
			// Loop on X = He number
			for (int j = 0; j <= maxHeVClusterSize - maxVClusterSize; j++) {
				double conc = 0.0;
				// V clusters
				if (j == 0) {
					cluster = network.get(Species::V, i);
					if (cluster) {
						// Get the ID of the cluster
						int id = cluster->getId() - 1;
						conc = gridPointSolution[id];
					}
				}
				// He clusters
				else if (i == 0) {
					cluster = network.get(Species::He, j);
					if (cluster) {
						// Get the ID of the cluster
						int id = cluster->getId() - 1;
						conc = gridPointSolution[id];
					}
				}
				// HeV clusters
				else {
					IReactant::Composition testComp;
					testComp[toCompIdx(Species::He)] = j;
					testComp[toCompIdx(Species::V)] = i;
					cluster = network.get(ReactantType::PSIMixed, testComp);
					if (cluster) {
						// Get the ID of the cluster
						int id = cluster->getId() - 1;
						conc = gridPointSolution[id];
					}

					else {
						// Look for superClusters !
						for (auto const &superMapItem : network.getAll(
								ReactantType::PSISuper)) {
							// Get the super cluster
							auto const &superCluster =
									static_cast<PSISuperCluster&>(*(superMapItem.second));
							// Get its boundaries
							auto const &heBounds = superCluster.getBounds(0);
							auto const &vBounds = superCluster.getBounds(3);
							// Is it the right one?
							if (heBounds.contains(j) and vBounds.contains(i)) {
								conc = superCluster.getConcentration(
										superCluster.getDistance(j, 0), 0, 0,
										superCluster.getDistance(i, 3));
								break;
							}
						}
					}
				}

				// Create a Point with the concentration as the value
				// and add it to myPoints
				xolotlViz::Point aPoint;
				aPoint.value = conc;
				aPoint.t = time;
				aPoint.x = (double) j;
				aPoint.y = (double) i;
				myPoints->push_back(aPoint);
			}
		}

		// Get the data provider and give it the points
		surfacePlot1D->getDataProvider()->setPoints(myPoints);
		surfacePlot1D->getDataProvider()->setDataName("brian");

		// Change the title of the plot
		std::stringstream title;
		title << "Concentration at Depth: "
				<< (grid[xi] + grid[xi + 1]) / 2.0 - grid[1] << " nm";
		surfacePlot1D->plotLabelProvider->titleLabel = title.str();
		// Give the time to the label provider
		std::stringstream timeLabel;
		timeLabel << "time: " << std::setprecision(4) << time << "s";
		surfacePlot1D->plotLabelProvider->timeLabel = timeLabel.str();
		// Get the current time step
		PetscReal currentTimeStep;
		ierr = TSGetTimeStep(ts, &currentTimeStep);
		CHKERRQ(ierr);
		// Give the timestep to the label provider
		std::stringstream timeStepLabel;
		timeStepLabel << "dt: " << std::setprecision(4) << currentTimeStep
				<< "s";
		surfacePlot1D->plotLabelProvider->timeStepLabel = timeStepLabel.str();

		// Render and save in file
		std::stringstream fileName;
		fileName << "Brian_TS" << timestep << "_D" << xi << ".png";
		surfacePlot1D->write(fileName.str());
	}

	// Restore the solutionArray
	ierr = DMDAVecRestoreArrayDOFRead(da, solution, &solutionArray);
	CHKERRQ(ierr);

	PetscFunctionReturn(0);
}

#undef __FUNCT__
#define __FUNCT__ Actual__FUNCT__("xolotlSolver", "eventFunction1D")
/**
 * This is a method that checks if the surface should move or bursting happen
 */
PetscErrorCode eventFunction1D(TS ts, PetscReal time, Vec solution,
		PetscScalar *fvalue, void*) {

	xperf::ScopedTimer myTimer(eventFuncTimer);

	// Initial declaration
	PetscErrorCode ierr;
	double **solutionArray, *gridPointSolution;
	PetscInt xs, xm, xi, Mx;
	depthPositions1D.clear();
	fvalue[0] = 1.0, fvalue[1] = 1.0, fvalue[2] = 1.0;

	PetscFunctionBeginUser;

	PetscInt TSNumber = -1;
	ierr = TSGetStepNumber(ts, &TSNumber);

	// Skip if it is the same TS as before
	if (TSNumber == previousTSNumber)
		PetscFunctionReturn(0);

	// Set the previous TS number
	previousTSNumber = TSNumber;

	// Gets the process ID
	auto xolotlComm = xolotlCore::MPIUtils::getMPIComm();
	int procId;
	MPI_Comm_rank(xolotlComm, &procId);

	// Get the da from ts
	DM da;
	ierr = TSGetDM(ts, &da);
	CHKERRQ(ierr);

	// Get the solutionArray
	ierr = DMDAVecGetArrayDOFRead(da, solution, &solutionArray);
	CHKERRQ(ierr);

	// Get the corners of the grid
	ierr = DMDAGetCorners(da, &xs, NULL, NULL, &xm, NULL, NULL);
	CHKERRQ(ierr);

	// Get the size of the total grid
	ierr = DMDAGetInfo(da, PETSC_IGNORE, &Mx, PETSC_IGNORE, PETSC_IGNORE,
	PETSC_IGNORE, PETSC_IGNORE, PETSC_IGNORE, PETSC_IGNORE,
	PETSC_IGNORE, PETSC_IGNORE, PETSC_IGNORE, PETSC_IGNORE,
	PETSC_IGNORE);
	CHKERRQ(ierr);

	// Get the solver handler
	auto &solverHandler = PetscSolver::getSolverHandler();

	// Get the position of the surface
	int surfacePos = solverHandler.getSurfacePosition();
	xi = surfacePos + solverHandler.getLeftOffset();

	// Get the network
	auto &network = solverHandler.getNetwork();

	// Get the physical grid
	auto grid = solverHandler.getXGrid();

	// Get the flux handler to know the flux amplitude.
	auto fluxHandler = solverHandler.getFluxHandler();
	double heliumFluxAmplitude = fluxHandler->getFluxAmplitude();

	// Get the delta time from the previous timestep to this timestep
	double dt = time - solverHandler.getPreviousTime();

	// Work of the moving surface first
	if (solverHandler.moveSurface()) {
		// Write the initial surface position
		if (procId == 0 && xolotlCore::equal(time, 0.0)) {
			std::ofstream outputFile;
			outputFile.open("surface.txt", ios::app);
			outputFile << time << " " << grid[surfacePos + 1] - grid[1]
					<< std::endl;
			outputFile.close();
		}

		// Value to know on which processor is the location of the surface,
		// for MPI usage
		int surfaceProc = 0;

		// if xi is on this process
		if (xi >= xs && xi < xs + xm) {
			// Get the concentrations at xi = surfacePos + 1
			gridPointSolution = solutionArray[xi];

			// Compute the total density of intersitials that escaped from the
			// surface since last timestep using the stored flux
			nInterSurf1D += previousISurfFlux1D * dt;

			// Remove the sputtering yield since last timestep
			nInterSurf1D -= sputteringYield1D * heliumFluxAmplitude * dt;

			// Initialize the value for the flux
			double newFlux = 0.0;

			// Consider each interstitial cluster.
			for (auto const &iMapItem : network.getAll(ReactantType::I)) {
				// Get the cluster
				auto const &cluster = *(iMapItem.second);
				// Get its id and concentration
				int id = cluster.getId() - 1;
				double conc = gridPointSolution[id];
				// Get its size and diffusion coefficient
				int size = cluster.getSize();
				double coef = cluster.getDiffusionCoefficient(xi - xs);

				// Factor for finite difference
				double hxLeft = 0.0, hxRight = 0.0;
				if (xi - 1 >= 0 && xi < Mx) {
					hxLeft = (grid[xi + 1] - grid[xi - 1]) / 2.0;
					hxRight = (grid[xi + 2] - grid[xi]) / 2.0;
				} else if (xi - 1 < 0) {
					hxLeft = grid[xi + 1] - grid[xi];
					hxRight = (grid[xi + 2] - grid[xi]) / 2.0;
				} else {
					hxLeft = (grid[xi + 1] - grid[xi - 1]) / 2.0;
					hxRight = grid[xi + 1] - grid[xi];
				}
				double factor = 2.0 / (hxLeft + hxRight);
				// Compute the flux going to the left
				newFlux += (double) size * factor * coef * conc;
			}

			// Update the previous flux
			previousISurfFlux1D = newFlux;

			// Set the surface processor
			surfaceProc = procId;
		}

		// Get which processor will send the information
		int surfaceId = 0;
		MPI_Allreduce(&surfaceProc, &surfaceId, 1, MPI_INT, MPI_SUM,
				xolotlComm);

		// Send the information about nInterSurf1D and previousFlux1D
		// to the other processes
<<<<<<< HEAD
		MPI_Bcast(&nInterSurf1D, 1, MPI_DOUBLE, surfaceId, PETSC_COMM_WORLD);
		MPI_Bcast(&previousISurfFlux1D, 1, MPI_DOUBLE, surfaceId,
				PETSC_COMM_WORLD);
=======
		MPI_Bcast(&nInterstitial1D, 1, MPI_DOUBLE, surfaceId, xolotlComm);
		MPI_Bcast(&previousIFlux1D, 1, MPI_DOUBLE, surfaceId, xolotlComm);
>>>>>>> f29697d4

		// Now that all the processes have the same value of nInterstitials, compare
		// it to the threshold to now if we should move the surface

		// Get the initial vacancy concentration
		double initialVConc = solverHandler.getInitialVConc();

		// The density of tungsten is 62.8 atoms/nm3, thus the threshold is
		double threshold = (62.8 - initialVConc) * (grid[xi] - grid[xi - 1]);
		if (nInterSurf1D > threshold) {
			// The surface is moving
			fvalue[0] = 0;
		}

		// Moving the surface back
		else if (nInterSurf1D < -threshold / 10.0) {
			// The surface is moving
			fvalue[1] = 0;
		}
	}

	// Now work on the bubble bursting
	if (solverHandler.burstBubbles()) {
		// Compute the prefactor for the probability (arbitrary)
		double prefactor = heliumFluxAmplitude * dt
				* solverHandler.getBurstingFactor();

		// The depth parameter to know where the bursting should happen
<<<<<<< HEAD
		double depthParam = solverHandler.getTauBursting();			// nm
		// The minimum size at which the bursting could start, 0 for this step
		int minSizeBursting = 0;
		// The number of He per V in a bubble
		double heVRatio = solverHandler.getHeVRatio();
=======
		double depthParam = solverHandler.getTauBursting();				// nm
>>>>>>> f29697d4

		// For now we are not bursting
		bool burst = false;

		// Loop on the full grid of interest
		for (xi = surfacePos + solverHandler.getLeftOffset();
				xi < Mx - solverHandler.getRightOffset(); xi++) {

			// If this is the locally owned part of the grid
			if (xi >= xs && xi < xs + xm) {

				// Get the distance from the surface
				double distance = (grid[xi] + grid[xi + 1]) / 2.0
						- grid[surfacePos + 1];

				// Hard cut-off of 5 tau, no bursting deeper
				if (distance > 5.0 * depthParam)
					continue;

				// Get the pointer to the beginning of the solution data for this grid point
				gridPointSolution = solutionArray[xi];
				// Update the concentration in the network
				network.updateConcentrationsFromArray(gridPointSolution);

				// Compute the helium density at this grid point
				double heDensity = network.getTotalTrappedAtomConcentration(0,
						minSizeBursting)
						/ network.getTotalBubbleConcentration(minSizeBursting);

				// Compute the radius of the bubble from the number of helium
				double nV = heDensity / heVRatio;
				double latticeParam = network.getLatticeParameter();
				double tlcCubed = latticeParam * latticeParam * latticeParam;
				double radius = (sqrt(3.0) / 4) * latticeParam
						+ cbrt((3.0 * tlcCubed * nV) / (8.0 * xolotlCore::pi))
						- cbrt((3.0 * tlcCubed) / (8.0 * xolotlCore::pi));

				// Add randomness
				double prob = prefactor * (1.0 - (distance - radius) / distance)
						* min(1.0,
								exp(
										-(distance - depthParam)
												/ (depthParam * 2.0)));
				double test = solverHandler.getRNG().GetRandomDouble();

				// If the bubble is too big or the probability is high enough
				if (prob > test || radius > distance) {
					burst = true;
					depthPositions1D.push_back(xi);
				}
			}
		}

		// If at least one grid point is bursting
		int localFlag = 1;
		if (burst) {
			// The event is happening
			localFlag = 0;
		}
		// All the processes should call post event
		int flag = -1;
		MPI_Allreduce(&localFlag, &flag, 1, MPI_INT, MPI_MIN, PETSC_COMM_WORLD);
		fvalue[2] = flag;
	}

	// Restore the solutionArray
	ierr = DMDAVecRestoreArrayDOFRead(da, solution, &solutionArray);
	CHKERRQ(ierr);

	PetscFunctionReturn(0);
}

#undef __FUNCT__
#define __FUNCT__ Actual__FUNCT__("xolotlSolver", "postEventFunction1D")
/**
 * This is a method that moves the surface or burst bubbles
 */
PetscErrorCode postEventFunction1D(TS ts, PetscInt nevents,
		PetscInt eventList[], PetscReal time, Vec solution, PetscBool, void*) {

	xperf::ScopedTimer myTimer(postEventFuncTimer);

	// Initial declaration
	PetscErrorCode ierr;
	double **solutionArray, *gridPointSolution;
	PetscInt xs, xm, xi;

	PetscFunctionBeginUser;

	// Check if the surface has moved or a bubble burst
	if (nevents == 0) {
		PetscFunctionReturn(0);
	}

	// Check if both events happened
	if (nevents == 3)
		throw std::string(
				"\nxolotlSolver::Monitor1D: This is not supposed to happen, the surface cannot " "move in both directions at the same time!!");

	// Gets the process ID
	auto xolotlComm = xolotlCore::MPIUtils::getMPIComm();
	int procId;
<<<<<<< HEAD
	MPI_Comm_rank(PETSC_COMM_WORLD, &procId);
	int worldSize;
	MPI_Comm_size(PETSC_COMM_WORLD, &worldSize);
=======
	MPI_Comm_rank(xolotlComm, &procId);
>>>>>>> f29697d4

	// Get the da from ts
	DM da;
	ierr = TSGetDM(ts, &da);
	CHKERRQ(ierr);

	PetscInt TSNumber = -1;
	ierr = TSGetStepNumber(ts, &TSNumber);

	// Get the solutionArray
	ierr = DMDAVecGetArrayDOF(da, solution, &solutionArray);
	CHKERRQ(ierr);

	// Get the corners of the grid
	ierr = DMDAGetCorners(da, &xs, NULL, NULL, &xm, NULL, NULL);
	CHKERRQ(ierr);

	// Get the solver handler
	auto &solverHandler = PetscSolver::getSolverHandler();

	// Get the position of the surface
	int surfacePos = solverHandler.getSurfacePosition();

	// Get the network
	auto &network = solverHandler.getNetwork();
	int dof = network.getDOF();

	// Get the physical grid
	auto grid = solverHandler.getXGrid();

	// Get the flux handler to know the flux amplitude.
	auto fluxHandler = solverHandler.getFluxHandler();
	double heliumFluxAmplitude = fluxHandler->getFluxAmplitude();

	// Get the delta time from the previous timestep to this timestep
	double dt = time - previousTime;

	// Compute the prefactor for the probability (arbitrary)
	double prefactor = heliumFluxAmplitude * dt
			* solverHandler.getBurstingFactor();

	// The depth parameter to know where the bursting should happen
	double depthParam = solverHandler.getTauBursting();			// nm
	// The minimum size at which the bursting could start
	int minSizeBursting = solverHandler.getMinSizeBursting();
	// The number of He per V in a bubble
	double heVRatio = solverHandler.getHeVRatio();

	// Create the vector in which the data about each bursting cluster will be saved to write in the HDF5 file
	std::vector<xolotlCore::Array<double, 4> > bubbleInfo;
	int nBurst = 0;
	std::vector<int> burstIndex = { 0 };
	std::vector<int> burstPosition;

	// Take care of bursting
	double localNHe = 0.0, localND = 0.0, localNT = 0.0;

	// Loop on each bursting depth
	for (int i = 0; i < depthPositions1D.size(); i++) {
		// Get the pointer to the beginning of the solution data for this grid point
		gridPointSolution = solutionArray[depthPositions1D[i]];
		// Update the concentration in the network
		network.updateConcentrationsFromArray(gridPointSolution);

		// Get the distance from the surface
		xi = depthPositions1D[i];
		double distance = (grid[xi] + grid[xi + 1]) / 2.0
				- grid[surfacePos + 1];
		double hxLeft = 0.0;
		if (xi - 1 < 0) {
			hxLeft = grid[xi + 1] - grid[xi];
		} else {
			hxLeft = (grid[xi + 1] - grid[xi - 1]) / 2.0;
		}

		// Pinhole case
<<<<<<< HEAD
		// Consider each He with size larger than minSizeBursting to reset
		// their concentration at this grid point

		// Consider each HeV cluster to transfer their concentration to the V cluster of the
		// same size at this grid point
		for (auto const &heVMapItem : network.getAll(ReactantType::PSIMixed)) {
			auto const &cluster = *(heVMapItem.second);

			// Get the composition
			auto const &comp = cluster.getComposition();
			int heSize = comp[toCompIdx(Species::He)];
=======
		// Consider each He to reset their concentration at this grid point
		for (auto const &heMapItem : network.getAll(ReactantType::He)) {
			auto const &cluster = *(heMapItem.second);

			int id = cluster.getId() - 1;
			gridPointSolution[id] = 0.0;
		}
		// Consider each D to reset their concentration at this grid point
		for (auto const &dMapItem : network.getAll(ReactantType::D)) {
			auto const &cluster = *(dMapItem.second);

			int id = cluster.getId() - 1;
			gridPointSolution[id] = 0.0;
		}
		// Consider each T to reset their concentration at this grid point
		for (auto const &tMapItem : network.getAll(ReactantType::T)) {
			auto const &cluster = *(tMapItem.second);
>>>>>>> f29697d4

			// Check the size
			if (heSize >= minSizeBursting) {

<<<<<<< HEAD
				// To know if this location is bursting
				bool localBurst = false;
				// Compute the radius of the bubble from the number of helium
				double nV = heSize / heVRatio;
				double latticeParam = network.getLatticeParameter();
				double tlcCubed = latticeParam * latticeParam * latticeParam;
				double radius = (sqrt(3.0) / 4) * latticeParam
						+ cbrt((3.0 * tlcCubed * nV) / (8.0 * xolotlCore::pi))
						- cbrt((3.0 * tlcCubed) / (8.0 * xolotlCore::pi));

				// If the radius is larger than the distance to the surface, burst
				if (radius > distance) {
					localBurst = true;
				}
				// Add randomness
				double prob = prefactor * (1.0 - (distance - radius) / distance)
						* min(1.0,
								exp(
										-(distance - depthParam)
												/ (depthParam * 2.0)));
				double test = solverHandler.getRNG().GetRandomDouble();

				if (prob > test) {
					localBurst = true;
				}

				if (!localBurst)
					continue;

				// Get the V cluster of the same size
				auto vCluster = network.get(Species::V,
						comp[toCompIdx(Species::V)]);
				int vId = vCluster->getId() - 1;
				int id = cluster.getId() - 1;
				// Compute the number of atoms released
				double heConc = gridPointSolution[id] * (double) heSize;
				localNHe += heConc * hxLeft;
				localND += gridPointSolution[id]
						* (double) comp[toCompIdx(Species::D)] * hxLeft;
				localNT += gridPointSolution[id]
						* (double) comp[toCompIdx(Species::T)] * hxLeft;

				// Fill the bubble info vector
				if (heConc > 1.0e-16) {
					xolotlCore::Array<double, 4> temp;
					temp[0] = heSize;
					temp[1] = comp[toCompIdx(Species::V)];
					temp[2] = radius;
					temp[3] = heConc * hxLeft;
					bubbleInfo.push_back(temp);
				}

				// Transfer the concentration
				gridPointSolution[vId] += gridPointSolution[id];
				gridPointSolution[id] = 0.0;
			}
=======
		// Consider each HeV cluster to transfer their concentration to the V cluster of the
		// same size at this grid point
		for (auto const &heVMapItem : network.getAll(ReactantType::PSIMixed)) {
			auto const &cluster = *(heVMapItem.second);

			// Get the V cluster of the same size
			auto const &comp = cluster.getComposition();
			auto vCluster = network.get(Species::V,
					comp[toCompIdx(Species::V)]);
			int vId = vCluster->getId() - 1;
			int id = cluster.getId() - 1;
			gridPointSolution[vId] += gridPointSolution[id];
			gridPointSolution[id] = 0.0;
>>>>>>> f29697d4
		}

		// Loop on the super clusters to transfer their concentration to the V cluster of the
		// same size at this grid point
		for (auto const &superMapItem : network.getAll(ReactantType::PSISuper)) {
			auto const &cluster =
					static_cast<PSISuperCluster&>(*(superMapItem.second));

<<<<<<< HEAD
			// Check the size
			int heSize = *(cluster.getBounds(0).begin());
			if (heSize >= minSizeBursting) {

				// To know if this location is bursting
				bool localBurst = false;
				double nV = heSize / heVRatio;
				double latticeParam = network.getLatticeParameter();
				double tlcCubed = latticeParam * latticeParam * latticeParam;
				double radius = (sqrt(3.0) / 4) * latticeParam
						+ cbrt((3.0 * tlcCubed * nV) / (8.0 * xolotlCore::pi))
						- cbrt((3.0 * tlcCubed) / (8.0 * xolotlCore::pi));

				// If the radius is larger than the distance to the surface, burst
				if (radius > distance) {
					localBurst = true;
				}
				// Add randomness
				double prob = prefactor * (1.0 - (distance - radius) / distance)
						* min(1.0,
								exp(
										-(distance - depthParam)
												/ (depthParam * 2.0)));
				double test = solverHandler.getRNG().GetRandomDouble();

				if (prob > test) {
					localBurst = true;
				}

				if (!localBurst)
					continue;

				// Compute the number of atoms released
				double heConc = cluster.getTotalAtomConcentration(0);
				localNHe += heConc * hxLeft;
				localND += cluster.getTotalAtomConcentration(1) * hxLeft;
				localNT += cluster.getTotalAtomConcentration(2) * hxLeft;

				// Fill the bubble info vector
				if (heConc > 1.0e-16) {
					xolotlCore::Array<double, 4> temp;
					temp[0] = heSize;
					temp[1] = *(cluster.getBounds(3).begin());
					temp[2] = radius;
					temp[3] = heConc * hxLeft;
					bubbleInfo.push_back(temp);
				}

				// Loop on the V boundaries
				for (auto const &j : cluster.getBounds(3)) {
					// Get the total concentration at this v
					double conc = cluster.getIntegratedVConcentration(j);
					// Get the corresponding V cluster and its Id
					auto vCluster = network.get(Species::V, j);
					int vId = vCluster->getId() - 1;
					// Add the concentration
					gridPointSolution[vId] += conc;
				}

				// Reset the super cluster concentration
				int id = cluster.getId() - 1;
				gridPointSolution[id] = 0.0;
				id = cluster.getMomentId(0) - 1;
				gridPointSolution[id] = 0.0;
				id = cluster.getMomentId(1) - 1;
				gridPointSolution[id] = 0.0;
				id = cluster.getMomentId(2) - 1;
				gridPointSolution[id] = 0.0;
				id = cluster.getMomentId(3) - 1;
				gridPointSolution[id] = 0.0;
=======
			// Loop on the V boundaries
			for (auto const &j : cluster.getBounds(3)) {
				// Get the total concentration at this v
				double conc = cluster.getIntegratedVConcentration(j);
				// Get the corresponding V cluster and its Id
				auto vCluster = network.get(Species::V, j);
				int vId = vCluster->getId() - 1;
				// Add the concentration
				gridPointSolution[vId] += conc;
>>>>>>> f29697d4
			}
		}

		// Check the size of the bubble info vector
		const hsize_t nBubble = bubbleInfo.size();
		if (nBubble > burstIndex[burstIndex.size() - 1]) {
			// Update the statistics
			nBurst++;
			burstIndex.push_back(nBubble);
			burstPosition.push_back(xi);
		}
	}

	// Gather the bursting info to write
	int nBursts[worldSize];
	MPI_Allgather(&nBurst, 1, MPI_INT, &nBursts, 1, MPI_INT, PETSC_COMM_WORLD);

	// Loop on the world
	for (int i = 0; i < worldSize; i++) {
		// No data
		auto localBursts = nBursts[i];
		if (localBursts == 0)
			continue;

		// Create the parallel property list
		hid_t propertyListId = H5Pcreate(H5P_DATASET_XFER);
		auto status = H5Pset_dxpl_mpio(propertyListId, H5FD_MPIO_COLLECTIVE);

		// Open the file with parallel access
		xolotlCore::HDF5File burstingFile("bursting.h5",
				xolotlCore::HDF5File::AccessMode::OpenReadWrite,
				PETSC_COMM_WORLD, true);

		// Create and fill the data array
		int dataArray[(2 * localBursts) + 1];
		if (procId == i) {
			dataArray[localBursts] = 0;
			for (int j = 0; j < localBursts; j++) {
				dataArray[j] = burstPosition[j];
				dataArray[j + localBursts + 1] = burstIndex[j + 1];
			}
		}
		// Broadcasts
		MPI_Bcast(&dataArray, (2 * localBursts) + 1, MPI_INT, i,
				PETSC_COMM_WORLD);

		// Loop on the local number of bursting
		for (int j = 0; j < localBursts; j++) {
			// Create the group for this bursting event
			auto xi = dataArray[j];
			std::ostringstream groupStr;
			groupStr << "/" << TSNumber << "_" << xi;
			xolotlCore::HDF5File::Group group(burstingFile, groupStr.str(),
					true);
			// Make a scalar dataspace for 1D attributes.
			xolotlCore::HDF5File::ScalarDataSpace scalarDSpace;
			// Create, write, and close the time attribute
			xolotlCore::HDF5File::Attribute<double> timeAttr(group, "time",
					scalarDSpace);
			timeAttr.setTo(time);
			// Create, write, and close the depth attribute
			double distance = (grid[xi] + grid[xi + 1]) / 2.0
					- grid[surfacePos + 1];
			xolotlCore::HDF5File::Attribute<double> depthAttr(group, "depth",
					scalarDSpace);
			depthAttr.setTo(distance);

			// Create, write, and close the bubble dataset
			auto nBubble = dataArray[localBursts + j + 1]
					- dataArray[localBursts + j];
			std::array<hsize_t, 2> dims { nBubble, 4 };
			xolotlCore::HDF5File::SimpleDataSpace<2> bubbleDSpace(dims);
			hid_t datasetId = H5Dcreate2(group.getId(), "bubbles",
			H5T_IEEE_F64LE, bubbleDSpace.getId(), H5P_DEFAULT,
			H5P_DEFAULT,
			H5P_DEFAULT);

			// Locally
			if (procId == i) {
				double bubbleArray[nBubble][4];
				for (int k = 0; k < nBubble; k++) {
					bubbleArray[k][0] = bubbleInfo[k
							+ dataArray[localBursts + j]][0];
					bubbleArray[k][1] = bubbleInfo[k
							+ dataArray[localBursts + j]][1];
					bubbleArray[k][2] = bubbleInfo[k
							+ dataArray[localBursts + j]][2];
					bubbleArray[k][3] = bubbleInfo[k
							+ dataArray[localBursts + j]][3];
				}
				auto status = H5Dwrite(datasetId, H5T_IEEE_F64LE, H5S_ALL,
						H5S_ALL,
						H5P_DEFAULT, &bubbleArray);
			}
			status = H5Dclose(datasetId);
		}
	}

	// Add up the local quantities
	double nHe = 0.0, nD = 0.0, nT = 0.0;
	MPI_Allreduce(&localNHe, &nHe, 1, MPI_DOUBLE, MPI_SUM, PETSC_COMM_WORLD);
	nHeliumBurst1D += nHe;
	MPI_Allreduce(&localND, &nD, 1, MPI_DOUBLE, MPI_SUM, PETSC_COMM_WORLD);
	nDeuteriumBurst1D += nD;
	MPI_Allreduce(&localNT, &nT, 1, MPI_DOUBLE, MPI_SUM, PETSC_COMM_WORLD);
	nTritiumBurst1D += nT;

	// Now takes care of moving surface
	bool moving = false;
	bool movingUp = false;
	for (int i = 0; i < nevents; i++) {
		if (eventList[i] < 2)
			moving = true;
		if (eventList[i] == 0)
			movingUp = true;
	}

	// Skip if nothing is moving
	if (!moving) {
		// Restore the solutionArray
		ierr = DMDAVecRestoreArrayDOF(da, solution, &solutionArray);
		CHKERRQ(ierr);

		PetscFunctionReturn(0);
	}

	// Set the surface position
	xi = surfacePos + solverHandler.getLeftOffset();

	// Get the initial vacancy concentration
	double initialVConc = solverHandler.getInitialVConc();

	// The density of tungsten is 62.8 atoms/nm3, thus the threshold is
	double threshold = (62.8 - initialVConc) * (grid[xi] - grid[xi - 1]);

	if (movingUp) {
		int nGridPoints = 0;
		// Move the surface up until it is smaller than the next threshold
		while (nInterSurf1D > threshold) {
			// Move the surface higher
			surfacePos--;
			xi = surfacePos + solverHandler.getLeftOffset();
			nGridPoints++;
			// Update the number of interstitials
			nInterSurf1D -= threshold;
			// Update the thresold
			threshold = (62.8 - initialVConc) * (grid[xi] - grid[xi - 1]);
		}

		// Throw an exception if the position is negative
		if (surfacePos < 0) {
			PetscBool flagCheck;
			ierr = PetscOptionsHasName(NULL, NULL, "-check_collapse",
					&flagCheck);
			CHKERRQ(ierr);
			if (flagCheck) {
				// Write the convergence reason
				std::ofstream outputFile;
				outputFile.open("solverStatus.txt");
				outputFile << "overgrid" << std::endl;
				outputFile.close();
			}
			throw std::string(
					"\nxolotlSolver::Monitor1D: The surface is trying to go outside of the grid!!");
		}

		// Printing information about the extension of the material
		if (procId == 0) {
			std::cout << "Adding " << nGridPoints
					<< " points to the grid at time: " << time << " s."
					<< std::endl;
		}

		// Set it in the solver
		solverHandler.setSurfacePosition(surfacePos);

		// Initialize the vacancy concentration and the temperature on the new grid points
		// Get the single vacancy ID
		auto singleVacancyCluster = network.get(Species::V, 1);
		int vacancyIndex = -1;
		if (singleVacancyCluster)
			vacancyIndex = singleVacancyCluster->getId() - 1;
		// Get the surface temperature
		double temp = 0.0;
		if (xi >= xs && xi < xs + xm) {
			temp = solutionArray[xi][dof - 1];
		}
		double surfTemp = 0.0;
		MPI_Allreduce(&temp, &surfTemp, 1, MPI_DOUBLE, MPI_SUM, xolotlComm);

		// Loop on the new grid points
		while (nGridPoints >= 0) {
			// Position of the newly created grid point
			xi = surfacePos + nGridPoints;

			// If xi is on this process
			if (xi >= xs && xi < xs + xm) {
				// Get the concentrations
				gridPointSolution = solutionArray[xi];

				// Set the new surface temperature
				gridPointSolution[dof - 1] = surfTemp;

				if (vacancyIndex > 0 && nGridPoints > 0) {
					// Initialize the vacancy concentration
					gridPointSolution[vacancyIndex] = initialVConc;
				}
			}

			// Decrease the number of grid points
			--nGridPoints;
		}
	}

	// Moving the surface back
	else {
		// Move it back as long as the number of interstitials in negative
		while (nInterSurf1D < 0.0) {
			// Compute the threshold to a deeper grid point
			threshold = (62.8 - initialVConc) * (grid[xi + 1] - grid[xi]);
			// Set all the concentrations to 0.0 at xi = surfacePos + 1
			// if xi is on this process
			if (xi >= xs && xi < xs + xm) {
				// Get the concentrations at xi = surfacePos + 1
				gridPointSolution = solutionArray[xi];
				// Loop on DOF
				for (int i = 0; i < dof - 1; i++) {
					gridPointSolution[i] = 0.0;
				}
			}

			// Move the surface deeper
			surfacePos++;
			xi = surfacePos + solverHandler.getLeftOffset();
			// Update the number of interstitials
			nInterSurf1D += threshold;
		}

		// Printing information about the extension of the material
		if (procId == 0) {
			std::cout << "Removing grid points to the grid at time: " << time
					<< " s." << std::endl;
		}

		// Set it in the solver
		solverHandler.setSurfacePosition(surfacePos);
	}

	// Set the new surface location in the surface advection handler
	auto advecHandler = solverHandler.getAdvectionHandler();
	advecHandler->setLocation(grid[surfacePos + 1] - grid[1]);

	// Set the new surface in the temperature handler
	auto tempHandler = solverHandler.getTemperatureHandler();
	tempHandler->updateSurfacePosition(surfacePos);

	// Get the flux handler to reinitialize it
	fluxHandler->initializeFluxHandler(network, surfacePos, grid);

	// Get the modified trap-mutation handler to reinitialize it
	auto mutationHandler = solverHandler.getMutationHandler();
	auto advecHandlers = solverHandler.getAdvectionHandlers();
	mutationHandler->initializeIndex1D(surfacePos, network, advecHandlers, grid,
			xm, xs);

	// Write the updated surface position
	if (procId == 0) {
		std::ofstream outputFile;
		outputFile.open("surface.txt", ios::app);
		outputFile << time << " " << grid[surfacePos + 1] - grid[1]
				<< std::endl;
		outputFile.close();
	}

	// Restore the solutionArray
	ierr = DMDAVecRestoreArrayDOF(da, solution, &solutionArray);
	CHKERRQ(ierr);

	PetscFunctionReturn(0);
}

/**
 * This operation sets up different monitors
 *  depending on the options.
 * @param ts The time stepper
 * @return A standard PETSc error code
 */
PetscErrorCode setupPetsc1DMonitor(TS &ts,
		std::shared_ptr<xolotlPerf::IHandlerRegistry> handlerRegistry) {

	PetscErrorCode ierr;

	// Initialize the timers, including the one for this function.
	initTimer = handlerRegistry->getTimer("monitor1D:init");
	xperf::ScopedTimer myTimer(initTimer);
	checkNegativeTimer = handlerRegistry->getTimer("monitor1D:checkNeg");
	tridynTimer = handlerRegistry->getTimer("monitor1D:tridyn");
	startStopTimer = handlerRegistry->getTimer("monitor1D:startStop");
	heRetentionTimer = handlerRegistry->getTimer("monitor1D:heRet");
	xeRetentionTimer = handlerRegistry->getTimer("monitor1D:xeRet");
	scatterTimer = handlerRegistry->getTimer("monitor1D:scatter");
	seriesTimer = handlerRegistry->getTimer("monitor1D:series");
	surfaceTimer = handlerRegistry->getTimer("monitor1D:surface");
	eventFuncTimer = handlerRegistry->getTimer("monitor1D:event");
	postEventFuncTimer = handlerRegistry->getTimer("monitor1D:postEvent");

	// Get the process ID
	auto xolotlComm = xolotlCore::MPIUtils::getMPIComm();
	int procId;
	MPI_Comm_rank(xolotlComm, &procId);

	// Get xolotlViz handler registry
	auto vizHandlerRegistry = xolotlFactory::getVizHandlerRegistry();

	// Flags to launch the monitors or not
	PetscBool flagNeg, flagCollapse, flag2DPlot, flag1DPlot, flagSeries,
			flagPerf, flagHeDesorption, flagHeRetention, flagStatus,
			flagXeRetention, flagTRIDYN, flagAlloy, flagTemp, flagLargest;

	// Check the option -check_negative
	ierr = PetscOptionsHasName(NULL, NULL, "-check_negative", &flagNeg);
	checkPetscError(ierr,
			"setupPetsc1DMonitor: PetscOptionsHasName (-check_negative) failed.");

	// Check the option -check_collapse
	ierr = PetscOptionsHasName(NULL, NULL, "-check_collapse", &flagCollapse);
	checkPetscError(ierr,
			"setupPetsc1DMonitor: PetscOptionsHasName (-check_collapse) failed.");

	// Check the option -plot_perf
	ierr = PetscOptionsHasName(NULL, NULL, "-plot_perf", &flagPerf);
	checkPetscError(ierr,
			"setupPetsc1DMonitor: PetscOptionsHasName (-plot_perf) failed.");

	// Check the option -plot_series
	ierr = PetscOptionsHasName(NULL, NULL, "-plot_series", &flagSeries);
	checkPetscError(ierr,
			"setupPetsc1DMonitor: PetscOptionsHasName (-plot_series) failed.");

	// Check the option -plot_1d
	ierr = PetscOptionsHasName(NULL, NULL, "-plot_1d", &flag1DPlot);
	checkPetscError(ierr,
			"setupPetsc1DMonitor: PetscOptionsHasName (-plot_1d) failed.");

	// Check the option -plot_2d
	ierr = PetscOptionsHasName(NULL, NULL, "-plot_2d", &flag2DPlot);
	checkPetscError(ierr,
			"setupPetsc1DMonitor: PetscOptionsHasName (-plot_2d) failed.");

	// Check the option -helium_desorption
	ierr = PetscOptionsHasName(NULL, NULL, "-helium_desorption",
			&flagHeDesorption);
	checkPetscError(ierr,
			"setupPetsc1DMonitor: PetscOptionsHasName (-helium_desorption) failed.");

	// Check the option -helium_retention
	ierr = PetscOptionsHasName(NULL, NULL, "-helium_retention",
			&flagHeRetention);
	checkPetscError(ierr,
			"setupPetsc1DMonitor: PetscOptionsHasName (-helium_retention) failed.");

	// Check the option -xenon_retention
	ierr = PetscOptionsHasName(NULL, NULL, "-xenon_retention",
			&flagXeRetention);
	checkPetscError(ierr,
			"setupPetsc1DMonitor: PetscOptionsHasName (-xenon_retention) failed.");

	// Check the option -start_stop
	ierr = PetscOptionsHasName(NULL, NULL, "-start_stop", &flagStatus);
	checkPetscError(ierr,
			"setupPetsc1DMonitor: PetscOptionsHasName (-start_stop) failed.");

	// Check the option -tridyn
	ierr = PetscOptionsHasName(NULL, NULL, "-tridyn", &flagTRIDYN);
	checkPetscError(ierr,
			"setupPetsc1DMonitor: PetscOptionsHasName (-tridyn) failed.");

	// Check the option -alloy
	ierr = PetscOptionsHasName(NULL, NULL, "-alloy", &flagAlloy);
	checkPetscError(ierr,
			"setupPetsc1DMonitor: PetscOptionsHasName (-alloy) failed.");

	// Check the option -temp_profile
	ierr = PetscOptionsHasName(NULL, NULL, "-temp_profile", &flagTemp);
	checkPetscError(ierr,
			"setupPetsc1DMonitor: PetscOptionsHasName (-temp_profile) failed.");

	// Check the option -largest_conc
	ierr = PetscOptionsHasName(NULL, NULL, "-largest_conc", &flagLargest);
	checkPetscError(ierr,
			"setupPetsc1DMonitor: PetscOptionsHasName (-largest_conc) failed.");

	// Get the solver handler
	auto &solverHandler = PetscSolver::getSolverHandler();

	// Get the network and its size
	auto &network = solverHandler.getNetwork();
	const int networkSize = network.size();

	// Determine if we have an existing restart file,
	// and if so, it it has had timesteps written to it.
	std::unique_ptr<xolotlCore::XFile> networkFile;
	std::unique_ptr<xolotlCore::XFile::TimestepGroup> lastTsGroup;
	std::string networkName = solverHandler.getNetworkName();
	bool hasConcentrations = false;
	if (not networkName.empty()) {
		networkFile.reset(new xolotlCore::XFile(networkName));
		auto concGroup = networkFile->getGroup<
				xolotlCore::XFile::ConcentrationGroup>();
		hasConcentrations = (concGroup and concGroup->hasTimesteps());
		if (hasConcentrations) {
			lastTsGroup = concGroup->getLastTimestepGroup();
		}
	}

	// Set the post step processing to stop the solver if the time step collapses
	if (flagCollapse) {
		// Find the threshold
		PetscBool flag;
		ierr = PetscOptionsGetReal(NULL, NULL, "-check_collapse",
				&timeStepThreshold, &flag);
		checkPetscError(ierr,
				"setupPetsc1DMonitor: PetscOptionsGetReal (-check_collapse) failed.");
		if (!flag)
			timeStepThreshold = 1.0e-16;

		// Set the post step process that tells the solver when to stop if the time step collapse
		ierr = TSSetPostStep(ts, checkTimeStep);
		checkPetscError(ierr,
				"setupPetsc1DMonitor: TSSetPostStep (checkTimeStep) failed.");
	}

	// Set the monitor to check the negative concentrations
	if (flagNeg) {
		// Find the stride to know how often we want to check
		PetscBool flag;
		ierr = PetscOptionsGetReal(NULL, NULL, "-check_negative",
				&negThreshold1D, &flag);
		checkPetscError(ierr,
				"setupPetsc1DMonitor: PetscOptionsGetReal (-check_negative) failed.");
		if (!flag)
			negThreshold1D = 1.0e-30;

		// checkNegative1D will be called at each timestep
		ierr = TSMonitorSet(ts, checkNegative1D, NULL, NULL);
		checkPetscError(ierr,
				"setupPetsc1DMonitor: TSMonitorSet (checkNegative1D) failed.");
	}

	// Set the monitor to save the status of the simulation in hdf5 file
	if (flagStatus) {
		// Find the stride to know how often the HDF5 file has to be written
		PetscBool flag;
		ierr = PetscOptionsGetReal(NULL, NULL, "-start_stop", &hdf5Stride1D,
				&flag);
		checkPetscError(ierr,
				"setupPetsc1DMonitor: PetscOptionsGetReal (-start_stop) failed.");
		if (!flag)
			hdf5Stride1D = 1.0;

		// Compute the correct hdf5Previous1D for a restart
		// Get the last time step written in the HDF5 file
		if (hasConcentrations) {

			assert(lastTsGroup);

			// Get the previous time from the HDF5 file
			double previousTime = lastTsGroup->readPreviousTime();
			solverHandler.setPreviousTime(previousTime);
			hdf5Previous1D = (int) (previousTime / hdf5Stride1D);
		}

		// Don't do anything if both files have the same name
		if (hdf5OutputName1D != solverHandler.getNetworkName()) {

			PetscInt Mx;
			PetscErrorCode ierr;

			// Get the da from ts
			DM da;
			ierr = TSGetDM(ts, &da);
			checkPetscError(ierr, "setupPetsc1DMonitor: TSGetDM failed.");

			// Get the size of the total grid
			ierr = DMDAGetInfo(da, PETSC_IGNORE, &Mx, PETSC_IGNORE,
			PETSC_IGNORE, PETSC_IGNORE, PETSC_IGNORE, PETSC_IGNORE,
			PETSC_IGNORE, PETSC_IGNORE, PETSC_IGNORE, PETSC_IGNORE,
			PETSC_IGNORE, PETSC_IGNORE);
			checkPetscError(ierr, "setupPetsc1DMonitor: DMDAGetInfo failed.");

			// Get the solver handler
			auto &solverHandler = PetscSolver::getSolverHandler();

			// Get the physical grid
			auto grid = solverHandler.getXGrid();

			// Get the compostion list and save it
			auto compList = network.getCompositionList();

			// Create and initialize a checkpoint file.
			// We do this in its own scope so that the file
			// is closed when the file object goes out of scope.
			// We want it to close before we (potentially) copy
			// the network from another file using a single-process
			// MPI communicator.
			{
				xolotlCore::XFile checkpointFile(hdf5OutputName1D, grid,
						compList, xolotlComm);
			}

			// Copy the network group from the given file (if it has one).
			// We open the files using a single-process MPI communicator
			// because it is faster for a single process to do the
			// copy with HDF5's H5Ocopy implementation than it is
			// when all processes call the copy function.
			// The checkpoint file must be closed before doing this.
			writeNetwork(xolotlComm, solverHandler.getNetworkName(),
					hdf5OutputName1D, network);
		}

		// startStop1D will be called at each timestep
		ierr = TSMonitorSet(ts, startStop1D, NULL, NULL);
		checkPetscError(ierr,
				"setupPetsc1DMonitor: TSMonitorSet (startStop1D) failed.");
	}

// If the user wants the surface to be able to move or bursting
	if (solverHandler.moveSurface() || solverHandler.burstBubbles()) {
		// Surface
		if (solverHandler.moveSurface()) {

			// Get the interstitial information at the surface if concentrations were stored
			if (hasConcentrations) {

				assert(lastTsGroup);

				// Get the interstitial quantity from the HDF5 file
				nInterSurf1D = lastTsGroup->readData1D("nInterstitial");
				// Get the previous I flux from the HDF5 file
				previousISurfFlux1D = lastTsGroup->readData1D("previousIFlux");
				// Get the previous time from the HDF5 file
				double previousTime = lastTsGroup->readPreviousTime();
				solverHandler.setPreviousTime(previousTime);
			}

			// Get the sputtering yield
			sputteringYield1D = solverHandler.getSputteringYield();

			// Master process
			if (procId == 0) {
				// Clear the file where the surface will be written
				std::ofstream outputFile;
				outputFile.open("surface.txt");
				outputFile.close();
			}
		}

		// Set directions and terminate flags for the surface event
		PetscInt direction[3];
		PetscBool terminate[3];
		direction[0] = 0, direction[1] = 0, direction[2] = 0;
		terminate[0] = PETSC_FALSE, terminate[1] = PETSC_FALSE, terminate[2] =
				PETSC_FALSE;
		// Set the TSEvent
		ierr = TSSetEventHandler(ts, 3, direction, terminate, eventFunction1D,
				postEventFunction1D, NULL);
		checkPetscError(ierr,
				"setupPetsc1DMonitor: TSSetEventHandler (eventFunction1D) failed.");

		if (solverHandler.burstBubbles() && procId == 0) {
			// First create the file for parallel file access.
			xolotlCore::HDF5File burstingFile("bursting.h5",
					xolotlCore::HDF5File::AccessMode::CreateOrTruncateIfExists,
					PETSC_COMM_WORLD, false);
		}
	}

// Set the monitor to save 1D plot of xenon distribution
	if (flag1DPlot) {
		// Only the master process will create the plot
		if (procId == 0) {
			// Create a ScatterPlot
			scatterPlot1D = vizHandlerRegistry->getPlot("scatterPlot1D",
					xolotlViz::PlotType::SCATTER);

			scatterPlot1D->setLogScale();

			// Create and set the label provider
			auto labelProvider = std::make_shared<xolotlViz::LabelProvider>(
					"labelProvider");
			labelProvider->axis1Label = "Xenon Size";
			labelProvider->axis2Label = "Concentration";

			// Give it to the plot
			scatterPlot1D->setLabelProvider(labelProvider);

			// Create the data provider
			auto dataProvider = std::make_shared<xolotlViz::CvsXDataProvider>(
					"dataProvider");

			// Give it to the plot
			scatterPlot1D->setDataProvider(dataProvider);
		}

		// monitorScatter1D will be called at each timestep
		ierr = TSMonitorSet(ts, monitorScatter1D, NULL, NULL);
		checkPetscError(ierr,
				"setupPetsc1DMonitor: TSMonitorSet (monitorScatter1D) failed.");
	}

// Set the monitor to save 1D plot of many concentrations
	if (flagSeries) {
		// Only the master process will create the plot
		if (procId == 0) {
			// Create a ScatterPlot
			seriesPlot1D = vizHandlerRegistry->getPlot("seriesPlot1D",
					xolotlViz::PlotType::SERIES);

			// set the log scale
//			seriesPlot1D->setLogScale();

			// Create and set the label provider
			auto labelProvider = std::make_shared<xolotlViz::LabelProvider>(
					"labelProvider");
			labelProvider->axis1Label = "x Position on the Grid";
			labelProvider->axis2Label = "Concentration";

			// Give it to the plot
			seriesPlot1D->setLabelProvider(labelProvider);

			// To plot a maximum of 18 clusters of the whole benchmark
			const int loopSize = std::min(18, networkSize);

			// Create a data provider for each cluster in the network
			for (int i = 0; i < loopSize; i++) {
				// Set the name for Identifiable
				std::stringstream dataProviderName;
				dataProviderName << "dataprovider" << i;
				// Create the data provider
				auto dataProvider =
						std::make_shared<xolotlViz::CvsXDataProvider>(
								dataProviderName.str());

				// Give it to the plot
				seriesPlot1D->addDataProvider(dataProvider);
			}
		}

		// monitorSeries1D will be called at each timestep
		ierr = TSMonitorSet(ts, monitorSeries1D, NULL, NULL);
		checkPetscError(ierr,
				"setupPetsc1DMonitor: TSMonitorSet (monitorSeries1D) failed.");
	}

// Set the monitor to save surface plots of clusters concentration
// for each depth
	if (flag2DPlot) {
		// Create a SurfacePlot
		surfacePlot1D = vizHandlerRegistry->getPlot("surfacePlot1D",
				xolotlViz::PlotType::SURFACE);

		// Create and set the label provider
		auto labelProvider = std::make_shared<xolotlViz::LabelProvider>(
				"labelProvider");
		labelProvider->axis1Label = "He number";
		labelProvider->axis2Label = "V number";
		labelProvider->axis3Label = "Concentration";

		// Give it to the plot
		surfacePlot1D->setLabelProvider(labelProvider);

		// Create the data provider
		auto dataProvider = std::make_shared<xolotlViz::CvsXYDataProvider>(
				"dataProvider");

		// Give it to the plot
		surfacePlot1D->setDataProvider(dataProvider);

		// monitorSurface1D will be called at each timestep
		ierr = TSMonitorSet(ts, monitorSurface1D, NULL, NULL);
		checkPetscError(ierr,
				"setupPetsc1DMonitor: TSMonitorSet (monitorSurface1D) failed.");
	}

// Set the monitor to save performance plots (has to be in parallel)
	if (flagPerf) {
		// Only the master process will create the plot
		if (procId == 0) {
			// Create a ScatterPlot
			perfPlot = vizHandlerRegistry->getPlot("perfPlot",
					xolotlViz::PlotType::SCATTER);

			// Create and set the label provider
			auto labelProvider = std::make_shared<xolotlViz::LabelProvider>(
					"labelProvider");
			labelProvider->axis1Label = "Process ID";
			labelProvider->axis2Label = "Solver Time";

			// Give it to the plot
			perfPlot->setLabelProvider(labelProvider);

			// Create the data provider
			auto dataProvider = std::make_shared<xolotlViz::CvsXDataProvider>(
					"dataProvider");

			// Give it to the plot
			perfPlot->setDataProvider(dataProvider);
		}

		// monitorPerf will be called at each timestep
		ierr = TSMonitorSet(ts, monitorPerf, NULL, NULL);
		checkPetscError(ierr,
				"setupPetsc1DMonitor: TSMonitorSet (monitorPerf) failed.");
	}

// Initialize indices1D and weights1D if we want to compute the
// retention or the cumulative value and others
	if (flagHeRetention) {
		// Loop on the helium clusters
		for (auto const &heMapItem : network.getAll(ReactantType::He)) {
			auto const &cluster = *(heMapItem.second);

			int id = cluster.getId() - 1;
			// Add the Id to the vector
			indices1D.push_back(id);
			// Add the number of heliums of this cluster to the weight
			weights1D.push_back(cluster.getSize());
			radii1D.push_back(cluster.getReactionRadius());
		}

		// Loop on the helium-vacancy clusters
		for (auto const &heVMapItem : network.getAll(ReactantType::PSIMixed)) {
			auto const &cluster = *(heVMapItem.second);

			int id = cluster.getId() - 1;
			// Add the Id to the vector
			indices1D.push_back(id);
			// Add the number of heliums of this cluster to the weight
			auto &comp = cluster.getComposition();
			weights1D.push_back(comp[toCompIdx(Species::He)]);
			radii1D.push_back(cluster.getReactionRadius());
		}
	}

	// Set the monitor to compute the helium desorption
	if (flagHeDesorption) {
		// computeHeliumDesorption1D will be called at each timestep
		ierr = TSMonitorSet(ts, computeHeliumDesorption1D, NULL, NULL);
		checkPetscError(ierr,
				"setupPetsc1DMonitor: TSMonitorSet (computeHeliumDesorption1D) failed.");

		// Master process
		if (procId == 0) {
			// Uncomment to clear the file where the desorption
			std::ofstream outputFile;
			outputFile.open("thds.txt");
			outputFile.close();
		}
	}

// Set the monitor to compute the helium fluence and the retention
// for the retention calculation
	if (flagHeRetention) {

		// Get the previous time if concentrations were stored and initialize the fluence
		if (hasConcentrations) {

			assert(lastTsGroup);

			// Get the previous time from the HDF5 file
			double previousTime = lastTsGroup->readPreviousTime();
			solverHandler.setPreviousTime(previousTime);
			// Initialize the fluence
			auto fluxHandler = solverHandler.getFluxHandler();
			// Increment the fluence with the value at this current timestep
			fluxHandler->computeFluence(previousTime);

			// If the surface is a free surface
			if (solverHandler.getLeftOffset() == 1) {
				// Read about the impurity fluxes at the surface
				nHeliumSurf1D = lastTsGroup->readData1D("nHeliumSurf");
				previousHeSurfFlux1D = lastTsGroup->readData1D(
						"previousHeSurfFlux");
				nDeuteriumSurf1D = lastTsGroup->readData1D("nDeuteriumSurf");
				previousDSurfFlux1D = lastTsGroup->readData1D(
						"previousDSurfFlux");
				nTritiumSurf1D = lastTsGroup->readData1D("nTritiumSurf");
				previousTSurfFlux1D = lastTsGroup->readData1D(
						"previousTSurfFlux");
			}

			// If the bottom is a free surface
			if (solverHandler.getRightOffset() == 1) {
				// Read about the impurity fluxes in the bulk
				nHeliumBulk1D = lastTsGroup->readData1D("nHeliumBulk");
				previousHeBulkFlux1D = lastTsGroup->readData1D(
						"previousHeBulkFlux");
				nDeuteriumBulk1D = lastTsGroup->readData1D("nDeuteriumBulk");
				previousDBulkFlux1D = lastTsGroup->readData1D(
						"previousDBulkFlux");
				nTritiumBulk1D = lastTsGroup->readData1D("nTritiumBulk");
				previousTBulkFlux1D = lastTsGroup->readData1D(
						"previousTBulkFlux");
				nVacancyBulk1D = lastTsGroup->readData1D("nVacancyBulk");
				previousVBulkFlux1D = lastTsGroup->readData1D(
						"previousVBulkFlux");
				nInterBulk1D = lastTsGroup->readData1D("nInterBulk");
				previousIBulkFlux1D = lastTsGroup->readData1D(
						"previousIBulkFlux");
			}

			// Bursting
			if (solverHandler.burstBubbles()) {
				// Read about the impurity fluxes in from bursting
				nHeliumBurst1D = lastTsGroup->readData1D("nHeliumBurst");
				nDeuteriumBurst1D = lastTsGroup->readData1D("nDeuteriumBurst");
				nTritiumBurst1D = lastTsGroup->readData1D("nTritiumBurst");
			}
		}

		// computeFluence will be called at each timestep
		ierr = TSMonitorSet(ts, computeFluence, NULL, NULL);
		checkPetscError(ierr,
				"setupPetsc1DMonitor: TSMonitorSet (computeFluence) failed.");

		// computeHeliumRetention1D will be called at each timestep
		ierr = TSMonitorSet(ts, computeHeliumRetention1D, NULL, NULL);
		checkPetscError(ierr,
				"setupPetsc1DMonitor: TSMonitorSet (computeHeliumRetention1D) failed.");

		// Master process
		if (procId == 0) {
			// Uncomment to clear the file where the retention will be written
			std::ofstream outputFile;
			outputFile.open("retentionOut.txt");
			outputFile.close();
		}
	}

// Set the monitor to compute the xenon fluence and the retention
// for the retention calculation
	if (flagXeRetention) {
		// Loop on the xenon clusters
		for (auto const &xeMapItem : network.getAll(ReactantType::Xe)) {
			auto const &cluster = *(xeMapItem.second);

			int id = cluster.getId() - 1;
			// Add the Id to the vector
			indices1D.push_back(id);
			// Add the number of xenon of this cluster to the weight
			weights1D.push_back(cluster.getSize());
			radii1D.push_back(cluster.getReactionRadius());
		}

		// Get the da from ts
		DM da;
		ierr = TSGetDM(ts, &da);
		checkPetscError(ierr, "setupPetsc1DMonitor: TSGetDM failed.");
		// Get the local boundaries
		PetscInt xm;
		ierr = DMDAGetCorners(da, NULL, NULL, NULL, &xm, NULL, NULL);
		checkPetscError(ierr, "setupPetsc1DMonitor: DMDAGetCorners failed.");
		// Create the local vectors on each process
		solverHandler.createLocalNE(xm);

		// Get the previous time if concentrations were stored and initialize the fluence
		if (hasConcentrations) {

			assert(lastTsGroup);

			// Get the previous time from the HDF5 file
			double previousTime = lastTsGroup->readPreviousTime();
			solverHandler.setPreviousTime(previousTime);
			// Initialize the fluence
			auto fluxHandler = solverHandler.getFluxHandler();
			// Increment the fluence with the value at this current timestep
			fluxHandler->computeFluence(previousTime);
		}

		// computeFluence will be called at each timestep
		ierr = TSMonitorSet(ts, computeFluence, NULL, NULL);
		checkPetscError(ierr,
				"setupPetsc1DMonitor: TSMonitorSet (computeFluence) failed.");

		// computeXenonRetention1D will be called at each timestep
		ierr = TSMonitorSet(ts, computeXenonRetention1D, NULL, NULL);
		checkPetscError(ierr,
				"setupPetsc1DMonitor: TSMonitorSet (computeXenonRetention1D) failed.");

		// Master process
		if (procId == 0) {
			// Uncomment to clear the file where the retention will be written
			std::ofstream outputFile;
			outputFile.open("retentionOut.txt");
			outputFile.close();
		}
	}

	// Set the monitor to output data for TRIDYN
	if (flagTRIDYN) {
		// computeTRIDYN1D will be called at each timestep
		ierr = TSMonitorSet(ts, computeTRIDYN1D, NULL, NULL);
		checkPetscError(ierr,
				"setupPetsc1DMonitor: TSMonitorSet (computeTRIDYN1D) failed.");
	}

	// Set the monitor to output data for Alloy
	if (flagAlloy) {
		if (procId == 0) {
			// Create/open the output files
			std::fstream outputFile;
			outputFile.open("Alloy.dat", std::fstream::out);
			outputFile.close();
		}

		// computeAlloy1D will be called at each timestep
		ierr = TSMonitorSet(ts, computeAlloy1D, NULL, NULL);
		checkPetscError(ierr,
				"setupPetsc1DMonitor: TSMonitorSet (computeAlloy1D) failed.");
	}

	// Set the monitor to compute the temperature profile
	if (flagTemp) {

		if (procId == 0) {
			// Uncomment to clear the file where the retention will be written
			std::ofstream outputFile;
			outputFile.open("tempProf.txt");

			// Get the da from ts
			DM da;
			ierr = TSGetDM(ts, &da);
			checkPetscError(ierr, "setupPetsc1DMonitor: TSGetDM failed.");

			// Get the total size of the grid
			PetscInt Mx;
			ierr = DMDAGetInfo(da, PETSC_IGNORE, &Mx, PETSC_IGNORE,
			PETSC_IGNORE, PETSC_IGNORE, PETSC_IGNORE, PETSC_IGNORE,
			PETSC_IGNORE, PETSC_IGNORE, PETSC_IGNORE, PETSC_IGNORE,
			PETSC_IGNORE, PETSC_IGNORE);
			checkPetscError(ierr, "setupPetsc1DMonitor: DMDAGetInfo failed.");

			// Get the physical grid
			auto grid = solverHandler.getXGrid();
			// Get the position of the surface
			int surfacePos = solverHandler.getSurfacePosition();

			// Loop on the entire grid
			for (int xi = surfacePos + solverHandler.getLeftOffset();
					xi < Mx - solverHandler.getRightOffset(); xi++) {
				// Set x
				double x = (grid[xi] + grid[xi + 1]) / 2.0 - grid[1];
				outputFile << x << " ";

			}
			outputFile << std::endl;
			outputFile.close();
		}

		// computeCumulativeHelium1D will be called at each timestep
		ierr = TSMonitorSet(ts, profileTemperature1D, NULL, NULL);
		checkPetscError(ierr,
				"setupPetsc1DMonitor: TSMonitorSet (profileTemperature1D) failed.");
	}

	// Set the monitor to monitor the concentration of the largest cluster
	if (flagLargest) {
		// Look for the largest cluster
		int largestSize = 0;
		auto const &reactants = network.getAll();
		for (int i = 0; i < reactants.size(); i++) {
			IReactant const &cluster = reactants.at(i);
			auto size = cluster.getSize();
			if (size > largestSize) {
				largestClusterId1D = cluster.getId() - 1;
				largestSize = size;
			}
		}

		// Find the threshold
		PetscBool flag;
		ierr = PetscOptionsGetReal(NULL, NULL, "-largest_conc",
				&largestThreshold1D, &flag);
		checkPetscError(ierr,
				"setupPetsc1DMonitor: PetscOptionsGetReal (-largest_conc) failed.");

		// monitorLargest1D will be called at each timestep
		ierr = TSMonitorSet(ts, monitorLargest1D, NULL, NULL);
		checkPetscError(ierr,
				"setupPetsc1DMonitor: TSMonitorSet (monitorLargest1D) failed.");
	}

	// Set the monitor to simply change the previous time to the new time
	// monitorTime will be called at each timestep
	ierr = TSMonitorSet(ts, monitorTime, NULL, NULL);
	checkPetscError(ierr,
			"setupPetsc1DMonitor: TSMonitorSet (monitorTime) failed.");

	PetscFunctionReturn(0);
}

/**
 * This operation resets all the global variables to their original values.
 * @return A standard PETSc error code
 */
PetscErrorCode reset1DMonitor() {
	timeStepThreshold = 0.0;
	previousIFlux1D = 0.0;
	nInterstitial1D = 0.0;
	previousHeFlux1D = 0.0;
	nHelium1D = 0.0;
	previousDFlux1D = 0.0;
	nDeuterium1D = 0.0;
	previousTFlux1D = 0.0;
	nTritium1D = 0.0;
	sputteringYield1D = 0.0;
	hdf5Stride1D = 0.0;
	hdf5Previous1D = 0;
	hdf5OutputName1D = "xolotlStop.h5";
	indices1D.clear();
	weights1D.clear();
	radii1D.clear();
	depthPositions1D.clear();

	PetscFunctionReturn(0);
}

}

/* end namespace xolotlSolver */<|MERGE_RESOLUTION|>--- conflicted
+++ resolved
@@ -56,13 +56,15 @@
 double previousHeSurfFlux1D = 0.0, previousHeBulkFlux1D = 0.0,
 		previousDSurfFlux1D = 0.0, previousDBulkFlux1D = 0.0,
 		previousTSurfFlux1D = 0.0, previousTBulkFlux1D = 0.0,
-		previousVBulkFlux1D = 0.0, previousISurfFlux1D = 0.0,
-		previousIBulkFlux1D = 0.0;
+		previousVSurfFlux1D = 0.0, previousVBulkFlux1D = 0.0,
+		previousISurfFlux1D = 0.0, previousIBulkFlux1D = 0.0,
+		previousIEventFlux1D = 0.0;
 //! The variable to store the total number of atoms going through the surface or bottom.
 double nHeliumSurf1D = 0.0, nHeliumBulk1D = 0.0, nHeliumBurst1D = 0.0,
 		nDeuteriumSurf1D = 0.0, nDeuteriumBulk1D = 0.0, nDeuteriumBurst1D = 0.0,
 		nTritiumSurf1D = 0.0, nTritiumBulk1D = 0.0, nTritiumBurst1D = 0.0,
-		nVacancyBulk1D = 0.0, nInterSurf1D = 0.0, nInterBulk1D = 0.0;
+		nVacancySurf1D = 0.0, nVacancyBulk1D = 0.0, nInterSurf1D = 0.0,
+		nInterBulk1D = 0.0, nInterEvent1D = 0.0;
 //! The variable to store the xenon flux at the previous time step.
 double previousXeFlux1D = 0.0;
 //! The variable to store the sputtering yield at the surface.
@@ -84,15 +86,12 @@
 std::vector<double> radii1D;
 // The vector of depths at which bursting happens
 std::vector<int> depthPositions1D;
-<<<<<<< HEAD
 // Tracks the previous TS number
 int previousTSNumber = -1;
-=======
 // The id of the largest cluster
 int largestClusterId1D = -1;
 // The concentration threshold for the largest cluster
 double largestThreshold1D = 1.0e-12;
->>>>>>> f29697d4
 
 // Timers
 std::shared_ptr<xperf::ITimer> initTimer;
@@ -146,15 +145,8 @@
 	ierr = DMDAGetCorners(da, &xs, NULL, NULL, &xm, NULL, NULL);
 	CHKERRQ(ierr);
 
-<<<<<<< HEAD
-	// Get the solver handler
-	auto &solverHandler = PetscSolver::getSolverHandler();
-
-	// Get the network and dof
-=======
 	// Get the network and dof
 	auto &solverHandler = PetscSolver::getSolverHandler();
->>>>>>> f29697d4
 	auto &network = solverHandler.getNetwork();
 	const int nClusters = network.size();
 
@@ -426,12 +418,6 @@
 	PETSC_IGNORE);
 	CHKERRQ(ierr);
 
-<<<<<<< HEAD
-	// Get the solver handler
-	auto &solverHandler = PetscSolver::getSolverHandler();
-
-=======
->>>>>>> f29697d4
 	// Get the network and dof
 	auto &network = solverHandler.getNetwork();
 	const int dof = network.getDOF();
@@ -461,9 +447,11 @@
 	if (solverHandler.moveSurface() || solverHandler.getLeftOffset() == 1) {
 		// Write the surface positions and the associated interstitial quantities
 		// in the concentration sub group
-		tsGroup->writeSurface1D(surfacePos, nInterSurf1D, previousISurfFlux1D,
+		tsGroup->writeSurface1D(surfacePos, nInterEvent1D, previousIEventFlux1D,
 				nHeliumSurf1D, previousHeSurfFlux1D, nDeuteriumSurf1D,
-				previousDSurfFlux1D, nTritiumSurf1D, previousTSurfFlux1D);
+				previousDSurfFlux1D, nTritiumSurf1D, previousTSurfFlux1D,
+				nVacancySurf1D, previousVSurfFlux1D, nInterSurf1D,
+				previousISurfFlux1D);
 	}
 
 	// Write the bottom impurity information if the bottom is a free surface
@@ -505,109 +493,6 @@
 	CHKERRQ(ierr);
 
 	ierr = computeTRIDYN1D(ts, timestep, time, solution, NULL);
-	CHKERRQ(ierr);
-
-	PetscFunctionReturn(0);
-}
-
-#undef __FUNCT__
-#define __FUNCT__ Actual__FUNCT__("xolotlSolver", "computeHeliumDesorption1D")
-/**
- * This is a monitoring method that will compute the helium desorption at the surface
- */
-PetscErrorCode computeHeliumDesorption1D(TS ts, PetscInt, PetscReal time,
-		Vec solution, void*) {
-
-	// Initial declarations
-	PetscErrorCode ierr;
-	PetscInt xs, xm;
-
-	PetscFunctionBeginUser;
-
-	// Get the solver handler
-	auto &solverHandler = PetscSolver::getSolverHandler();
-
-	// Get the flux handler that will be used to know the fluence
-	auto fluxHandler = solverHandler.getFluxHandler();
-
-	// Get the da from ts
-	DM da;
-	ierr = TSGetDM(ts, &da);
-	CHKERRQ(ierr);
-
-	// Get the corners of the grid
-	ierr = DMDAGetCorners(da, &xs, NULL, NULL, &xm, NULL, NULL);
-	CHKERRQ(ierr);
-
-	// Get the total size of the grid
-	PetscInt Mx;
-	ierr = DMDAGetInfo(da, PETSC_IGNORE, &Mx, PETSC_IGNORE, PETSC_IGNORE,
-	PETSC_IGNORE, PETSC_IGNORE, PETSC_IGNORE, PETSC_IGNORE,
-	PETSC_IGNORE, PETSC_IGNORE, PETSC_IGNORE, PETSC_IGNORE,
-	PETSC_IGNORE);
-	CHKERRQ(ierr);
-
-	// Get the physical grid
-	auto grid = solverHandler.getXGrid();
-	// Get the position of the surface
-	int surfacePos = solverHandler.getSurfacePosition();
-
-	// Get the network
-	auto &network = solverHandler.getNetwork();
-
-	// Get the array of concentration
-	PetscReal **solutionArray;
-	ierr = DMDAVecGetArrayDOFRead(da, solution, &solutionArray);
-	CHKERRQ(ierr);
-
-	// Store the He concentration at the surface
-	double heConc = 0.0, diffCoeff = 0.0;
-	int heIndex = network.get(Species::He, 1)->getId() - 1;
-
-	// Declare the pointer for the concentrations at a specific grid point
-	PetscReal *gridPointSolution;
-
-	// Loop on the grid
-	for (PetscInt xi = xs; xi < xs + xm; xi++) {
-		// Get the pointer to the beginning of the solution data for this grid point
-		gridPointSolution = solutionArray[xi];
-
-		// Check if we are next to the surface
-		if (xi == surfacePos + 1) {
-			heConc = gridPointSolution[heIndex];
-			diffCoeff = network.get(Species::He, 1)->getDiffusionCoefficient(
-					xi - xs);
-		}
-	}
-
-	// Get the current process ID
-	int procId;
-	MPI_Comm_rank(PETSC_COMM_WORLD, &procId);
-
-	// Send the concentration to proc Id 0
-	double localFactor = heConc * diffCoeff, factor = 0.0;
-	MPI_Reduce(&localFactor, &factor, 1, MPI_DOUBLE, MPI_SUM, 0,
-			PETSC_COMM_WORLD);
-
-	// Master process
-	if (procId == 0) {
-		double hxLeft = 0.0;
-		if (surfacePos < 0) {
-			hxLeft = grid[surfacePos + 2] - grid[surfacePos + 1];
-		} else {
-			hxLeft = (grid[surfacePos + 2] - grid[surfacePos]) / 2.0;
-		}
-		double surfaceFlux = factor * hxLeft;
-		// Write the flux at the boundary and temperature in a file
-		std::ofstream outputFile;
-		outputFile.open("thds.txt", ios::app);
-		outputFile << network.getTemperature() << " " << surfaceFlux
-				<< std::endl;
-		outputFile.close();
-	}
-
-	// Restore the solutionArray
-	ierr = DMDAVecRestoreArrayDOFRead(da, solution, &solutionArray);
 	CHKERRQ(ierr);
 
 	PetscFunctionReturn(0);
@@ -716,6 +601,10 @@
 	double totalVConcentration = totalConcData[3];
 	double totalIConcentration = totalConcData[4];
 
+	// Get the delta time from the previous timestep to this timestep
+	double previousTime = solverHandler.getPreviousTime();
+	double dt = time - previousTime;
+
 	// Look at the fluxes leaving the free surface
 	if (solverHandler.getLeftOffset() == 1) {
 		// Set the surface position
@@ -726,13 +615,12 @@
 
 		// Check we are on the right proc
 		if (xi >= xs && xi < xs + xm) {
-			// Get the delta time from the previous timestep to this timestep
-			double dt = time - previousTime;
-
 			// Compute the total number of impurities that left at the surface
 			nHeliumSurf1D += previousHeSurfFlux1D * dt;
 			nDeuteriumSurf1D += previousDSurfFlux1D * dt;
 			nTritiumSurf1D += previousTSurfFlux1D * dt;
+			nVacancySurf1D += previousVSurfFlux1D * dt;
+			nInterSurf1D += previousISurfFlux1D * dt;
 
 			// Get the pointer to the beginning of the solution data for this grid point
 			gridPointSolution = solutionArray[xi];
@@ -836,6 +724,42 @@
 			// Update the tritium flux
 			previousTSurfFlux1D = newFlux;
 
+			// Initialize the value for the flux
+			newFlux = 0.0;
+			// Consider each vacancy cluster.
+			for (auto const &vMapItem : network.getAll(ReactantType::V)) {
+				// Get the cluster
+				auto const &cluster = *(vMapItem.second);
+				// Get its id and concentration
+				int id = cluster.getId() - 1;
+				double conc = gridPointSolution[id];
+				// Get its size and diffusion coefficient
+				int size = cluster.getSize();
+				double coef = cluster.getDiffusionCoefficient(xi - xs);
+				// Compute the flux going to the left
+				newFlux += (double) size * factor * coef * conc;
+			}
+			// Update the vacancy flux
+			previousVSurfFlux1D = newFlux;
+
+			// Initialize the value for the flux
+			newFlux = 0.0;
+			// Consider each interstitial cluster.
+			for (auto const &iMapItem : network.getAll(ReactantType::I)) {
+				// Get the cluster
+				auto const &cluster = *(iMapItem.second);
+				// Get its id and concentration
+				int id = cluster.getId() - 1;
+				double conc = gridPointSolution[id];
+				// Get its size and diffusion coefficient
+				int size = cluster.getSize();
+				double coef = cluster.getDiffusionCoefficient(xi - xs);
+				// Compute the flux going to the left
+				newFlux += (double) size * factor * coef * conc;
+			}
+			// Update the interstitial flux
+			previousISurfFlux1D = newFlux;
+
 			// Set the surface processor
 			surfaceProc = procId;
 		}
@@ -846,15 +770,16 @@
 		// And is it supposed to be a sum?   Why not a min?
 		int surfaceId = 0;
 		MPI_Allreduce(&surfaceProc, &surfaceId, 1, MPI_INT, MPI_SUM,
-				PETSC_COMM_WORLD);
+				xolotlComm);
 
 		// Send the information about impurities
 		// to the other processes
-		std::array<double, 6> countFluxData { nHeliumSurf1D,
+		std::array<double, 10> countFluxData { nHeliumSurf1D,
 				previousHeSurfFlux1D, nDeuteriumSurf1D, previousDSurfFlux1D,
-				nTritiumSurf1D, previousTSurfFlux1D };
+				nTritiumSurf1D, previousTSurfFlux1D, nVacancySurf1D,
+				previousVSurfFlux1D, nInterSurf1D, previousISurfFlux1D };
 		MPI_Bcast(countFluxData.data(), countFluxData.size(), MPI_DOUBLE,
-				surfaceId, PETSC_COMM_WORLD);
+				surfaceId, xolotlComm);
 
 		// Extract impurity data from broadcast buffer.
 		nHeliumSurf1D = countFluxData[0];
@@ -863,6 +788,10 @@
 		previousDSurfFlux1D = countFluxData[3];
 		nTritiumSurf1D = countFluxData[4];
 		previousTSurfFlux1D = countFluxData[5];
+		nVacancySurf1D = countFluxData[6];
+		previousVSurfFlux1D = countFluxData[7];
+		nInterSurf1D = countFluxData[8];
+		previousISurfFlux1D = countFluxData[9];
 	}
 
 	// Look at the fluxes going in the bulk if the bottom is a free surface
@@ -875,8 +804,6 @@
 
 		// Check we are on the right proc
 		if (xi >= xs && xi < xs + xm) {
-			// Get the delta time from the previous timestep to this timestep
-			double dt = time - solverHandler.getPreviousTime();
 			// Compute the total number of impurities that went in the bulk
 			nHeliumBulk1D += previousHeBulkFlux1D * dt;
 			nDeuteriumBulk1D += previousDBulkFlux1D * dt;
@@ -1052,6 +979,7 @@
 				<< nTritiumBulk1D << " " << nVacancyBulk1D << " "
 				<< nInterBulk1D << " " << nHeliumSurf1D << " "
 				<< nDeuteriumSurf1D << " " << nTritiumSurf1D << " "
+				<< nVacancySurf1D << " " << nInterSurf1D << " "
 				<< nHeliumBurst1D << " " << nDeuteriumBurst1D << " "
 				<< nTritiumBurst1D << std::endl;
 		outputFile.close();
@@ -1386,7 +1314,7 @@
 		// Get the value on procId = 0
 		double temperature = 0.0;
 		MPI_Reduce(&localTemp, &temperature, 1, MPI_DOUBLE,
-		MPI_SUM, 0, PETSC_COMM_WORLD);
+		MPI_SUM, 0, xolotlComm);
 
 		// The master process writes in the file
 		if (procId == 0) {
@@ -1422,12 +1350,13 @@
 	PetscFunctionBeginUser;
 
 	// Get the number of processes
+	auto xolotlComm = xolotlCore::MPIUtils::getMPIComm();
 	int worldSize;
-	MPI_Comm_size(PETSC_COMM_WORLD, &worldSize);
+	MPI_Comm_size(xolotlComm, &worldSize);
 
 	// Gets the process ID
 	int procId;
-	MPI_Comm_rank(PETSC_COMM_WORLD, &procId);
+	MPI_Comm_rank(xolotlComm, &procId);
 
 	// Get the solver handler
 	auto &solverHandler = PetscSolver::getSolverHandler();
@@ -1635,45 +1564,45 @@
 			faultedPartialTotalDiameter = 0.0,
 			perfectPartialTotalDiameter = 0.0;
 	MPI_Reduce(&iDensity, &iTotalDensity, 1, MPI_DOUBLE, MPI_SUM, 0,
-			PETSC_COMM_WORLD);
+			xolotlComm);
 	MPI_Reduce(&vDensity, &vTotalDensity, 1, MPI_DOUBLE, MPI_SUM, 0,
-			PETSC_COMM_WORLD);
+			xolotlComm);
 	MPI_Reduce(&voidDensity, &voidTotalDensity, 1, MPI_DOUBLE, MPI_SUM, 0,
-			PETSC_COMM_WORLD);
+			xolotlComm);
 	MPI_Reduce(&perfectDensity, &perfectTotalDensity, 1, MPI_DOUBLE, MPI_SUM, 0,
-			PETSC_COMM_WORLD);
+			xolotlComm);
 	MPI_Reduce(&frankDensity, &frankTotalDensity, 1, MPI_DOUBLE, MPI_SUM, 0,
-			PETSC_COMM_WORLD);
+			xolotlComm);
 	MPI_Reduce(&faultedDensity, &faultedTotalDensity, 1, MPI_DOUBLE, MPI_SUM, 0,
-			PETSC_COMM_WORLD);
+			xolotlComm);
 	MPI_Reduce(&voidPartialDensity, &voidPartialTotalDensity, 1, MPI_DOUBLE,
-	MPI_SUM, 0, PETSC_COMM_WORLD);
+	MPI_SUM, 0, xolotlComm);
 	MPI_Reduce(&perfectPartialDensity, &perfectPartialTotalDensity, 1,
-	MPI_DOUBLE, MPI_SUM, 0, PETSC_COMM_WORLD);
+	MPI_DOUBLE, MPI_SUM, 0, xolotlComm);
 	MPI_Reduce(&frankPartialDensity, &frankPartialTotalDensity, 1, MPI_DOUBLE,
-	MPI_SUM, 0, PETSC_COMM_WORLD);
+	MPI_SUM, 0, xolotlComm);
 	MPI_Reduce(&faultedPartialDensity, &faultedPartialTotalDensity, 1,
-	MPI_DOUBLE, MPI_SUM, 0, PETSC_COMM_WORLD);
+	MPI_DOUBLE, MPI_SUM, 0, xolotlComm);
 	MPI_Reduce(&iDiameter, &iTotalDiameter, 1, MPI_DOUBLE, MPI_SUM, 0,
-			PETSC_COMM_WORLD);
+			xolotlComm);
 	MPI_Reduce(&vDiameter, &vTotalDiameter, 1, MPI_DOUBLE, MPI_SUM, 0,
-			PETSC_COMM_WORLD);
+			xolotlComm);
 	MPI_Reduce(&voidDiameter, &voidTotalDiameter, 1, MPI_DOUBLE, MPI_SUM, 0,
-			PETSC_COMM_WORLD);
+			xolotlComm);
 	MPI_Reduce(&perfectDiameter, &perfectTotalDiameter, 1, MPI_DOUBLE, MPI_SUM,
-			0, PETSC_COMM_WORLD);
+			0, xolotlComm);
 	MPI_Reduce(&frankDiameter, &frankTotalDiameter, 1, MPI_DOUBLE, MPI_SUM, 0,
-			PETSC_COMM_WORLD);
+			xolotlComm);
 	MPI_Reduce(&faultedDiameter, &faultedTotalDiameter, 1, MPI_DOUBLE, MPI_SUM,
-			0, PETSC_COMM_WORLD);
+			0, xolotlComm);
 	MPI_Reduce(&voidPartialDiameter, &voidPartialTotalDiameter, 1, MPI_DOUBLE,
-	MPI_SUM, 0, PETSC_COMM_WORLD);
+	MPI_SUM, 0, xolotlComm);
 	MPI_Reduce(&perfectPartialDiameter, &perfectPartialTotalDiameter, 1,
-	MPI_DOUBLE, MPI_SUM, 0, PETSC_COMM_WORLD);
+	MPI_DOUBLE, MPI_SUM, 0, xolotlComm);
 	MPI_Reduce(&frankPartialDiameter, &frankPartialTotalDiameter, 1, MPI_DOUBLE,
-	MPI_SUM, 0, PETSC_COMM_WORLD);
+	MPI_SUM, 0, xolotlComm);
 	MPI_Reduce(&faultedPartialDiameter, &faultedPartialTotalDiameter, 1,
-	MPI_DOUBLE, MPI_SUM, 0, PETSC_COMM_WORLD);
+	MPI_DOUBLE, MPI_SUM, 0, xolotlComm);
 
 	// Average the data
 	if (procId == 0) {
@@ -1866,13 +1795,8 @@
 		else {
 			for (int i = 0; i < networkSize - superClusters.size(); i++) {
 				double conc = 0.0;
-<<<<<<< HEAD
-				MPI_Recv(&conc, 1, MPI_DOUBLE, MPI_ANY_SOURCE, 10,
-				MPI_COMM_WORLD, MPI_STATUS_IGNORE);
-=======
 				MPI_Recv(&conc, 1, MPI_DOUBLE, MPI_ANY_SOURCE, 10, xolotlComm,
-						MPI_STATUS_IGNORE);
->>>>>>> f29697d4
+				MPI_STATUS_IGNORE);
 				// Create a Point with conc as the value
 				// and add it to myPoints
 				xolotlViz::Point aPoint;
@@ -1885,11 +1809,7 @@
 			// Loop on the super clusters
 			auto &allReactants = network.getAll();
 			std::for_each(allReactants.begin(), allReactants.end(),
-<<<<<<< HEAD
-					[&time, &myPoints](IReactant &currReactant) {
-=======
 					[&time, &myPoints, &xolotlComm](IReactant &currReactant) {
->>>>>>> f29697d4
 
 						if (currReactant.getType() == ReactantType::NESuper) {
 							auto &cluster =
@@ -1902,12 +1822,7 @@
 									k < nXe + (double) width / 2.0; k++) {
 								double conc = 0.0;
 								MPI_Recv(&conc, 1, MPI_DOUBLE, MPI_ANY_SOURCE,
-<<<<<<< HEAD
-										11,
-										MPI_COMM_WORLD, MPI_STATUS_IGNORE);
-=======
 										11, xolotlComm, MPI_STATUS_IGNORE);
->>>>>>> f29697d4
 								// Create a Point with conc as the value
 								// and add it to myPoints
 								xolotlViz::Point aPoint;
@@ -1957,21 +1872,13 @@
 			for (int i = 0; i < networkSize - superClusters.size(); i++) {
 				// Send the value of each concentration to the master process
 				MPI_Send(&gridPointSolution[i], 1, MPI_DOUBLE, 0, 10,
-<<<<<<< HEAD
-				MPI_COMM_WORLD);
-=======
 						xolotlComm);
->>>>>>> f29697d4
 			}
 
 			// Loop on the super clusters
 			auto &allReactants = network.getAll();
 			std::for_each(allReactants.begin(), allReactants.end(),
-<<<<<<< HEAD
-					[](IReactant &currReactant) {
-=======
 					[&xolotlComm](IReactant &currReactant) {
->>>>>>> f29697d4
 
 						if (currReactant.getType() == ReactantType::NESuper) {
 							auto &cluster =
@@ -1987,11 +1894,7 @@
 								double conc = cluster.getConcentration(dist);
 								// Send the value of each concentration to the master process
 								MPI_Send(&conc, 1, MPI_DOUBLE, 0, 11,
-<<<<<<< HEAD
-										MPI_COMM_WORLD);
-=======
 										xolotlComm);
->>>>>>> f29697d4
 							}
 						}
 					});
@@ -2048,17 +1951,10 @@
 	ierr = DMDAGetCorners(da, &xs, NULL, NULL, &xm, NULL, NULL);
 	CHKERRQ(ierr);
 
-<<<<<<< HEAD
-	// Get the solver handler
-	auto &solverHandler = PetscSolver::getSolverHandler();
-
-	// Get the network and its size
-=======
 // Get the solver handler
 	auto &solverHandler = PetscSolver::getSolverHandler();
 
 // Get the network and its size
->>>>>>> f29697d4
 	auto &network = solverHandler.getNetwork();
 	const int networkSize = network.size();
 
@@ -2093,35 +1989,20 @@
 		for (int i = 1; i < worldSize; i++) {
 			// Get the size of the local grid of that process
 			int localSize = 0;
-<<<<<<< HEAD
-			MPI_Recv(&localSize, 1, MPI_INT, i, 20, PETSC_COMM_WORLD,
+			MPI_Recv(&localSize, 1, MPI_INT, i, 20, xolotlComm,
 			MPI_STATUS_IGNORE);
-=======
-			MPI_Recv(&localSize, 1, MPI_INT, i, 20, xolotlComm,
-					MPI_STATUS_IGNORE);
->>>>>>> f29697d4
 
 			// Loop on their grid
 			for (int k = 0; k < localSize; k++) {
 				// Get the position
-<<<<<<< HEAD
-				MPI_Recv(&x, 1, MPI_DOUBLE, i, 21, PETSC_COMM_WORLD,
+				MPI_Recv(&x, 1, MPI_DOUBLE, i, 21, xolotlComm,
 				MPI_STATUS_IGNORE);
-=======
-				MPI_Recv(&x, 1, MPI_DOUBLE, i, 21, xolotlComm,
-						MPI_STATUS_IGNORE);
->>>>>>> f29697d4
 
 				for (int j = 0; j < loopSize; j++) {
 					// and the concentrations
 					double conc = 0.0;
-<<<<<<< HEAD
-					MPI_Recv(&conc, 1, MPI_DOUBLE, i, 22, PETSC_COMM_WORLD,
+					MPI_Recv(&conc, 1, MPI_DOUBLE, i, 22, xolotlComm,
 					MPI_STATUS_IGNORE);
-=======
-					MPI_Recv(&conc, 1, MPI_DOUBLE, i, 22, xolotlComm,
-							MPI_STATUS_IGNORE);
->>>>>>> f29697d4
 
 					// Create a Point with the concentration[i] as the value
 					// and add it to myPoints
@@ -2516,14 +2397,8 @@
 
 		// Send the information about nInterSurf1D and previousFlux1D
 		// to the other processes
-<<<<<<< HEAD
-		MPI_Bcast(&nInterSurf1D, 1, MPI_DOUBLE, surfaceId, PETSC_COMM_WORLD);
-		MPI_Bcast(&previousISurfFlux1D, 1, MPI_DOUBLE, surfaceId,
-				PETSC_COMM_WORLD);
-=======
-		MPI_Bcast(&nInterstitial1D, 1, MPI_DOUBLE, surfaceId, xolotlComm);
-		MPI_Bcast(&previousIFlux1D, 1, MPI_DOUBLE, surfaceId, xolotlComm);
->>>>>>> f29697d4
+		MPI_Bcast(&nInterEvent1D, 1, MPI_DOUBLE, surfaceId, xolotlComm);
+		MPI_Bcast(&previousIEventFlux1D, 1, MPI_DOUBLE, surfaceId, xolotlComm);
 
 		// Now that all the processes have the same value of nInterstitials, compare
 		// it to the threshold to now if we should move the surface
@@ -2552,15 +2427,11 @@
 				* solverHandler.getBurstingFactor();
 
 		// The depth parameter to know where the bursting should happen
-<<<<<<< HEAD
 		double depthParam = solverHandler.getTauBursting();			// nm
 		// The minimum size at which the bursting could start, 0 for this step
 		int minSizeBursting = 0;
 		// The number of He per V in a bubble
 		double heVRatio = solverHandler.getHeVRatio();
-=======
-		double depthParam = solverHandler.getTauBursting();				// nm
->>>>>>> f29697d4
 
 		// For now we are not bursting
 		bool burst = false;
@@ -2622,7 +2493,7 @@
 		}
 		// All the processes should call post event
 		int flag = -1;
-		MPI_Allreduce(&localFlag, &flag, 1, MPI_INT, MPI_MIN, PETSC_COMM_WORLD);
+		MPI_Allreduce(&localFlag, &flag, 1, MPI_INT, MPI_MIN, xolotlComm);
 		fvalue[2] = flag;
 	}
 
@@ -2662,14 +2533,9 @@
 
 	// Gets the process ID
 	auto xolotlComm = xolotlCore::MPIUtils::getMPIComm();
-	int procId;
-<<<<<<< HEAD
-	MPI_Comm_rank(PETSC_COMM_WORLD, &procId);
-	int worldSize;
-	MPI_Comm_size(PETSC_COMM_WORLD, &worldSize);
-=======
+	int procId, worldSize;
 	MPI_Comm_rank(xolotlComm, &procId);
->>>>>>> f29697d4
+	MPI_Comm_size(xolotlComm, &worldSize);
 
 	// Get the da from ts
 	DM da;
@@ -2705,6 +2571,7 @@
 	double heliumFluxAmplitude = fluxHandler->getFluxAmplitude();
 
 	// Get the delta time from the previous timestep to this timestep
+	double previousTime = solverHandler.getPreviousTime();
 	double dt = time - previousTime;
 
 	// Compute the prefactor for the probability (arbitrary)
@@ -2746,7 +2613,6 @@
 		}
 
 		// Pinhole case
-<<<<<<< HEAD
 		// Consider each He with size larger than minSizeBursting to reset
 		// their concentration at this grid point
 
@@ -2758,30 +2624,10 @@
 			// Get the composition
 			auto const &comp = cluster.getComposition();
 			int heSize = comp[toCompIdx(Species::He)];
-=======
-		// Consider each He to reset their concentration at this grid point
-		for (auto const &heMapItem : network.getAll(ReactantType::He)) {
-			auto const &cluster = *(heMapItem.second);
-
-			int id = cluster.getId() - 1;
-			gridPointSolution[id] = 0.0;
-		}
-		// Consider each D to reset their concentration at this grid point
-		for (auto const &dMapItem : network.getAll(ReactantType::D)) {
-			auto const &cluster = *(dMapItem.second);
-
-			int id = cluster.getId() - 1;
-			gridPointSolution[id] = 0.0;
-		}
-		// Consider each T to reset their concentration at this grid point
-		for (auto const &tMapItem : network.getAll(ReactantType::T)) {
-			auto const &cluster = *(tMapItem.second);
->>>>>>> f29697d4
 
 			// Check the size
 			if (heSize >= minSizeBursting) {
 
-<<<<<<< HEAD
 				// To know if this location is bursting
 				bool localBurst = false;
 				// Compute the radius of the bubble from the number of helium
@@ -2838,21 +2684,6 @@
 				gridPointSolution[vId] += gridPointSolution[id];
 				gridPointSolution[id] = 0.0;
 			}
-=======
-		// Consider each HeV cluster to transfer their concentration to the V cluster of the
-		// same size at this grid point
-		for (auto const &heVMapItem : network.getAll(ReactantType::PSIMixed)) {
-			auto const &cluster = *(heVMapItem.second);
-
-			// Get the V cluster of the same size
-			auto const &comp = cluster.getComposition();
-			auto vCluster = network.get(Species::V,
-					comp[toCompIdx(Species::V)]);
-			int vId = vCluster->getId() - 1;
-			int id = cluster.getId() - 1;
-			gridPointSolution[vId] += gridPointSolution[id];
-			gridPointSolution[id] = 0.0;
->>>>>>> f29697d4
 		}
 
 		// Loop on the super clusters to transfer their concentration to the V cluster of the
@@ -2861,7 +2692,6 @@
 			auto const &cluster =
 					static_cast<PSISuperCluster&>(*(superMapItem.second));
 
-<<<<<<< HEAD
 			// Check the size
 			int heSize = *(cluster.getBounds(0).begin());
 			if (heSize >= minSizeBursting) {
@@ -2932,17 +2762,6 @@
 				gridPointSolution[id] = 0.0;
 				id = cluster.getMomentId(3) - 1;
 				gridPointSolution[id] = 0.0;
-=======
-			// Loop on the V boundaries
-			for (auto const &j : cluster.getBounds(3)) {
-				// Get the total concentration at this v
-				double conc = cluster.getIntegratedVConcentration(j);
-				// Get the corresponding V cluster and its Id
-				auto vCluster = network.get(Species::V, j);
-				int vId = vCluster->getId() - 1;
-				// Add the concentration
-				gridPointSolution[vId] += conc;
->>>>>>> f29697d4
 			}
 		}
 
@@ -2958,7 +2777,7 @@
 
 	// Gather the bursting info to write
 	int nBursts[worldSize];
-	MPI_Allgather(&nBurst, 1, MPI_INT, &nBursts, 1, MPI_INT, PETSC_COMM_WORLD);
+	MPI_Allgather(&nBurst, 1, MPI_INT, &nBursts, 1, MPI_INT, xolotlComm);
 
 	// Loop on the world
 	for (int i = 0; i < worldSize; i++) {
@@ -2974,7 +2793,7 @@
 		// Open the file with parallel access
 		xolotlCore::HDF5File burstingFile("bursting.h5",
 				xolotlCore::HDF5File::AccessMode::OpenReadWrite,
-				PETSC_COMM_WORLD, true);
+				xolotlComm, true);
 
 		// Create and fill the data array
 		int dataArray[(2 * localBursts) + 1];
@@ -2987,7 +2806,7 @@
 		}
 		// Broadcasts
 		MPI_Bcast(&dataArray, (2 * localBursts) + 1, MPI_INT, i,
-				PETSC_COMM_WORLD);
+				xolotlComm);
 
 		// Loop on the local number of bursting
 		for (int j = 0; j < localBursts; j++) {
@@ -3034,8 +2853,8 @@
 							+ dataArray[localBursts + j]][3];
 				}
 				auto status = H5Dwrite(datasetId, H5T_IEEE_F64LE, H5S_ALL,
-						H5S_ALL,
-						H5P_DEFAULT, &bubbleArray);
+				H5S_ALL,
+				H5P_DEFAULT, &bubbleArray);
 			}
 			status = H5Dclose(datasetId);
 		}
@@ -3043,11 +2862,11 @@
 
 	// Add up the local quantities
 	double nHe = 0.0, nD = 0.0, nT = 0.0;
-	MPI_Allreduce(&localNHe, &nHe, 1, MPI_DOUBLE, MPI_SUM, PETSC_COMM_WORLD);
+	MPI_Allreduce(&localNHe, &nHe, 1, MPI_DOUBLE, MPI_SUM, xolotlComm);
 	nHeliumBurst1D += nHe;
-	MPI_Allreduce(&localND, &nD, 1, MPI_DOUBLE, MPI_SUM, PETSC_COMM_WORLD);
+	MPI_Allreduce(&localND, &nD, 1, MPI_DOUBLE, MPI_SUM, xolotlComm);
 	nDeuteriumBurst1D += nD;
-	MPI_Allreduce(&localNT, &nT, 1, MPI_DOUBLE, MPI_SUM, PETSC_COMM_WORLD);
+	MPI_Allreduce(&localNT, &nT, 1, MPI_DOUBLE, MPI_SUM, xolotlComm);
 	nTritiumBurst1D += nT;
 
 	// Now takes care of moving surface
@@ -3259,7 +3078,7 @@
 
 	// Flags to launch the monitors or not
 	PetscBool flagNeg, flagCollapse, flag2DPlot, flag1DPlot, flagSeries,
-			flagPerf, flagHeDesorption, flagHeRetention, flagStatus,
+			flagPerf, flagHeRetention, flagStatus,
 			flagXeRetention, flagTRIDYN, flagAlloy, flagTemp, flagLargest;
 
 	// Check the option -check_negative
@@ -3291,12 +3110,6 @@
 	ierr = PetscOptionsHasName(NULL, NULL, "-plot_2d", &flag2DPlot);
 	checkPetscError(ierr,
 			"setupPetsc1DMonitor: PetscOptionsHasName (-plot_2d) failed.");
-
-	// Check the option -helium_desorption
-	ierr = PetscOptionsHasName(NULL, NULL, "-helium_desorption",
-			&flagHeDesorption);
-	checkPetscError(ierr,
-			"setupPetsc1DMonitor: PetscOptionsHasName (-helium_desorption) failed.");
 
 	// Check the option -helium_retention
 	ierr = PetscOptionsHasName(NULL, NULL, "-helium_retention",
@@ -3516,7 +3329,7 @@
 			// First create the file for parallel file access.
 			xolotlCore::HDF5File burstingFile("bursting.h5",
 					xolotlCore::HDF5File::AccessMode::CreateOrTruncateIfExists,
-					PETSC_COMM_WORLD, false);
+					xolotlComm, false);
 		}
 	}
 
@@ -3684,22 +3497,6 @@
 			auto &comp = cluster.getComposition();
 			weights1D.push_back(comp[toCompIdx(Species::He)]);
 			radii1D.push_back(cluster.getReactionRadius());
-		}
-	}
-
-	// Set the monitor to compute the helium desorption
-	if (flagHeDesorption) {
-		// computeHeliumDesorption1D will be called at each timestep
-		ierr = TSMonitorSet(ts, computeHeliumDesorption1D, NULL, NULL);
-		checkPetscError(ierr,
-				"setupPetsc1DMonitor: TSMonitorSet (computeHeliumDesorption1D) failed.");
-
-		// Master process
-		if (procId == 0) {
-			// Uncomment to clear the file where the desorption
-			std::ofstream outputFile;
-			outputFile.open("thds.txt");
-			outputFile.close();
 		}
 	}
 
@@ -3732,6 +3529,12 @@
 				nTritiumSurf1D = lastTsGroup->readData1D("nTritiumSurf");
 				previousTSurfFlux1D = lastTsGroup->readData1D(
 						"previousTSurfFlux");
+				nVacancySurf1D = lastTsGroup->readData1D("nVacancySurf");
+				previousVSurfFlux1D = lastTsGroup->readData1D(
+						"previousVSurfFlux");
+				nInterSurf1D = lastTsGroup->readData1D("nInterSurf");
+				previousISurfFlux1D = lastTsGroup->readData1D(
+						"previousISurfFlux");
 			}
 
 			// If the bottom is a free surface
@@ -3944,32 +3747,6 @@
 	PetscFunctionReturn(0);
 }
 
-/**
- * This operation resets all the global variables to their original values.
- * @return A standard PETSc error code
- */
-PetscErrorCode reset1DMonitor() {
-	timeStepThreshold = 0.0;
-	previousIFlux1D = 0.0;
-	nInterstitial1D = 0.0;
-	previousHeFlux1D = 0.0;
-	nHelium1D = 0.0;
-	previousDFlux1D = 0.0;
-	nDeuterium1D = 0.0;
-	previousTFlux1D = 0.0;
-	nTritium1D = 0.0;
-	sputteringYield1D = 0.0;
-	hdf5Stride1D = 0.0;
-	hdf5Previous1D = 0;
-	hdf5OutputName1D = "xolotlStop.h5";
-	indices1D.clear();
-	weights1D.clear();
-	radii1D.clear();
-	depthPositions1D.clear();
-
-	PetscFunctionReturn(0);
 }
 
-}
-
 /* end namespace xolotlSolver */