// Includes
#include "PetscSolver.h"
#include <xolotlPerf.h>
#include <VizHandlerRegistryFactory.h>
#include <PlotType.h>
#include <CvsXDataProvider.h>
#include <CvsXYDataProvider.h>
#include <LabelProvider.h>
#include <Constants.h>
#include <petscts.h>
#include <petscsys.h>
#include <sstream>
#include <fstream>
#include <iostream>
#include <iomanip>
#include <vector>
#include <memory>
#include <NESuperCluster.h>
#include <PSISuperCluster.h>
#include <FeSuperCluster.h>
#include <NEClusterReactionNetwork.h>
#include <PSIClusterReactionNetwork.h>
#include <AlloyClusterReactionNetwork.h>
#include <AlloySuperCluster.h>
#include <FeClusterReactionNetwork.h>
#include <MathUtils.h>
#include <MPIUtils.h>
#include "RandomNumberGenerator.h"
#include "xolotlCore/io/XFile.h"
#include "xolotlSolver/monitor/Monitor.h"

namespace xperf = xolotlPerf;

namespace xolotlSolver {

// Declaration of the functions defined in Monitor.cpp
extern PetscErrorCode checkTimeStep(TS ts);
extern PetscErrorCode monitorTime(TS ts, PetscInt timestep, PetscReal time,
		Vec solution, void *ictx);
extern PetscErrorCode computeFluence(TS ts, PetscInt timestep, PetscReal time,
		Vec solution, void *ictx);
extern PetscErrorCode monitorPerf(TS ts, PetscInt timestep, PetscReal time,
		Vec solution, void *ictx);

// Declaration of the variables defined in Monitor.cpp
extern std::shared_ptr<xolotlViz::IPlot> perfPlot;
extern double timeStepThreshold;

//! The pointer to the plot used in monitorScatter1D.
std::shared_ptr<xolotlViz::IPlot> scatterPlot1D;
//! The pointer to the series plot used in monitorSeries1D.
std::shared_ptr<xolotlViz::IPlot> seriesPlot1D;
//! The pointer to the 2D plot used in MonitorSurface.
std::shared_ptr<xolotlViz::IPlot> surfacePlot1D;
//! The variable to store the interstitial flux at the previous time step.
double previousIFlux1D = 0.0;
//! The variable to store the total number of interstitials going through the surface.
double nInterstitial1D = 0.0;
//! The variable to store the helium flux at the previous time step.
double previousHeFlux1D = 0.0;
//! The variable to store the total number of helium going through the bottom.
double nHelium1D = 0.0;
//! The variable to store the deuterium flux at the previous time step.
double previousDFlux1D = 0.0;
//! The variable to store the total number of deuterium going through the bottom.
double nDeuterium1D = 0.0;
//! The variable to store the tritium flux at the previous time step.
double previousTFlux1D = 0.0;
//! The variable to store the total number of tritium going through the bottom.
double nTritium1D = 0.0;
//! The variable to store the sputtering yield at the surface.
double sputteringYield1D = 0.0;
//! The threshold for the negative concentration
double negThreshold1D = 0.0;
//! How often HDF5 file is written
PetscReal hdf5Stride1D = 0.0;
//! Previous time for HDF5
PetscInt hdf5Previous1D = 0;
//! HDF5 output file name
std::string hdf5OutputName1D = "xolotlStop.h5";
// Declare the vector that will store the Id of the helium clusters
std::vector<int> indices1D;
// Declare the vector that will store the weight of the helium clusters
// (their He composition)
std::vector<int> weights1D;
// Declare the vector that will store the radii of bubbles
std::vector<double> radii1D;
// The vector of depths at which bursting happens
std::vector<int> depthPositions1D;

// Timers
std::shared_ptr<xperf::ITimer> initTimer;
std::shared_ptr<xperf::ITimer> checkNegativeTimer;
std::shared_ptr<xperf::ITimer> tridynTimer;
std::shared_ptr<xperf::ITimer> startStopTimer;
std::shared_ptr<xperf::ITimer> heRetentionTimer;
std::shared_ptr<xperf::ITimer> xeRetentionTimer;
std::shared_ptr<xperf::ITimer> scatterTimer;
std::shared_ptr<xperf::ITimer> seriesTimer;
std::shared_ptr<xperf::ITimer> surfaceTimer;
std::shared_ptr<xperf::ITimer> eventFuncTimer;
std::shared_ptr<xperf::ITimer> postEventFuncTimer;

#undef __FUNCT__
#define __FUNCT__ Actual__FUNCT__("xolotlSolver", "checkNegative1D")
/**
 * This is a monitoring method that looks at if there are negative concentrations at each time step.
 */
PetscErrorCode checkNegative1D(TS ts, PetscInt timestep, PetscReal time,
		Vec solution, void *) {

	xperf::ScopedTimer myTimer(checkNegativeTimer);

	// Initial declaration
	PetscErrorCode ierr;
	double **solutionArray, *gridPointSolution;
	PetscInt xs, xm;

	PetscFunctionBeginUser;

	// Get the MPI communicator
	auto xolotlComm = xolotlCore::MPIUtils::getMPIComm();
	// Get the number of processes
	int worldSize;
	MPI_Comm_size(xolotlComm, &worldSize);
	// Gets the process ID (important when it is running in parallel)
	int procId;
	MPI_Comm_rank(xolotlComm, &procId);

	// Get the da from ts
	DM da;
	ierr = TSGetDM(ts, &da);
	CHKERRQ(ierr);

	// Get the solutionArray
	ierr = DMDAVecGetArrayDOF(da, solution, &solutionArray);
	CHKERRQ(ierr);

	// Get the corners of the grid
	ierr = DMDAGetCorners(da, &xs, NULL, NULL, &xm, NULL, NULL);
	CHKERRQ(ierr);

	// Get the network and dof
	auto& solverHandler = PetscSolver::getSolverHandler();
	auto& network = solverHandler.getNetwork();
	const int nClusters = network.size();

	// Loop on the local grid
	for (PetscInt i = xs; i < xs + xm; i++) {
		// Get the pointer to the beginning of the solution data for this grid point
		gridPointSolution = solutionArray[i]; // Loop on the concentrations
		for (int l = 0; l < nClusters; l++) {
			if (gridPointSolution[l] < negThreshold1D
					&& gridPointSolution[l] > 0.0) {
				gridPointSolution[l] = negThreshold1D;
			} else if (gridPointSolution[l] > -negThreshold1D
					&& gridPointSolution[l] < 0.0) {
				gridPointSolution[l] = -negThreshold1D;
			}
		}
	}

	// Restore the solutionArray
	ierr = DMDAVecRestoreArrayDOF(da, solution, &solutionArray);
	CHKERRQ(ierr);

	PetscFunctionReturn(0);
}

#undef __FUNCT__
#define __FUNCT__ Actual__FUNCT__("xolotlSolver", "computeTRIDYN1D")
/**
 * This is a monitoring method that will compute the data to send to TRIDYN
 */
PetscErrorCode computeTRIDYN1D(TS ts, PetscInt timestep, PetscReal time,
		Vec solution, void *ictx) {

	xperf::ScopedTimer myTimer(tridynTimer);

	// Initial declarations
	PetscErrorCode ierr;
	PetscInt xs, xm;

	PetscFunctionBeginUser;

	// Get the MPI communicator
	auto xolotlComm = xolotlCore::MPIUtils::getMPIComm();

	// Get the number of processes
	int worldSize;
	MPI_Comm_size(xolotlComm, &worldSize);

	// Gets the process ID
	int procId;
	MPI_Comm_rank(xolotlComm, &procId);

	// Get the solver handler
	auto& solverHandler = PetscSolver::getSolverHandler();

	// Get the network
	auto& network = solverHandler.getNetwork();
	int dof = network.getDOF();

	// Get the position of the surface
	int surfacePos = solverHandler.getSurfacePosition();

	// Get the da from ts
	DM da;
	ierr = TSGetDM(ts, &da);
	CHKERRQ(ierr);

	// Get the corners of the grid
	ierr = DMDAGetCorners(da, &xs, NULL, NULL, &xm, NULL, NULL);
	CHKERRQ(ierr);

	// Get the total size of the grid
	PetscInt Mx;
	ierr = DMDAGetInfo(da, PETSC_IGNORE, &Mx, PETSC_IGNORE, PETSC_IGNORE,
	PETSC_IGNORE, PETSC_IGNORE, PETSC_IGNORE, PETSC_IGNORE,
	PETSC_IGNORE, PETSC_IGNORE, PETSC_IGNORE, PETSC_IGNORE,
	PETSC_IGNORE);
	CHKERRQ(ierr);

	// Get the physical grid
	auto grid = solverHandler.getXGrid();

	// Get the array of concentration
	PetscReal **solutionArray;
	ierr = DMDAVecGetArrayDOFRead(da, solution, &solutionArray);
	CHKERRQ(ierr);

	// Save current concentrations as an HDF5 file.
	//
	// First create the file for parallel file access.
	std::ostringstream tdFileStr;
	tdFileStr << "TRIDYN_" << timestep << ".h5";
	xolotlCore::HDF5File tdFile(tdFileStr.str(),
			xolotlCore::HDF5File::AccessMode::CreateOrTruncateIfExists,
			xolotlComm, true);

	// Define a dataset for concentrations.
	// Everyone must create the dataset with the same shape.
	constexpr auto numConcSpecies = 5;
	constexpr auto numValsPerGridpoint = numConcSpecies + 2;
	const auto firstIdxToWrite = (surfacePos + 1);
	const auto numGridpointsWithConcs = (Mx - firstIdxToWrite);
	xolotlCore::HDF5File::SimpleDataSpace<2>::Dimensions concsDsetDims = {
			(hsize_t) numGridpointsWithConcs, numValsPerGridpoint };
	xolotlCore::HDF5File::SimpleDataSpace<2> concsDsetSpace(concsDsetDims);

	const std::string concsDsetName = "concs";
	xolotlCore::HDF5File::DataSet<double> concsDset(tdFile, concsDsetName,
			concsDsetSpace);

	// Specify the concentrations we will write.
	// We only consider our own grid points.
	const auto myFirstIdxToWrite = std::max(xs, firstIdxToWrite);
	auto myEndIdx = (xs + xm);  // "end" in the C++ sense; i.e., one-past-last
	auto myNumPointsToWrite =
			(myEndIdx > myFirstIdxToWrite) ? (myEndIdx - myFirstIdxToWrite) : 0;
	xolotlCore::HDF5File::DataSet<double>::DataType2D<numValsPerGridpoint> myConcs(
			myNumPointsToWrite);

	for (auto xi = myFirstIdxToWrite; xi < myEndIdx; ++xi) {

		if (xi >= firstIdxToWrite) {

			// Determine current gridpoint value.
			double x = (grid[xi] + grid[xi + 1]) / 2.0 - grid[1];

			// Access the solution data for this grid point.
			auto gridPointSolution = solutionArray[xi];

			// Update the concentration in the network
			network.updateConcentrationsFromArray(gridPointSolution);

			// Get the total concentrations at this grid point
			auto currIdx = xi - myFirstIdxToWrite;
			myConcs[currIdx][0] = (x - (grid[surfacePos + 1] - grid[1]));
			myConcs[currIdx][1] = network.getTotalAtomConcentration(0);
			myConcs[currIdx][2] = network.getTotalAtomConcentration(1);
			myConcs[currIdx][3] = network.getTotalAtomConcentration(2);
			myConcs[currIdx][4] = network.getTotalVConcentration();
			myConcs[currIdx][5] = network.getTotalIConcentration();
			myConcs[currIdx][6] = gridPointSolution[dof - 1];
		}
	}

	// Write the concs dataset in parallel.
	// (We write only our part.)
	concsDset.parWrite2D<numValsPerGridpoint>(xolotlComm,
			myFirstIdxToWrite - firstIdxToWrite, myConcs);

	// Restore the solutionArray
	ierr = DMDAVecRestoreArrayDOFRead(da, solution, &solutionArray);
	CHKERRQ(ierr);

	PetscFunctionReturn(0);
}

#undef __FUNCT__
#define __FUNCT__ Actual__FUNCT__("xolotlSolver", "startStop1D")
/**
 * This is a monitoring method that update an hdf5 file at each time step.
 */
PetscErrorCode startStop1D(TS ts, PetscInt timestep, PetscReal time,
		Vec solution, void *) {

	xperf::ScopedTimer myTimer(startStopTimer);

	// Initial declaration
	PetscErrorCode ierr;
	const double **solutionArray, *gridPointSolution;
	PetscInt xs, xm, Mx;

	PetscFunctionBeginUser;

	// Get the solver handler
	auto& solverHandler = PetscSolver::getSolverHandler();

	// Compute the dt
	double previousTime = solverHandler.getPreviousTime();
	double dt = time - previousTime;

	// Don't do anything if it is not on the stride
	if (((int) ((time + dt / 10.0) / hdf5Stride1D) <= hdf5Previous1D)
			&& timestep > 0) {
		PetscFunctionReturn(0);
	}

	// Update the previous time
	if ((int) ((time + dt / 10.0) / hdf5Stride1D) > hdf5Previous1D)
		hdf5Previous1D++;

	// Gets the process ID (important when it is running in parallel)
	auto xolotlComm = xolotlCore::MPIUtils::getMPIComm();
	int procId;
	MPI_Comm_rank(xolotlComm, &procId);

	// Get the da from ts
	DM da;
	ierr = TSGetDM(ts, &da);
	CHKERRQ(ierr);

	// Get the solutionArray
	ierr = DMDAVecGetArrayDOFRead(da, solution, &solutionArray);
	CHKERRQ(ierr);

	// Get the corners of the grid
	ierr = DMDAGetCorners(da, &xs, NULL, NULL, &xm, NULL, NULL);
	CHKERRQ(ierr);
	// Get the size of the total grid
	ierr = DMDAGetInfo(da, PETSC_IGNORE, &Mx, PETSC_IGNORE, PETSC_IGNORE,
	PETSC_IGNORE, PETSC_IGNORE, PETSC_IGNORE, PETSC_IGNORE,
	PETSC_IGNORE, PETSC_IGNORE, PETSC_IGNORE, PETSC_IGNORE,
	PETSC_IGNORE);
	CHKERRQ(ierr);

	// Get the network and dof
	auto& network = solverHandler.getNetwork();
	const int dof = network.getDOF();

	// Create an array for the concentration
	double concArray[dof][2];

	// Get the position of the surface
	int surfacePos = solverHandler.getSurfacePosition();

	// Open the existing HDF5 file
	xolotlCore::XFile checkpointFile(hdf5OutputName1D, xolotlComm,
			xolotlCore::XFile::AccessMode::OpenReadWrite);

	// Get the current time step
	double currentTimeStep;
	ierr = TSGetTimeStep(ts, &currentTimeStep);
	CHKERRQ(ierr);

	// Add a concentration time step group for the current time step.
	auto concGroup = checkpointFile.getGroup<
			xolotlCore::XFile::ConcentrationGroup>();
	assert(concGroup);
	auto tsGroup = concGroup->addTimestepGroup(timestep, time, previousTime,
			currentTimeStep);

	if (solverHandler.moveSurface()) {
		// Write the surface positions and the associated interstitial quantities
		// in the concentration sub group
		tsGroup->writeSurface1D(surfacePos, nInterstitial1D, previousIFlux1D);
	}

	// Write the bottom impurity information if the bottom is a free surface
	if (solverHandler.getRightOffset() == 1)
		tsGroup->writeBottom1D(nHelium1D, previousHeFlux1D, nDeuterium1D,
				previousDFlux1D, nTritium1D, previousTFlux1D);

	// Determine the concentration values we will write.
	// We only examine and collect the grid points we own.
	// TODO measure impact of us building the flattened representation
	// rather than a ragged 2D representation.
	XFile::TimestepGroup::Concs1DType concs(xm);
	for (auto i = 0; i < xm; ++i) {

		// Access the solution data for the current grid point.
		auto gridPointSolution = solutionArray[xs + i];

		for (auto l = 0; l < dof; ++l) {
			if (std::fabs(gridPointSolution[l]) > 1.0e-16) {
				concs[i].emplace_back(l, gridPointSolution[l]);
			}
		}
	}

	// Write our concentration data to the current timestep group
	// in the HDF5 file.
	// We only write the data for the grid points we own.
	tsGroup->writeConcentrations(checkpointFile, xs, concs);

	// Restore the solutionArray
	ierr = DMDAVecRestoreArrayDOFRead(da, solution, &solutionArray);
	CHKERRQ(ierr);

	ierr = computeTRIDYN1D(ts, timestep, time, solution, NULL);
	CHKERRQ(ierr);

	PetscFunctionReturn(0);
}

#undef __FUNCT__
#define __FUNCT__ Actual__FUNCT__("xolotlSolver", "computeHeliumRetention1D")
/**
 * This is a monitoring method that will compute the helium retention
 */
PetscErrorCode computeHeliumRetention1D(TS ts, PetscInt, PetscReal time,
		Vec solution, void *) {

	xperf::ScopedTimer myTimer(heRetentionTimer);

	// Initial declarations
	PetscErrorCode ierr;
	PetscInt xs, xm;

	PetscFunctionBeginUser;

	// Get the solver handler
	auto& solverHandler = PetscSolver::getSolverHandler();

	// Get the flux handler that will be used to know the fluence
	auto fluxHandler = solverHandler.getFluxHandler();

	// Get the da from ts
	DM da;
	ierr = TSGetDM(ts, &da);
	CHKERRQ(ierr);

	// Get the corners of the grid
	ierr = DMDAGetCorners(da, &xs, NULL, NULL, &xm, NULL, NULL);
	CHKERRQ(ierr);

	// Get the total size of the grid
	PetscInt Mx;
	ierr = DMDAGetInfo(da, PETSC_IGNORE, &Mx, PETSC_IGNORE, PETSC_IGNORE,
	PETSC_IGNORE, PETSC_IGNORE, PETSC_IGNORE, PETSC_IGNORE,
	PETSC_IGNORE, PETSC_IGNORE, PETSC_IGNORE, PETSC_IGNORE,
	PETSC_IGNORE);
	CHKERRQ(ierr);

	// Get the physical grid
	auto grid = solverHandler.getXGrid();
	// Get the position of the surface
	int surfacePos = solverHandler.getSurfacePosition();

	// Get the network
	auto& network = solverHandler.getNetwork();

	// Get the array of concentration
	PetscReal **solutionArray;
	ierr = DMDAVecGetArrayDOFRead(da, solution, &solutionArray);
	CHKERRQ(ierr);

	// Store the concentration over the grid
	double heConcentration = 0.0, dConcentration = 0.0, tConcentration = 0.0;

	// Declare the pointer for the concentrations at a specific grid point
	PetscReal *gridPointSolution;

	// Loop on the grid
	for (PetscInt xi = xs; xi < xs + xm; xi++) {

		// Boundary conditions
		if (xi < surfacePos || xi == Mx - 1)
			continue;

		// Get the pointer to the beginning of the solution data for this grid point
		gridPointSolution = solutionArray[xi];

		// Update the concentration in the network
		network.updateConcentrationsFromArray(gridPointSolution);

		double hx = grid[xi + 1] - grid[xi];

		// Get the total atoms concentration at this grid point
		heConcentration += network.getTotalAtomConcentration(0) * hx;
		dConcentration += network.getTotalAtomConcentration(1) * hx;
		tConcentration += network.getTotalAtomConcentration(2) * hx;
	}

	// Get the current process ID
	auto xolotlComm = xolotlCore::MPIUtils::getMPIComm();
	int procId;
	MPI_Comm_rank(xolotlComm, &procId);

	// Determine total concentrations for He, D, T.
	std::array<double, 3> myConcData { heConcentration, dConcentration,
			tConcentration };
	std::array<double, 3> totalConcData;

	MPI_Reduce(myConcData.data(), totalConcData.data(), myConcData.size(),
	MPI_DOUBLE, MPI_SUM, 0, xolotlComm);

	// Extract total He, D, T concentrations.  Values are valid only on rank 0.
	double totalHeConcentration = totalConcData[0];
	double totalDConcentration = totalConcData[1];
	double totalTConcentration = totalConcData[2];

	// Look at the fluxes going in the bulk if the bottom is a free surface
	if (solverHandler.getRightOffset() == 1) {
		// Set the bottom surface position
		int xi = Mx - 2;

		// Value to know on which processor is the bottom
		int bottomProc = 0;

		// Check we are on the right proc
		if (xi >= xs && xi < xs + xm) {
			// Get the delta time from the previous timestep to this timestep
			double dt = time - solverHandler.getPreviousTime();
			// Compute the total number of impurities that went in the bulk
			nHelium1D += previousHeFlux1D * dt;
			nDeuterium1D += previousDFlux1D * dt;
			nTritium1D += previousTFlux1D * dt;

			// Get the pointer to the beginning of the solution data for this grid point
			gridPointSolution = solutionArray[xi];

			// Factor for finite difference
			double hxLeft = (grid[xi + 1] - grid[xi - 1]) / 2.0, hxRight =
					(grid[xi + 2] - grid[xi]) / 2.0;
			if (xi - 1 < 0)
				hxLeft = grid[xi + 1] - grid[xi];
			double factor = 2.0 / (hxRight * (hxLeft + hxRight));

			// Initialize the value for the flux
			double newFlux = 0.0;
			// Consider each helium cluster.
			for (auto const& heMapItem : network.getAll(ReactantType::He)) {
				// Get the cluster
				auto const& cluster = *(heMapItem.second);
				// Get its id and concentration
				int id = cluster.getId() - 1;
				double conc = gridPointSolution[id];
				// Get its size and diffusion coefficient
				int size = cluster.getSize();
				double coef = cluster.getDiffusionCoefficient(xi - xs);
				// Compute the flux going to the right
				newFlux += (double) size * factor * coef * conc * hxRight;
			}
			// Update the helium flux
			previousHeFlux1D = newFlux;

			// Initialize the value for the flux
			newFlux = 0.0;
			// Consider each deuterium cluster.
			for (auto const& dMapItem : network.getAll(ReactantType::D)) {
				// Get the cluster
				auto const& cluster = *(dMapItem.second);
				// Get its id and concentration
				int id = cluster.getId() - 1;
				double conc = gridPointSolution[id];
				// Get its size and diffusion coefficient
				int size = cluster.getSize();
				double coef = cluster.getDiffusionCoefficient(xi - xs);
				// Compute the flux going to the right
				newFlux += (double) size * factor * coef * conc * hxRight;
			}
			// Update the deuterium flux
			previousDFlux1D = newFlux;

			// Initialize the value for the flux
			newFlux = 0.0;
			// Consider each tritium cluster.
			for (auto const& tMapItem : network.getAll(ReactantType::T)) {
				// Get the cluster
				auto const& cluster = *(tMapItem.second);
				// Get its id and concentration
				int id = cluster.getId() - 1;
				double conc = gridPointSolution[id];
				// Get its size and diffusion coefficient
				int size = cluster.getSize();
				double coef = cluster.getDiffusionCoefficient(xi - xs);
				// Compute the flux going to the right
				newFlux += (double) size * factor * coef * conc * hxRight;
			}
			// Update the tritium flux
			previousTFlux1D = newFlux;

			// Set the bottom processor
			bottomProc = procId;
		}

		// Get which processor will send the information
		// TODO do we need to do this allreduce just to figure out
		// who owns the data?
		// And is it supposed to be a sum?   Why not a min?
		int bottomId = 0;
		MPI_Allreduce(&bottomProc, &bottomId, 1, MPI_INT, MPI_SUM, xolotlComm);

		// Send the information about impurities
		// to the other processes
		std::array<double, 6> countFluxData { nHelium1D, previousHeFlux1D,
				nDeuterium1D, previousDFlux1D, nTritium1D, previousTFlux1D };
		MPI_Bcast(countFluxData.data(), countFluxData.size(), MPI_DOUBLE,
				bottomId, xolotlComm);

		// Extract inpurity data from broadcast buffer.
		nHelium1D = countFluxData[0];
		previousHeFlux1D = countFluxData[1];
		nDeuterium1D = countFluxData[2];
		previousDFlux1D = countFluxData[3];
		nTritium1D = countFluxData[4];
		previousTFlux1D = countFluxData[5];
	}

	// Master process
	if (procId == 0) {
		// Get the fluence
		double fluence = fluxHandler->getFluence();

		// Print the result
		std::cout << "\nTime: " << time << std::endl;
		std::cout << "Helium content = " << totalHeConcentration << std::endl;
		std::cout << "Deuterium content = " << totalDConcentration << std::endl;
		std::cout << "Tritium content = " << totalTConcentration << std::endl;
		std::cout << "Fluence = " << fluence << "\n" << std::endl;

		// Uncomment to write the retention and the fluence in a file
		std::ofstream outputFile;
		outputFile.open("retentionOut.txt", ios::app);
		outputFile << fluence << " " << totalHeConcentration << " "
				<< totalDConcentration << " " << totalTConcentration << " "
				<< nHelium1D << " " << nDeuterium1D << " " << nTritium1D
				<< std::endl;
		outputFile.close();
	}

	// Restore the solutionArray
	ierr = DMDAVecRestoreArrayDOFRead(da, solution, &solutionArray);
	CHKERRQ(ierr);

	PetscFunctionReturn(0);
}

#undef __FUNCT__
#define __FUNCT__ Actual__FUNCT__("xolotlSolver", "computeXenonRetention1D")
/**
 * This is a monitoring method that will compute the xenon retention
 */
PetscErrorCode computeXenonRetention1D(TS ts, PetscInt, PetscReal time,
		Vec solution, void *) {

	xperf::ScopedTimer myTimer(xeRetentionTimer);

	// Initial declarations
	PetscErrorCode ierr;
	PetscInt xs, xm;

	PetscFunctionBeginUser;

	// Get the solver handler
	auto& solverHandler = PetscSolver::getSolverHandler();

	// Get the da from ts
	DM da;
	ierr = TSGetDM(ts, &da);
	CHKERRQ(ierr);

	// Get the corners of the grid
	ierr = DMDAGetCorners(da, &xs, NULL, NULL, &xm, NULL, NULL);
	CHKERRQ(ierr);

	// Get the total size of the grid
	PetscInt Mx;
	ierr = DMDAGetInfo(da, PETSC_IGNORE, &Mx, PETSC_IGNORE, PETSC_IGNORE,
	PETSC_IGNORE, PETSC_IGNORE, PETSC_IGNORE, PETSC_IGNORE,
	PETSC_IGNORE, PETSC_IGNORE, PETSC_IGNORE, PETSC_IGNORE,
	PETSC_IGNORE);
	CHKERRQ(ierr);

	// Get the physical grid
	auto grid = solverHandler.getXGrid();

	// Get the network
	auto& network = solverHandler.getNetwork();

	// Get the complete data array, including ghost cells
	Vec localSolution;
	ierr = DMGetLocalVector(da, &localSolution);
	CHKERRQ(ierr);
	ierr = DMGlobalToLocalBegin(da, solution, INSERT_VALUES, localSolution);
	CHKERRQ(ierr);
	ierr = DMGlobalToLocalEnd(da, solution, INSERT_VALUES, localSolution);
	CHKERRQ(ierr);
	// Get the array of concentration
	PetscReal **solutionArray;
	ierr = DMDAVecGetArrayDOFRead(da, localSolution, &solutionArray);
	CHKERRQ(ierr);

	// Store the concentration and other values over the grid
	double xeConcentration = 0.0, bubbleConcentration = 0.0, radii = 0.0,
			partialBubbleConcentration = 0.0, partialRadii = 0.0;

	// Declare the pointer for the concentrations at a specific grid point
	PetscReal *gridPointSolution;

	// Get the minimum size for the radius
	auto minSizes = solverHandler.getMinSizes();
	double sphereFactor = 4.0 * xolotlCore::pi / 3.0;

	// Loop on the grid
	for (PetscInt xi = xs; xi < xs + xm; xi++) {

		// Get the pointer to the beginning of the solution data for this grid point
		gridPointSolution = solutionArray[xi];

		// Update the concentration in the network
		network.updateConcentrationsFromArray(gridPointSolution);

<<<<<<< HEAD
		// Initialize the volume fraction
		double volumeFrac = 0.0;
=======
		double hx = grid[xi + 1] - grid[xi];
>>>>>>> 5eca44f2

		// Loop on all the indices
		for (unsigned int i = 0; i < indices1D.size(); i++) {
			// Add the current concentration times the number of xenon in the cluster
			// (from the weight vector)
			double conc = gridPointSolution[indices1D[i]];
			xeConcentration += conc * weights1D[i] * hx;
			bubbleConcentration += conc * hx;
			radii += conc * radii1D[i] * hx;
			if (weights1D[i] >= minSizes[0] && conc > 1.0e-16) {
<<<<<<< HEAD
				partialBubbleConcentration += conc * (grid[xi + 1] - grid[xi]);
				partialRadii += conc * radii1D[i] * (grid[xi + 1] - grid[xi]);
				// Update the volume fraction
				volumeFrac += conc * sphereFactor * pow(radii1D[i], 3.0);
=======
				partialBubbleConcentration += conc * hx;
				partialRadii += conc * radii1D[i] * hx;
>>>>>>> 5eca44f2
			}
			// Set the monomer concentration
			if (weights1D[i] == 1)
				solverHandler.setMonomerConc(gridPointSolution[indices1D[i]],
						xi - xs);
		}

		// Loop on all the super clusters
		for (auto const& superMapItem : network.getAll(ReactantType::NESuper)) {
			auto const& cluster =
					static_cast<NESuperCluster&>(*(superMapItem.second));
			double conc = cluster.getTotalConcentration();
			xeConcentration += cluster.getTotalXenonConcentration() * hx;
			bubbleConcentration += conc * hx;
			radii += conc * cluster.getReactionRadius() * hx;
			if (cluster.getSize() >= minSizes[0] && conc > 1.0e-16) {
<<<<<<< HEAD
				partialBubbleConcentration += conc * (grid[xi + 1] - grid[xi]);
				partialRadii += conc * cluster.getReactionRadius()
						* (grid[xi + 1] - grid[xi]);
				// Update the volume fraction
				volumeFrac += cluster.getTotalConcentration() * sphereFactor
						* pow(cluster.getReactionRadius(), 3.0);
=======
				partialBubbleConcentration += conc * hx;
				partialRadii += conc * cluster.getReactionRadius() * hx;
>>>>>>> 5eca44f2
			}
		}

		// Set the volume fraction
		solverHandler.setVolumeFraction(volumeFrac, xi - xs);
	}

	// Get the current process ID
	auto xolotlComm = xolotlCore::MPIUtils::getMPIComm();
	int procId;
	MPI_Comm_rank(xolotlComm, &procId);

	// Sum all the concentrations through MPI reduce
	std::array<double, 5> myConcData { xeConcentration, bubbleConcentration,
			radii, partialBubbleConcentration, partialRadii };
	std::array<double, 5> totalConcData;
	MPI_Reduce(myConcData.data(), totalConcData.data(), myConcData.size(),
	MPI_DOUBLE, MPI_SUM, 0, xolotlComm);

	// GB
	// Get the delta time from the previous timestep to this timestep
	double dt = time - solverHandler.getPreviousTime();
	// Sum and gather the previous flux
	double globalXeFlux = 0.0;
	// Get the vector from the solver handler
	auto gbVector = solverHandler.getGBVector();
	// Get the previous flux vector
	auto& localNE = solverHandler.getLocalNE();
	// Loop on the GB
	for (auto const& pair : gbVector) {
		// Middle
		int xi = std::get<0>(pair);
		// Check we are on the right proc
		if (xi >= xs && xi < xs + xm) {
			double previousXeFlux = std::get<1>(localNE[xi - xs][0][0]);
			globalXeFlux += previousXeFlux * (grid[xi + 1] - grid[xi]);
			// Set the amount in the vector we keep
			solverHandler.setLocalXeRate(previousXeFlux * dt, xi - xs);
		}
	}
	double totalXeFlux = 0.0;
	MPI_Reduce(&globalXeFlux, &totalXeFlux, 1, MPI_DOUBLE, MPI_SUM, 0,
			xolotlComm);
	// Master process
	if (procId == 0) {
		// Get the previous value of Xe that went to the GB
		double nXenon = solverHandler.getNXeGB();
		// Compute the total number of Xe that went to the GB
		nXenon += totalXeFlux * dt;
		solverHandler.setNXeGB(nXenon);
	}

	// Loop on the GB
	for (auto const& pair : gbVector) {
		// Local rate
		double localRate = 0.0;
		// Define left and right with reference to the middle point
		// Middle
		int xi = std::get<0>(pair);
		double hxLeft = grid[xi + 1] - grid[xi];
		double hxRight = grid[xi + 2] - grid[xi + 1];
		// Check we are on the right proc
		if (xi >= xs && xi < xs + xm) {

			// Left
			xi = std::get<0>(pair) - 1;
			// Get the Xe_1 cluster
			auto const& cluster = *(network.get(Species::Xe, 1));
			// Get its id
			int id = cluster.getId() - 1;
			// Get its size and diffusion coefficient
			int size = cluster.getSize();
			// Compute the flux coming from the left
			localRate += (double) size * solutionArray[xi][id]
					* cluster.getDiffusionCoefficient(xi + 1 - xs) * 2.0
					/ ((hxLeft + hxRight) * hxLeft);

			// Right
			xi = std::get<0>(pair) + 1;
			// Compute the flux coming from the left
			localRate += (double) size * solutionArray[xi][id]
					* cluster.getDiffusionCoefficient(xi + 1 - xs) * 2.0
					/ ((hxLeft + hxRight) * hxRight);

			// Middle
			xi = std::get<0>(pair);
			solverHandler.setPreviousXeFlux(localRate, xi - xs);
		}
	}

	// Master process
	if (procId == 0) {
		// Get the number of xenon that went to the GB
		double nXenon = solverHandler.getNXeGB();

		// Print the result
		std::cout << "\nTime: " << time << std::endl;
		std::cout << "Xenon concentration = " << totalConcData[0] << std::endl;
		std::cout << "Xenon GB = " << nXenon << std::endl << std::endl;

		// Make sure the average partial radius makes sense
		double averagePartialRadius = totalConcData[4] / totalConcData[3];
		double minRadius = pow(
				(3.0 * (double) minSizes[0])
						/ (4.0 * xolotlCore::pi * network.getDensity()),
				(1.0 / 3.0));
		if (totalConcData[4] < 1.e-16
				|| averagePartialRadius < minRadius)
			averagePartialRadius = minRadius;

		// Uncomment to write the retention and the fluence in a file
		std::ofstream outputFile;
		outputFile.open("retentionOut.txt", ios::app);
		outputFile << time << " " << totalConcData[0] << " "
				<< totalConcData[2] / totalConcData[1] << " "
				<< averagePartialRadius << " " << nXenon << std::endl;
		outputFile.close();
	}

	// Restore the solutionArray
	ierr = DMDAVecRestoreArrayDOFRead(da, localSolution, &solutionArray);
	CHKERRQ(ierr);
	ierr = DMRestoreLocalVector(da, &localSolution);
	CHKERRQ(ierr);

	PetscFunctionReturn(0);
}

#undef __FUNCT__
#define __FUNCT__ Actual__FUNCT__("xolotlSolver", "profileTemperature1D")
/**
 * This is a monitoring method that will store the temperature profile
 */
PetscErrorCode profileTemperature1D(TS ts, PetscInt timestep, PetscReal time,
		Vec solution, void *ictx) {
	// Initial declarations
	PetscErrorCode ierr;
	PetscInt xs, xm;

	PetscFunctionBeginUser;

	// Gets the process ID (important when it is running in parallel)
	auto xolotlComm = xolotlCore::MPIUtils::getMPIComm();
	int procId;
	MPI_Comm_rank(xolotlComm, &procId);

	// Get the solver handler
	auto& solverHandler = PetscSolver::getSolverHandler();

<<<<<<< HEAD
	// Get the da from ts
	DM da;
	ierr = TSGetDM(ts, &da);
	CHKERRQ(ierr);

	// Get the corners of the grid
	ierr = DMDAGetCorners(da, &xs, NULL, NULL, &xm, NULL, NULL);
	CHKERRQ(ierr);

	// Get the physical grid in the x direction
	auto grid = solverHandler.getXGrid();

	// Get the network
	auto& network = solverHandler.getNetwork();

	// Get the position of the surface
	int surfacePos = solverHandler.getSurfacePosition();

	// Get the total size of the grid
	PetscInt Mx;
	ierr = DMDAGetInfo(da, PETSC_IGNORE, &Mx, PETSC_IGNORE, PETSC_IGNORE,
	PETSC_IGNORE, PETSC_IGNORE, PETSC_IGNORE, PETSC_IGNORE,
	PETSC_IGNORE, PETSC_IGNORE, PETSC_IGNORE, PETSC_IGNORE,
	PETSC_IGNORE);
	CHKERRQ(ierr);

	// Get the array of concentration
	double **solutionArray, *gridPointSolution;
	ierr = DMDAVecGetArrayDOFRead(da, solution, &solutionArray);
	CHKERRQ(ierr);

	// Create the vectors that will hold the concentrations
	// as a function of helium size
	std::vector<double> heConcLocal;
	std::vector<double> heConcentrations;
	int maxSize = 1001;
	// Initialize
	for (int i = 0; i < maxSize; i++) {
		heConcLocal.push_back(0.0);
		heConcentrations.push_back(0.0);
	}

	// Open the file
	std::ofstream outputFile;
	if (procId == 0) {
		std::stringstream name;
		name << "heliumConc_" << timestep << ".dat";
		outputFile.open(name.str());
	}

	// Loop on the full grid
	for (PetscInt xi = surfacePos + 1; xi < Mx; xi++) {
		// Set x
		double x = grid[xi + 1] - grid[1];

		// If we are on the right process
		if (xi >= xs && xi < xs + xm) {
			// Get the pointer to the beginning of the solution data for this grid point
			gridPointSolution = solutionArray[xi];

			// Update the concentration in the network
			network.updateConcentrationsFromArray(gridPointSolution);

			// Loop on all the indices
			for (int l = 0; l < indices1D.size(); l++) {
				// Add the current concentration
				heConcLocal[weights1D[l]] += gridPointSolution[indices1D[l]]
						* (grid[xi + 1] - grid[xi]);
			}

			// Loop on the super clusters
			for (auto const& currMapItem : network.getAll(
					ReactantType::PSISuper)) {

				// Get the super cluster
				auto const& superCluster =
						static_cast<PSISuperCluster&>(*(currMapItem.second));
				// Loop on its boundaries
				for (auto const& i : superCluster.getBounds(0)) {
					for (auto const& j : superCluster.getBounds(3)) {
						if (!superCluster.isIn(i, 0, 0, j))
							continue;
						heConcLocal[i] += superCluster.getConcentration(
								superCluster.getDistance(i, 0), 0, 0,
								superCluster.getDistance(j, 3))
								* (grid[xi + 1] - grid[xi]);
					}
				}
			}
		}

		// Gather all the data
		MPI_Reduce(&heConcLocal[0], &heConcentrations[0], maxSize, MPI_DOUBLE,
		MPI_SUM, 0, xolotlComm);

		// Print it from the main proc
		if (procId == 0) {
			for (int i = 0; i < maxSize; i++) {
				if (heConcentrations[i] > 1.0e-16) {
					outputFile << x << " " << i << " " << heConcentrations[i]
							<< std::endl;
				}
			}
		}

		// Reinitialize the concentrations
		for (int i = 0; i < maxSize; i++) {
			heConcLocal[i] = 0.0;
			heConcentrations[i] = 0.0;
		}
	}

	// Close the file
	outputFile.close();

	// Restore the solutionArray
	ierr = DMDAVecRestoreArrayDOFRead(da, solution, &solutionArray);
	CHKERRQ(ierr);

	PetscFunctionReturn(0);
}

#undef __FUNCT__
#define __FUNCT__ Actual__FUNCT__("xolotlSolver", "computeCumulativeHelium1D")
/**
 * This is a monitoring method that will compute the cumulative distribution of helium
 */
PetscErrorCode computeCumulativeHelium1D(TS ts, PetscInt timestep,
		PetscReal time, Vec solution, void *ictx) {

	xperf::ScopedTimer myTimer(cumHeTimer);

	// Initial declarations
	PetscErrorCode ierr;
	PetscInt xs, xm;

	PetscFunctionBeginUser;

	// Gets the process ID (important when it is running in parallel)
	auto xolotlComm = xolotlCore::MPIUtils::getMPIComm();
	int procId;
	MPI_Comm_rank(xolotlComm, &procId);

	// Get the solver handler
	auto& solverHandler = PetscSolver::getSolverHandler();

	// Get the network
=======
	// Get the network and dof
>>>>>>> 5eca44f2
	auto& network = solverHandler.getNetwork();
	const int dof = network.getDOF();

	// Get the position of the surface
	int surfacePos = solverHandler.getSurfacePosition();

	// Get the da from ts
	DM da;
	ierr = TSGetDM(ts, &da);
	CHKERRQ(ierr);

	// Get the corners of the grid
	ierr = DMDAGetCorners(da, &xs, NULL, NULL, &xm, NULL, NULL);
	CHKERRQ(ierr);

	// Get the total size of the grid
	PetscInt Mx;
	ierr = DMDAGetInfo(da, PETSC_IGNORE, &Mx, PETSC_IGNORE, PETSC_IGNORE,
	PETSC_IGNORE, PETSC_IGNORE, PETSC_IGNORE, PETSC_IGNORE,
	PETSC_IGNORE, PETSC_IGNORE, PETSC_IGNORE, PETSC_IGNORE,
	PETSC_IGNORE);
	CHKERRQ(ierr);

	// Get the physical grid
	auto grid = solverHandler.getXGrid();

	// Get the array of concentration
	PetscReal **solutionArray;
	ierr = DMDAVecGetArrayDOFRead(da, solution, &solutionArray);
	CHKERRQ(ierr);

	// Declare the pointer for the concentrations at a specific grid point
	PetscReal *gridPointSolution;

	// Create the output file
	std::ofstream outputFile;
	if (procId == 0) {
		outputFile.open("tempProf.txt", ios::app);
		outputFile << time;
	}

	// Loop on the entire grid
	for (int xi = surfacePos + 1; xi < Mx; xi++) {
		// Set x
		double x = (grid[xi] + grid[xi + 1]) / 2.0 - grid[1];

		double localTemp = 0.0;
		// Check if this process is in charge of xi
		if (xi >= xs && xi < xs + xm) {
			// Get the pointer to the beginning of the solution data for this grid point
			gridPointSolution = solutionArray[xi];

			// Get the local temperature
			localTemp = gridPointSolution[dof - 1];
		}

		// Get the value on procId = 0
<<<<<<< HEAD
		double heConc = 0.0;
		MPI_Reduce(&heLocalConc, &heConc, 1, MPI_DOUBLE, MPI_SUM, 0,
				xolotlComm);
=======
		double temperature = 0.0;
		MPI_Reduce(&localTemp, &temperature, 1, MPI_DOUBLE,
		MPI_SUM, 0, PETSC_COMM_WORLD);
>>>>>>> 5eca44f2

		// The master process writes in the file
		if (procId == 0) {
			outputFile << " " << temperature;
		}
	}

	// Close the file
	if (procId == 0) {
		outputFile << std::endl;
		outputFile.close();
	}

	// Restore the solutionArray
	ierr = DMDAVecRestoreArrayDOFRead(da, solution, &solutionArray);
	CHKERRQ(ierr);

	PetscFunctionReturn(0);
}

#undef __FUNCT__
#define __FUNCT__ Actual__FUNCT__("xolotlSolver", "computeAlloy1D")
/**
 * This is a monitoring method that will compute average density and diameter
 */
PetscErrorCode computeAlloy1D(TS ts, PetscInt timestep, PetscReal time,
		Vec solution, void *ictx) {

	// Initial declarations
	PetscErrorCode ierr;
	PetscInt xs, xm;

	PetscFunctionBeginUser;

	// Get the number of processes
	int worldSize;
	MPI_Comm_size(PETSC_COMM_WORLD, &worldSize);

	// Gets the process ID
	int procId;
	MPI_Comm_rank(PETSC_COMM_WORLD, &procId);

	// Get the solver handler
	auto& solverHandler = PetscSolver::getSolverHandler();

	// Get the physical grid and its length
	auto grid = solverHandler.getXGrid();
	int xSize = grid.size();

	// Get the position of the surface
	int surfacePos = solverHandler.getSurfacePosition();

	// Get the da from ts
	DM da;
	ierr = TSGetDM(ts, &da);
	CHKERRQ(ierr);

	// Get the corners of the grid
	ierr = DMDAGetCorners(da, &xs, NULL, NULL, &xm, NULL, NULL);
	CHKERRQ(ierr);

	// Get the total size of the grid
	PetscInt Mx;
	ierr = DMDAGetInfo(da, PETSC_IGNORE, &Mx, PETSC_IGNORE, PETSC_IGNORE,
	PETSC_IGNORE, PETSC_IGNORE, PETSC_IGNORE, PETSC_IGNORE,
	PETSC_IGNORE, PETSC_IGNORE, PETSC_IGNORE, PETSC_IGNORE,
	PETSC_IGNORE);
	CHKERRQ(ierr);

	// Get the array of concentration
	PetscReal **solutionArray;
	ierr = DMDAVecGetArrayDOFRead(da, solution, &solutionArray);
	CHKERRQ(ierr);

	// Get the network
	auto& network = solverHandler.getNetwork();

	// Initial declarations for the density and diameter
	double iDensity = 0.0, vDensity = 0.0, voidDensity = 0.0,
			frankDensity = 0.0, faultedDensity = 0.0, perfectDensity = 0.0,
			voidPartialDensity = 0.0, frankPartialDensity = 0.0,
			faultedPartialDensity = 0.0, perfectPartialDensity = 0.0,
			iDiameter = 0.0, vDiameter = 0.0, voidDiameter = 0.0,
			frankDiameter = 0.0, faultedDiameter = 0.0, perfectDiameter = 0.0,
			voidPartialDiameter = 0.0, frankPartialDiameter = 0.0,
			faultedPartialDiameter = 0.0, perfectPartialDiameter = 0.0;

	// Get the minimum size for the loop densities and diameters
	auto minSizes = solverHandler.getMinSizes();

	// Declare the pointer for the concentrations at a specific grid point
	PetscReal *gridPointSolution;

	// Loop on the grid
	for (PetscInt xi = xs; xi < xs + xm; xi++) {

		// Boundary conditions
		if (xi < surfacePos || xi == Mx - 1)
			continue;

		// Get the pointer to the beginning of the solution data for this grid point
		gridPointSolution = solutionArray[xi];

		// Update the concentration in the network
		network.updateConcentrationsFromArray(gridPointSolution);

		// Loop on I
		for (auto const& iMapItem : network.getAll(ReactantType::I)) {
			// Get the cluster
			auto const& cluster = *(iMapItem.second);
			iDensity += gridPointSolution[cluster.getId() - 1];
			iDiameter += gridPointSolution[cluster.getId() - 1]
					* cluster.getReactionRadius() * 2.0;
		}

		// Loop on V
		for (auto const& vMapItem : network.getAll(ReactantType::V)) {
			// Get the cluster
			auto const& cluster = *(vMapItem.second);
			vDensity += gridPointSolution[cluster.getId() - 1];
			vDiameter += gridPointSolution[cluster.getId() - 1]
					* cluster.getReactionRadius() * 2.0;
		}

		// Loop on Void
		for (auto const& voidMapItem : network.getAll(ReactantType::Void)) {
			// Get the cluster
			auto const& cluster = *(voidMapItem.second);
			voidDensity += gridPointSolution[cluster.getId() - 1];
			voidDiameter += gridPointSolution[cluster.getId() - 1]
					* cluster.getReactionRadius() * 2.0;
			if (cluster.getSize() >= minSizes[0]) {
				voidPartialDensity += gridPointSolution[cluster.getId() - 1];
				voidPartialDiameter += gridPointSolution[cluster.getId() - 1]
						* cluster.getReactionRadius() * 2.0;
			}
		}
		for (auto const& voidMapItem : network.getAll(ReactantType::VoidSuper)) {
			// Get the cluster
			auto const& cluster =
					static_cast<AlloySuperCluster&>(*(voidMapItem.second));
			voidDensity += cluster.getTotalConcentration();
			voidDiameter += cluster.getTotalConcentration()
					* cluster.getReactionRadius() * 2.0;
			if (cluster.getSize() >= minSizes[0]) {
				voidPartialDensity += cluster.getTotalConcentration();
				voidPartialDiameter += cluster.getTotalConcentration()
						* cluster.getReactionRadius() * 2.0;
			}
		}

		// Loop on Faulted
		for (auto const& faultedMapItem : network.getAll(ReactantType::Faulted)) {
			// Get the cluster
			auto const& cluster = *(faultedMapItem.second);
			faultedDensity += gridPointSolution[cluster.getId() - 1];
			faultedDiameter += gridPointSolution[cluster.getId() - 1]
					* cluster.getReactionRadius() * 2.0;
			if (cluster.getSize() >= minSizes[1]) {
				faultedPartialDensity += gridPointSolution[cluster.getId() - 1];
				faultedPartialDiameter += gridPointSolution[cluster.getId() - 1]
						* cluster.getReactionRadius() * 2.0;
			}
		}
		for (auto const& faultedMapItem : network.getAll(
				ReactantType::FaultedSuper)) {
			// Get the cluster
			auto const& cluster =
					static_cast<AlloySuperCluster&>(*(faultedMapItem.second));
			faultedDensity += cluster.getTotalConcentration();
			faultedDiameter += cluster.getTotalConcentration()
					* cluster.getReactionRadius() * 2.0;
			if (cluster.getSize() >= minSizes[1]) {
				faultedPartialDensity += cluster.getTotalConcentration();
				faultedPartialDiameter += cluster.getTotalConcentration()
						* cluster.getReactionRadius() * 2.0;
			}
		}

		// Loop on Perfect
		for (auto const& perfectMapItem : network.getAll(ReactantType::Perfect)) {
			// Get the cluster
			auto const& cluster = *(perfectMapItem.second);
			perfectDensity += gridPointSolution[cluster.getId() - 1];
			perfectDiameter += gridPointSolution[cluster.getId() - 1]
					* cluster.getReactionRadius() * 2.0;
			if (cluster.getSize() >= minSizes[2]) {
				perfectPartialDensity += gridPointSolution[cluster.getId() - 1];
				perfectPartialDiameter += gridPointSolution[cluster.getId() - 1]
						* cluster.getReactionRadius() * 2.0;
			}
		}
		for (auto const& perfectMapItem : network.getAll(
				ReactantType::PerfectSuper)) {
			// Get the cluster
			auto const& cluster =
					static_cast<AlloySuperCluster&>(*(perfectMapItem.second));
			perfectDensity += cluster.getTotalConcentration();
			perfectDiameter += cluster.getTotalConcentration()
					* cluster.getReactionRadius() * 2.0;
			if (cluster.getSize() >= minSizes[2]) {
				perfectPartialDensity += cluster.getTotalConcentration();
				perfectPartialDiameter += cluster.getTotalConcentration()
						* cluster.getReactionRadius() * 2.0;
			}
		}

		// Loop on Frank
		for (auto const& frankMapItem : network.getAll(ReactantType::Frank)) {
			// Get the cluster
			auto const& cluster = *(frankMapItem.second);
			frankDensity += gridPointSolution[cluster.getId() - 1];
			frankDiameter += gridPointSolution[cluster.getId() - 1]
					* cluster.getReactionRadius() * 2.0;
			if (cluster.getSize() >= minSizes[3]) {
				frankPartialDensity += gridPointSolution[cluster.getId() - 1];
				frankPartialDiameter += gridPointSolution[cluster.getId() - 1]
						* cluster.getReactionRadius() * 2.0;
			}
		}
		for (auto const& frankMapItem : network.getAll(ReactantType::FrankSuper)) {
			// Get the cluster
			auto const& cluster =
					static_cast<AlloySuperCluster&>(*(frankMapItem.second));
			frankDensity += cluster.getTotalConcentration();
			frankDiameter += cluster.getTotalConcentration()
					* cluster.getReactionRadius() * 2.0;
			if (cluster.getSize() >= minSizes[3]) {
				frankPartialDensity += cluster.getTotalConcentration();
				frankPartialDiameter += cluster.getTotalConcentration()
						* cluster.getReactionRadius() * 2.0;
			}
		}
	}

	// Sum all the concentrations through MPI reduce
	double iTotalDensity = 0.0, vTotalDensity = 0.0, voidTotalDensity = 0.0,
			frankTotalDensity = 0.0, faultedTotalDensity = 0.0,
			perfectTotalDensity = 0.0, voidPartialTotalDensity = 0.0,
			frankPartialTotalDensity = 0.0, faultedPartialTotalDensity = 0.0,
			perfectPartialTotalDensity = 0.0, iTotalDiameter = 0.0,
			vTotalDiameter = 0.0, voidTotalDiameter = 0.0, frankTotalDiameter =
					0.0, faultedTotalDiameter = 0.0, perfectTotalDiameter = 0.0,
			voidPartialTotalDiameter = 0.0, frankPartialTotalDiameter = 0.0,
			faultedPartialTotalDiameter = 0.0,
			perfectPartialTotalDiameter = 0.0;
	MPI_Reduce(&iDensity, &iTotalDensity, 1, MPI_DOUBLE, MPI_SUM, 0,
			PETSC_COMM_WORLD);
	MPI_Reduce(&vDensity, &vTotalDensity, 1, MPI_DOUBLE, MPI_SUM, 0,
			PETSC_COMM_WORLD);
	MPI_Reduce(&voidDensity, &voidTotalDensity, 1, MPI_DOUBLE, MPI_SUM, 0,
			PETSC_COMM_WORLD);
	MPI_Reduce(&perfectDensity, &perfectTotalDensity, 1, MPI_DOUBLE, MPI_SUM, 0,
			PETSC_COMM_WORLD);
	MPI_Reduce(&frankDensity, &frankTotalDensity, 1, MPI_DOUBLE, MPI_SUM, 0,
			PETSC_COMM_WORLD);
	MPI_Reduce(&faultedDensity, &faultedTotalDensity, 1, MPI_DOUBLE, MPI_SUM, 0,
			PETSC_COMM_WORLD);
	MPI_Reduce(&voidPartialDensity, &voidPartialTotalDensity, 1, MPI_DOUBLE,
	MPI_SUM, 0, PETSC_COMM_WORLD);
	MPI_Reduce(&perfectPartialDensity, &perfectPartialTotalDensity, 1,
	MPI_DOUBLE, MPI_SUM, 0, PETSC_COMM_WORLD);
	MPI_Reduce(&frankPartialDensity, &frankPartialTotalDensity, 1, MPI_DOUBLE,
	MPI_SUM, 0, PETSC_COMM_WORLD);
	MPI_Reduce(&faultedPartialDensity, &faultedPartialTotalDensity, 1,
	MPI_DOUBLE, MPI_SUM, 0, PETSC_COMM_WORLD);
	MPI_Reduce(&iDiameter, &iTotalDiameter, 1, MPI_DOUBLE, MPI_SUM, 0,
			PETSC_COMM_WORLD);
	MPI_Reduce(&vDiameter, &vTotalDiameter, 1, MPI_DOUBLE, MPI_SUM, 0,
			PETSC_COMM_WORLD);
	MPI_Reduce(&voidDiameter, &voidTotalDiameter, 1, MPI_DOUBLE, MPI_SUM, 0,
			PETSC_COMM_WORLD);
	MPI_Reduce(&perfectDiameter, &perfectTotalDiameter, 1, MPI_DOUBLE, MPI_SUM,
			0, PETSC_COMM_WORLD);
	MPI_Reduce(&frankDiameter, &frankTotalDiameter, 1, MPI_DOUBLE, MPI_SUM, 0,
			PETSC_COMM_WORLD);
	MPI_Reduce(&faultedDiameter, &faultedTotalDiameter, 1, MPI_DOUBLE, MPI_SUM,
			0, PETSC_COMM_WORLD);
	MPI_Reduce(&voidPartialDiameter, &voidPartialTotalDiameter, 1, MPI_DOUBLE,
	MPI_SUM, 0, PETSC_COMM_WORLD);
	MPI_Reduce(&perfectPartialDiameter, &perfectPartialTotalDiameter, 1,
	MPI_DOUBLE, MPI_SUM, 0, PETSC_COMM_WORLD);
	MPI_Reduce(&frankPartialDiameter, &frankPartialTotalDiameter, 1, MPI_DOUBLE,
	MPI_SUM, 0, PETSC_COMM_WORLD);
	MPI_Reduce(&faultedPartialDiameter, &faultedPartialTotalDiameter, 1,
	MPI_DOUBLE, MPI_SUM, 0, PETSC_COMM_WORLD);

	// Average the data
	if (procId == 0) {
		iTotalDensity = iTotalDensity / (grid[Mx] - grid[surfacePos + 1]);
		vTotalDensity = vTotalDensity / (grid[Mx] - grid[surfacePos + 1]);
		voidTotalDensity = voidTotalDensity / (grid[Mx] - grid[surfacePos + 1]);
		perfectTotalDensity = perfectTotalDensity
				/ (grid[Mx] - grid[surfacePos + 1]);
		faultedTotalDensity = faultedTotalDensity
				/ (grid[Mx] - grid[surfacePos + 1]);
		frankTotalDensity = frankTotalDensity
				/ (grid[Mx] - grid[surfacePos + 1]);
		voidPartialTotalDensity = voidPartialTotalDensity
				/ (grid[Mx] - grid[surfacePos + 1]);
		perfectPartialTotalDensity = perfectPartialTotalDensity
				/ (grid[Mx] - grid[surfacePos + 1]);
		faultedPartialTotalDensity = faultedPartialTotalDensity
				/ (grid[Mx] - grid[surfacePos + 1]);
		frankPartialTotalDensity = frankPartialTotalDensity
				/ (grid[Mx] - grid[surfacePos + 1]);
		iTotalDiameter = iTotalDiameter
				/ (iTotalDensity * (grid[Mx] - grid[surfacePos + 1]));
		vTotalDiameter = vTotalDiameter
				/ (vTotalDensity * (grid[Mx] - grid[surfacePos + 1]));
		voidTotalDiameter = voidTotalDiameter
				/ (voidTotalDensity * (grid[Mx] - grid[surfacePos + 1]));
		perfectTotalDiameter = perfectTotalDiameter
				/ (perfectTotalDensity * (grid[Mx] - grid[surfacePos + 1]));
		faultedTotalDiameter = faultedTotalDiameter
				/ (faultedTotalDensity * (grid[Mx] - grid[surfacePos + 1]));
		frankTotalDiameter = frankTotalDiameter
				/ (frankTotalDensity * (grid[Mx] - grid[surfacePos + 1]));
		voidPartialTotalDiameter = voidPartialTotalDiameter
				/ (voidPartialTotalDensity * (grid[Mx] - grid[surfacePos + 1]));
		perfectPartialTotalDiameter = perfectPartialTotalDiameter
				/ (perfectPartialTotalDensity
						* (grid[Mx] - grid[surfacePos + 1]));
		faultedPartialTotalDiameter = faultedPartialTotalDiameter
				/ (faultedPartialTotalDensity
						* (grid[Mx] - grid[surfacePos + 1]));
		frankPartialTotalDiameter =
				frankPartialTotalDiameter
						/ (frankPartialTotalDensity
								* (grid[Mx] - grid[surfacePos + 1]));

		// Set the output precision
		const int outputPrecision = 5;

		// Open the output file
		std::fstream outputFile;
		outputFile.open("Alloy.dat", std::fstream::out | std::fstream::app);
		outputFile << std::setprecision(outputPrecision);

		// Output the data
		outputFile << timestep << " " << time << " " << iTotalDensity << " "
				<< iTotalDiameter << " " << vTotalDensity << " "
				<< vTotalDiameter << " " << voidTotalDensity << " "
				<< voidTotalDiameter << " " << faultedTotalDensity << " "
				<< faultedTotalDiameter << " " << perfectTotalDensity << " "
				<< perfectTotalDiameter << " " << frankTotalDensity << " "
				<< frankTotalDiameter << " " << voidPartialTotalDensity << " "
				<< voidPartialTotalDiameter << " " << faultedPartialTotalDensity
				<< " " << faultedPartialTotalDiameter << " "
				<< perfectPartialTotalDensity << " "
				<< perfectPartialTotalDiameter << " "
				<< frankPartialTotalDensity << " " << frankPartialTotalDiameter
				<< std::endl;

		// Close the output file
		outputFile.close();
	}

	// Restore the PETSC solution array
	ierr = DMDAVecRestoreArrayDOFRead(da, solution, &solutionArray);
	CHKERRQ(ierr);

	PetscFunctionReturn(0);

}

#undef __FUNCT__
#define __FUNCT__ Actual__FUNCT__("xolotlSolver", "monitorScatter1D")
/**
 * This is a monitoring method that will save 1D plots of the xenon concentration
 * distribution at the middle of the grid.
 */
PetscErrorCode monitorScatter1D(TS ts, PetscInt timestep, PetscReal time,
		Vec solution, void *) {
	xperf::ScopedTimer myTimer(scatterTimer);

	// Initial declarations
	PetscErrorCode ierr;
	double **solutionArray, *gridPointSolution;
	PetscInt xs, xm, xi, Mx;

	PetscFunctionBeginUser;

	// Don't do anything if it is not on the stride
	if (timestep % 200 != 0)
		PetscFunctionReturn(0);

	// Gets the process ID (important when it is running in parallel)
	auto xolotlComm = xolotlCore::MPIUtils::getMPIComm();
	int procId;
	MPI_Comm_rank(xolotlComm, &procId);

	// Get the da from ts
	DM da;
	ierr = TSGetDM(ts, &da);
	CHKERRQ(ierr);

	// Get the solutionArray
	ierr = DMDAVecGetArrayDOFRead(da, solution, &solutionArray);
	CHKERRQ(ierr);

	// Get the corners of the grid
	ierr = DMDAGetCorners(da, &xs, NULL, NULL, &xm, NULL, NULL);
	CHKERRQ(ierr);

	// Get the size of the total grid
	ierr = DMDAGetInfo(da, PETSC_IGNORE, &Mx, PETSC_IGNORE, PETSC_IGNORE,
	PETSC_IGNORE, PETSC_IGNORE, PETSC_IGNORE, PETSC_IGNORE,
	PETSC_IGNORE, PETSC_IGNORE, PETSC_IGNORE, PETSC_IGNORE,
	PETSC_IGNORE);
	CHKERRQ(ierr);

	// Get the solver handler
	auto& solverHandler = PetscSolver::getSolverHandler();

	// Get the network and its size
	auto& network = solverHandler.getNetwork();
	int networkSize = network.size();
	auto& superClusters = network.getAll(ReactantType::NESuper);

	// Get the index of the middle of the grid
	PetscInt ix = Mx / 2;

	if (procId == 0) {
		// Create a Point vector to store the data to give to the data provider
		// for the visualization
		auto myPoints = std::make_shared<std::vector<xolotlViz::Point> >();

		// If the middle is on this process
		if (ix >= xs && ix < xs + xm) {
			// Get the pointer to the beginning of the solution data for this grid point
			gridPointSolution = solutionArray[ix];

			// Update the concentration in the network
			network.updateConcentrationsFromArray(gridPointSolution);

			for (int i = 0; i < networkSize - superClusters.size(); i++) {
				// Create a Point with the concentration[i] as the value
				// and add it to myPoints
				xolotlViz::Point aPoint;
				aPoint.value = gridPointSolution[i];
				aPoint.t = time;
				aPoint.x = (double) i + 1.0;
				myPoints->push_back(aPoint);
			}

			// Loop on the super clusters
			auto& allReactants = network.getAll();
			std::for_each(allReactants.begin(), allReactants.end(),
					[&time,&myPoints](IReactant& currReactant) {

						if (currReactant.getType() == ReactantType::NESuper) {
							auto& cluster = static_cast<NESuperCluster&>(currReactant);
							// Get the width and average
							int width = cluster.getSectionWidth();
							double nXe = cluster.getAverage();
							// Loop on the width
							for (int k = nXe + 1.0 - (double) width / 2.0;
									k < nXe + (double) width / 2.0; k++) {
								// Compute the distance
								double dist = cluster.getDistance(k);
								// Create a Point with the concentration[i] as the value
								// and add it to myPoints
								xolotlViz::Point aPoint;
								aPoint.value = cluster.getConcentration(dist);
								aPoint.t = time;
								aPoint.x = (double) k;
								myPoints->push_back(aPoint);
							}
						}
					});
		}

		// else receive the values from another process
		else {
			for (int i = 0; i < networkSize - superClusters.size(); i++) {
				double conc = 0.0;
				MPI_Recv(&conc, 1, MPI_DOUBLE, MPI_ANY_SOURCE, 10, xolotlComm,
						MPI_STATUS_IGNORE);
				// Create a Point with conc as the value
				// and add it to myPoints
				xolotlViz::Point aPoint;
				aPoint.value = conc;
				aPoint.t = time;
				aPoint.x = (double) i + 1.0;
				myPoints->push_back(aPoint);
			}

			// Loop on the super clusters
			auto& allReactants = network.getAll();
			std::for_each(allReactants.begin(), allReactants.end(),
					[&time,&myPoints,&xolotlComm](IReactant& currReactant) {

						if (currReactant.getType() == ReactantType::NESuper) {
							auto& cluster = static_cast<NESuperCluster&>(currReactant);
							// Get the width and average
							int width = cluster.getSectionWidth();
							double nXe = cluster.getAverage();
							// Loop on the width
							for (int k = nXe + 1.0 - (double) width / 2.0;
									k < nXe + (double) width / 2.0; k++) {
								double conc = 0.0;
								MPI_Recv(&conc, 1, MPI_DOUBLE, MPI_ANY_SOURCE, 11,
										xolotlComm, MPI_STATUS_IGNORE);
								// Create a Point with conc as the value
								// and add it to myPoints
								xolotlViz::Point aPoint;
								aPoint.value = conc;
								aPoint.t = time;
								aPoint.x = (double) k;
								myPoints->push_back(aPoint);
							}
						}
					});
		}

		// Get the data provider and give it the points
		scatterPlot1D->getDataProvider()->setPoints(myPoints);

		// Change the title of the plot and the name of the data
		std::stringstream title;
		title << "Size Distribution";
		scatterPlot1D->getDataProvider()->setDataName(title.str());
		scatterPlot1D->plotLabelProvider->titleLabel = title.str();
		// Give the time to the label provider
		std::stringstream timeLabel;
		timeLabel << "time: " << std::setprecision(4) << time << "s";
		scatterPlot1D->plotLabelProvider->timeLabel = timeLabel.str();
		// Get the current time step
		PetscReal currentTimeStep;
		ierr = TSGetTimeStep(ts, &currentTimeStep);
		CHKERRQ(ierr);
		// Give the timestep to the label provider
		std::stringstream timeStepLabel;
		timeStepLabel << "dt: " << std::setprecision(4) << currentTimeStep
				<< "s";
		scatterPlot1D->plotLabelProvider->timeStepLabel = timeStepLabel.str();

		// Render and save in file
		std::stringstream fileName;
		fileName << "Scatter_TS" << timestep << ".png";
		scatterPlot1D->write(fileName.str());
	}

	else {
		// If the middle is on this process
		if (ix >= xs && ix < xs + xm) {
			// Get the pointer to the beginning of the solution data for this grid point
			gridPointSolution = solutionArray[ix];

			for (int i = 0; i < networkSize - superClusters.size(); i++) {
				// Send the value of each concentration to the master process
				MPI_Send(&gridPointSolution[i], 1, MPI_DOUBLE, 0, 10,
						xolotlComm);
			}

			// Loop on the super clusters
			auto& allReactants = network.getAll();
			std::for_each(allReactants.begin(), allReactants.end(),
					[&xolotlComm](IReactant& currReactant) {

						if (currReactant.getType() == ReactantType::NESuper) {
							auto& cluster = static_cast<NESuperCluster&>(currReactant);
							// Get the width and average
							int width = cluster.getSectionWidth();
							double nXe = cluster.getAverage();
							// Loop on the width
							for (int k = nXe + 1.0 - (double) width / 2.0; k < nXe + (double) width / 2.0; k++) {
								// Compute the distance
								double dist = cluster.getDistance(k);
								double conc = cluster.getConcentration(dist);
								// Send the value of each concentration to the master process
								MPI_Send(&conc, 1, MPI_DOUBLE, 0, 11, xolotlComm);
							}
						}
					});
		}
	}

// Restore the solutionArray
	ierr = DMDAVecRestoreArrayDOFRead(da, solution, &solutionArray);
	CHKERRQ(ierr);

	PetscFunctionReturn(0);
}

#undef __FUNCT__
#define __FUNCT__ Actual__FUNCT__("xolotlSolver", "monitorSeries1D")
/**
 * This is a monitoring method that will save 1D plots of many concentrations
 */
PetscErrorCode monitorSeries1D(TS ts, PetscInt timestep, PetscReal time,
		Vec solution, void *) {

	xperf::ScopedTimer myTimer(seriesTimer);

// Initial declarations
	PetscErrorCode ierr;
	const double **solutionArray, *gridPointSolution;
	PetscInt xs, xm, xi;
	double x = 0.0;

	PetscFunctionBeginUser;

// Don't do anything if it is not on the stride
	if (timestep % 10 != 0)
		PetscFunctionReturn(0);

// Get the number of processes
	auto xolotlComm = xolotlCore::MPIUtils::getMPIComm();
	int worldSize;
	MPI_Comm_size(xolotlComm, &worldSize);
// Gets the process ID (important when it is running in parallel)
	int procId;
	MPI_Comm_rank(xolotlComm, &procId);

// Get the da from ts
	DM da;
	ierr = TSGetDM(ts, &da);
	CHKERRQ(ierr);

// Get the solutionArray
	ierr = DMDAVecGetArrayDOFRead(da, solution, &solutionArray);
	CHKERRQ(ierr);

// Get the corners of the grid
	ierr = DMDAGetCorners(da, &xs, NULL, NULL, &xm, NULL, NULL);
	CHKERRQ(ierr);

// Get the solver handler
	auto& solverHandler = PetscSolver::getSolverHandler();

// Get the network and its size
	auto& network = solverHandler.getNetwork();
	const int networkSize = network.size();

// Get the physical grid
	auto grid = solverHandler.getXGrid();

// To plot a maximum of 18 clusters of the whole benchmark
	const int loopSize = std::min(18, networkSize);

	if (procId == 0) {
		// Create a Point vector to store the data to give to the data provider
		// for the visualization
		std::vector<std::vector<xolotlViz::Point> > myPoints(loopSize);

		// Loop on the grid
		for (xi = xs; xi < xs + xm; xi++) {
			// Get the pointer to the beginning of the solution data for this grid point
			gridPointSolution = solutionArray[xi];

			for (int i = 0; i < loopSize; i++) {
				// Create a Point with the concentration[i] as the value
				// and add it to myPoints
				xolotlViz::Point aPoint;
				aPoint.value = gridPointSolution[i];
				aPoint.t = time;
				aPoint.x = (grid[xi] + grid[xi + 1]) / 2.0 - grid[1];
				myPoints[i].push_back(aPoint);
			}
		}

		// Loop on the other processes
		for (int i = 1; i < worldSize; i++) {
			// Get the size of the local grid of that process
			int localSize = 0;
			MPI_Recv(&localSize, 1, MPI_INT, i, 20, xolotlComm,
					MPI_STATUS_IGNORE);

			// Loop on their grid
			for (int k = 0; k < localSize; k++) {
				// Get the position
				MPI_Recv(&x, 1, MPI_DOUBLE, i, 21, xolotlComm,
						MPI_STATUS_IGNORE);

				for (int j = 0; j < loopSize; j++) {
					// and the concentrations
					double conc = 0.0;
					MPI_Recv(&conc, 1, MPI_DOUBLE, i, 22, xolotlComm,
							MPI_STATUS_IGNORE);

					// Create a Point with the concentration[i] as the value
					// and add it to myPoints
					xolotlViz::Point aPoint;
					aPoint.value = conc;							// He
					aPoint.t = time;
					aPoint.x = x;
					myPoints[j].push_back(aPoint);
				}
			}
		}

		// Get all the reactants to have access to their names
		auto const& reactants = network.getAll();

		for (int i = 0; i < loopSize; i++) {
			IReactant const& cluster = reactants.at(i);
			// Get the data provider and give it the points
			auto thePoints = std::make_shared<std::vector<xolotlViz::Point> >(
					myPoints[i]);
			seriesPlot1D->getDataProvider(i)->setPoints(thePoints);
			seriesPlot1D->getDataProvider(i)->setDataName(cluster.getName());
		}

		// Change the title of the plot
		std::stringstream title;
		title << "Concentrations";
		seriesPlot1D->plotLabelProvider->titleLabel = title.str();
		// Give the time to the label provider
		std::stringstream timeLabel;
		timeLabel << "time: " << std::setprecision(4) << time << "s";
		seriesPlot1D->plotLabelProvider->timeLabel = timeLabel.str();
		// Get the current time step
		PetscReal currentTimeStep;
		ierr = TSGetTimeStep(ts, &currentTimeStep);
		CHKERRQ(ierr);
		// Give the timestep to the label provider
		std::stringstream timeStepLabel;
		timeStepLabel << "dt: " << std::setprecision(4) << currentTimeStep
				<< "s";
		seriesPlot1D->plotLabelProvider->timeStepLabel = timeStepLabel.str();

		// Render and save in file
		std::stringstream fileName;
		fileName << "log_series_TS" << timestep << ".png";
		seriesPlot1D->write(fileName.str());
	}

	else {
		// Send the value of the local grid size to the master process
		MPI_Send(&xm, 1, MPI_DOUBLE, 0, 20, xolotlComm);

		// Loop on the grid
		for (xi = xs; xi < xs + xm; xi++) {
			// Dump x
			x = (grid[xi] + grid[xi + 1]) / 2.0 - grid[1];

			// Get the pointer to the beginning of the solution data for this grid point
			gridPointSolution = solutionArray[xi];

			// Send the value of the local position to the master process
			MPI_Send(&x, 1, MPI_DOUBLE, 0, 21, xolotlComm);

			for (int i = 0; i < loopSize; i++) {
				// Send the value of the concentrations to the master process
				MPI_Send(&gridPointSolution[i], 1, MPI_DOUBLE, 0, 22,
						xolotlComm);
			}
		}
	}

	// Restore the solutionArray
	ierr = DMDAVecRestoreArrayDOFRead(da, solution, &solutionArray);
	CHKERRQ(ierr);

	PetscFunctionReturn(0);
}

#undef __FUNCT__
#define __FUNCT__ Actual__FUNCT__("xolotlSolver", "monitorSurface1D")
/**
 * This is a monitoring method that will save 2D plots for each depths of
 * the concentration as a function of the cluster composition.
 */
PetscErrorCode monitorSurface1D(TS ts, PetscInt timestep, PetscReal time,
		Vec solution, void *) {

	xperf::ScopedTimer myTimer(surfaceTimer);

	// Initial declarations
	PetscErrorCode ierr;
	const double **solutionArray, *gridPointSolution;
	PetscInt xs, xm, xi;

	PetscFunctionBeginUser;

	// Don't do anything if it is not on the stride
	if (timestep % 10 != 0)
		PetscFunctionReturn(0);

	// Get the da from ts
	DM da;
	ierr = TSGetDM(ts, &da);
	CHKERRQ(ierr);

	// Get the solutionArray
	ierr = DMDAVecGetArrayDOFRead(da, solution, &solutionArray);
	CHKERRQ(ierr);

	// Get the corners of the grid
	ierr = DMDAGetCorners(da, &xs, NULL, NULL, &xm, NULL, NULL);
	CHKERRQ(ierr);

	// Get the solver handler
	auto& solverHandler = PetscSolver::getSolverHandler();

	// Get the network
	auto& network = solverHandler.getNetwork();

	// Get the physical grid
	auto grid = solverHandler.getXGrid();

	// Get the maximum size of HeV clusters
	auto const& psiNetwork =
			dynamic_cast<PSIClusterReactionNetwork const&>(network);
	auto maxHeVClusterSize = psiNetwork.getMaxClusterSize(
			ReactantType::PSIMixed);
	auto maxVClusterSize = psiNetwork.getMaxClusterSize(ReactantType::V);

	// Loop on the grid points
	for (xi = xs; xi < xs + xm; xi++) {

		if (xi != 20)
			continue;

		// Create a Point vector to store the data to give to the data provider
		// for the visualization
		auto myPoints = std::make_shared<std::vector<xolotlViz::Point> >();

		// Get the pointer to the beginning of the solution data for this grid point
		gridPointSolution = solutionArray[xi];

		// A pointer for the clusters used below
		IReactant * cluster;

		// Loop on Y = V number
		for (int i = 0; i <= maxVClusterSize; i++) {
			// Loop on X = He number
			for (int j = 0; j <= maxHeVClusterSize - maxVClusterSize; j++) {
				double conc = 0.0;
				// V clusters
				if (j == 0) {
					cluster = network.get(Species::V, i);
					if (cluster) {
						// Get the ID of the cluster
						int id = cluster->getId() - 1;
						conc = gridPointSolution[id];
					}
				}
				// He clusters
				else if (i == 0) {
					cluster = network.get(Species::He, j);
					if (cluster) {
						// Get the ID of the cluster
						int id = cluster->getId() - 1;
						conc = gridPointSolution[id];
					}
				}
				// HeV clusters
				else {
					IReactant::Composition testComp;
					testComp[toCompIdx(Species::He)] = j;
					testComp[toCompIdx(Species::V)] = i;
					cluster = network.get(ReactantType::PSIMixed, testComp);
					if (cluster) {
						// Get the ID of the cluster
						int id = cluster->getId() - 1;
						conc = gridPointSolution[id];
					}

					else {
						// Look for superClusters !
						for (auto const& superMapItem : network.getAll(
								ReactantType::PSISuper)) {
							// Get the super cluster
							auto const& superCluster =
									static_cast<PSISuperCluster&>(*(superMapItem.second));
							// Get its boundaries
							auto const& heBounds = superCluster.getBounds(0);
							auto const& vBounds = superCluster.getBounds(3);
							// Is it the right one?
							if (heBounds.contains(j) and vBounds.contains(i)) {
								conc = superCluster.getConcentration(
										superCluster.getDistance(j, 0), 0, 0,
										superCluster.getDistance(i, 3));
								break;
							}
						}
					}
				}

				// Create a Point with the concentration as the value
				// and add it to myPoints
				xolotlViz::Point aPoint;
				aPoint.value = conc;
				aPoint.t = time;
				aPoint.x = (double) j;
				aPoint.y = (double) i;
				myPoints->push_back(aPoint);
			}
		}

		// Get the data provider and give it the points
		surfacePlot1D->getDataProvider()->setPoints(myPoints);
		surfacePlot1D->getDataProvider()->setDataName("brian");

		// Change the title of the plot
		std::stringstream title;
		title << "Concentration at Depth: "
				<< (grid[xi] + grid[xi + 1]) / 2.0 - grid[1] << " nm";
		surfacePlot1D->plotLabelProvider->titleLabel = title.str();
		// Give the time to the label provider
		std::stringstream timeLabel;
		timeLabel << "time: " << std::setprecision(4) << time << "s";
		surfacePlot1D->plotLabelProvider->timeLabel = timeLabel.str();
		// Get the current time step
		PetscReal currentTimeStep;
		ierr = TSGetTimeStep(ts, &currentTimeStep);
		CHKERRQ(ierr);
		// Give the timestep to the label provider
		std::stringstream timeStepLabel;
		timeStepLabel << "dt: " << std::setprecision(4) << currentTimeStep
				<< "s";
		surfacePlot1D->plotLabelProvider->timeStepLabel = timeStepLabel.str();

		// Render and save in file
		std::stringstream fileName;
		fileName << "Brian_TS" << timestep << "_D" << xi << ".png";
		surfacePlot1D->write(fileName.str());
	}

	// Restore the solutionArray
	ierr = DMDAVecRestoreArrayDOFRead(da, solution, &solutionArray);
	CHKERRQ(ierr);

	PetscFunctionReturn(0);
}

#undef __FUNCT__
<<<<<<< HEAD
#define __FUNCT__ Actual__FUNCT__("xolotlSolver", "monitorMeanSize1D")
/**
 * This is a monitoring method that will create files with the mean
 * helium size as a function of depth at each time step.
 */
PetscErrorCode monitorMeanSize1D(TS ts, PetscInt timestep, PetscReal time,
		Vec solution, void *ictx) {

	xperf::ScopedTimer myTimer(meanSizeTimer);

	// Initial declaration
	PetscErrorCode ierr;
	const double **solutionArray, *gridPointSolution;
	PetscInt xs, xm, xi, Mx;
	double x = 0.0;

	PetscFunctionBeginUser;

	// Gets the process ID (important when it is running in parallel)
	auto xolotlComm = xolotlCore::MPIUtils::getMPIComm();
	int procId;
	MPI_Comm_rank(xolotlComm, &procId);

	// Get the da from ts
	DM da;
	ierr = TSGetDM(ts, &da);
	CHKERRQ(ierr);

	// Get the solutionArray
	ierr = DMDAVecGetArrayDOFRead(da, solution, &solutionArray);
	CHKERRQ(ierr);

	// Get the corners of the grid
	ierr = DMDAGetCorners(da, &xs, NULL, NULL, &xm, NULL, NULL);
	CHKERRQ(ierr);

	// Get the size of the total grid
	ierr = DMDAGetInfo(da, PETSC_IGNORE, &Mx, PETSC_IGNORE, PETSC_IGNORE,
			PETSC_IGNORE, PETSC_IGNORE, PETSC_IGNORE, PETSC_IGNORE,
			PETSC_IGNORE, PETSC_IGNORE, PETSC_IGNORE, PETSC_IGNORE,
			PETSC_IGNORE);
	CHKERRQ(ierr);

	// Get the solver handler
	auto& solverHandler = PetscSolver::getSolverHandler();

	// Get the network
	auto& network = solverHandler.getNetwork();

	// Get the physical grid
	auto grid = solverHandler.getXGrid();

	// Create the output file
	std::ofstream outputFile;
	if (procId == 0) {
		std::stringstream name;
		name << "heliumSizeMean_" << timestep << ".dat";
		outputFile.open(name.str());
	}

	// Loop on the full grid
	for (xi = 0; xi < Mx; xi++) {
		// Get the x position
		x = grid[xi + 1] - grid[1];

		// Initialize the values to write in the file
		double heliumMean = 0.0;

		// If this is the locally owned part of the grid
		if (xi >= xs && xi < xs + xm) {
			// Compute the mean and standard deviation of helium cluster size

			// Get the pointer to the beginning of the solution data for this grid point
			gridPointSolution = solutionArray[xi];

			// Initialize the total helium and concentration before looping
			double concTot = 0.0, heliumTot = 0.0;

			// Loop on all the indices to compute the mean
			for (int i = 0; i < indices1D.size(); i++) {
				concTot += gridPointSolution[indices1D[i]];
				heliumTot += gridPointSolution[indices1D[i]] * weights1D[i];
			}

			// Loop on all the super clusters
			for (auto const& superMapItem : network.getAll(
					ReactantType::PSISuper)) {
				auto const& cluster =
						static_cast<PSISuperCluster&>(*(superMapItem.second));
				concTot += cluster.getTotalConcentration();
				heliumTot += cluster.getTotalAtomConcentration();
			}

			// Compute the mean size of helium at this depth
			heliumMean = heliumTot / concTot;
		}

		// Get the mean on procId = 0 through MPI reduce
		double heliumMeanTot = 0.0;
		MPI_Reduce(&heliumMean, &heliumMeanTot, 1, MPI_DOUBLE, MPI_SUM, 0,
				xolotlComm);

		// The master process writes in the file
		if (procId == 0) {
			outputFile << x << " " << heliumMeanTot << std::endl;
		}
	}

	// Close the file
	if (procId == 0) {
		outputFile.close();
	}

	// Restore the solutionArray
	ierr = DMDAVecRestoreArrayDOFRead(da, solution, &solutionArray);
	CHKERRQ(ierr);

	PetscFunctionReturn(0);
}

#undef __FUNCT__
#define __FUNCT__ Actual__FUNCT__("xolotlSolver", "monitorMaxClusterConc1D")
/**
 * This is a monitoring method that will print a message when the biggest cluster
 * in the network reaches a non-negligible concentration value.
 */
PetscErrorCode monitorMaxClusterConc1D(TS ts, PetscInt timestep, PetscReal time,
		Vec solution, void *) {

	xperf::ScopedTimer myTimer(maxClusterConcTimer);

	// Initial declarations
	PetscErrorCode ierr;
	const double **solutionArray, *gridPointSolution;
	PetscInt xs, xm, xi;

	PetscFunctionBeginUser;

	// Don't do anything if it was already printed
	if (!printMaxClusterConc1D)
		PetscFunctionReturn(0);

	// Get the da from ts
	DM da;
	ierr = TSGetDM(ts, &da);
	CHKERRQ(ierr);

	// Get the solutionArray
	ierr = DMDAVecGetArrayDOFRead(da, solution, &solutionArray);
	CHKERRQ(ierr);

	// Get the corners of the grid
	ierr = DMDAGetCorners(da, &xs, NULL, NULL, &xm, NULL, NULL);
	CHKERRQ(ierr);

	// Get the solver handler
	auto& solverHandler = PetscSolver::getSolverHandler();

	// Get the network
	auto& network = solverHandler.getNetwork();

	// Get the maximum size of HeV clusters
	auto const& psiNetwork =
			dynamic_cast<PSIClusterReactionNetwork const&>(network);
	IReactant::SizeType maxHeVClusterSize = psiNetwork.getMaxClusterSize(
			ReactantType::PSIMixed);
	// Get the maximum size of V clusters
	IReactant::SizeType maxVClusterSize = psiNetwork.getMaxClusterSize(
			ReactantType::V);
	// Get the number of He in the max HeV cluster
	IReactant::SizeType maxHeSize = (maxHeVClusterSize - maxVClusterSize);
	// Get the maximum stable HeV cluster
	IReactant * maxCluster;
	IReactant::Composition testComp;
	testComp[toCompIdx(Species::He)] = maxHeSize;
	testComp[toCompIdx(Species::V)] = maxVClusterSize;
	maxCluster = network.get(ReactantType::PSIMixed, testComp);
	if (!maxCluster) {
		// Get the maximum size of Xe clusters
		auto const& neNetwork =
				dynamic_cast<NEClusterReactionNetwork const&>(network);
		int maxXeClusterSize = neNetwork.getMaxClusterSize(ReactantType::Xe);
		maxCluster = network.get(Species::Xe, maxXeClusterSize);
	}

	// Boolean to know if the concentration is too big
	bool maxClusterTooBig = false;

	// Check the concentration of the biggest cluster at each grid point
	for (xi = xs; xi < xs + xm; xi++) {
		// Get the pointer to the beginning of the solution data for this grid point
		gridPointSolution = solutionArray[xi];

		// Get the concentration of the maximum HeV cluster
		auto maxClusterConc = gridPointSolution[maxCluster->getId() - 1];

		if (maxClusterConc > 1.0e-16)
			maxClusterTooBig = true;
	}

	// Get the current process ID
	auto xolotlComm = xolotlCore::MPIUtils::getMPIComm();
	int procId;
	MPI_Comm_rank(xolotlComm, &procId);

	// Is the concentration too big on any process?
	bool tooBig = false;
	MPI_Reduce(&maxClusterTooBig, &tooBig, 1, MPI_C_BOOL, MPI_LOR, 0,
			xolotlComm);

	// Main process
	if (procId == 0) {
		// Print if tooBig is true
		if (tooBig) {
			std::cout << std::endl;
			std::cout << "At time step: " << timestep << " and time: " << time
					<< " the biggest cluster: " << maxCluster->getName()
					<< " reached a concentration above 1.0e-16 at at least one grid point."
					<< std::endl << std::endl;

			// Don't print anymore
			printMaxClusterConc1D = false;
		}
	}

	// Broadcast the information about printMaxClusterConc1D to the other processes
	MPI_Bcast(&printMaxClusterConc1D, 1, MPI_C_BOOL, 0, xolotlComm);

	// Restore the solutionArray
	ierr = DMDAVecRestoreArrayDOFRead(da, solution, &solutionArray);
	CHKERRQ(ierr);

	PetscFunctionReturn(0);
}

#undef __FUNCT__
=======
>>>>>>> 5eca44f2
#define __FUNCT__ Actual__FUNCT__("xolotlSolver", "eventFunction1D")
/**
 * This is a method that checks if the surface should move or bursting happen
 */
PetscErrorCode eventFunction1D(TS ts, PetscReal time, Vec solution,
		PetscScalar *fvalue, void *) {

	xperf::ScopedTimer myTimer(eventFuncTimer);

	// Initial declaration
	PetscErrorCode ierr;
	double **solutionArray, *gridPointSolution;
	PetscInt xs, xm, xi, Mx;
	depthPositions1D.clear();
	fvalue[0] = 1.0, fvalue[1] = 1.0, fvalue[2] = 1.0;

	PetscFunctionBeginUser;

	// Gets the process ID
	auto xolotlComm = xolotlCore::MPIUtils::getMPIComm();
	int procId;
	MPI_Comm_rank(xolotlComm, &procId);

	// Get the da from ts
	DM da;
	ierr = TSGetDM(ts, &da);
	CHKERRQ(ierr);

	// Get the solutionArray
	ierr = DMDAVecGetArrayDOFRead(da, solution, &solutionArray);
	CHKERRQ(ierr);

	// Get the corners of the grid
	ierr = DMDAGetCorners(da, &xs, NULL, NULL, &xm, NULL, NULL);
	CHKERRQ(ierr);

	// Get the size of the total grid
	ierr = DMDAGetInfo(da, PETSC_IGNORE, &Mx, PETSC_IGNORE, PETSC_IGNORE,
			PETSC_IGNORE, PETSC_IGNORE, PETSC_IGNORE, PETSC_IGNORE,
			PETSC_IGNORE, PETSC_IGNORE, PETSC_IGNORE, PETSC_IGNORE,
			PETSC_IGNORE);
	CHKERRQ(ierr);

	// Get the solver handler
	auto& solverHandler = PetscSolver::getSolverHandler();

	// Get the position of the surface
	int surfacePos = solverHandler.getSurfacePosition();
	xi = surfacePos + 1;

	// Get the network
	auto& network = solverHandler.getNetwork();

	// Get the physical grid
	auto grid = solverHandler.getXGrid();

	// Get the flux handler to know the flux amplitude.
	auto fluxHandler = solverHandler.getFluxHandler();
	double heliumFluxAmplitude = fluxHandler->getFluxAmplitude();

	// Get the delta time from the previous timestep to this timestep
	double dt = time - solverHandler.getPreviousTime();

	// Work of the moving surface first
	if (solverHandler.moveSurface()) {
		// Write the initial surface position
		if (procId == 0 && xolotlCore::equal(time, 0.0)) {
			std::ofstream outputFile;
			outputFile.open("surface.txt", ios::app);
			outputFile << time << " " << grid[surfacePos + 1] - grid[1]
					<< std::endl;
			outputFile.close();
		}

		// Value to know on which processor is the location of the surface,
		// for MPI usage
		int surfaceProc = 0;

		// if xi is on this process
		if (xi >= xs && xi < xs + xm) {
			// Get the concentrations at xi = surfacePos + 1
			gridPointSolution = solutionArray[xi];

			// Compute the total density of intersitials that escaped from the
			// surface since last timestep using the stored flux
			nInterstitial1D += previousIFlux1D * dt;

			// Remove the sputtering yield since last timestep
			nInterstitial1D -= sputteringYield1D * heliumFluxAmplitude * dt;

			// Initialize the value for the flux
			double newFlux = 0.0;

			// Consider each interstitial cluster.
			for (auto const& iMapItem : network.getAll(ReactantType::I)) {
				// Get the cluster
				auto const& cluster = *(iMapItem.second);
				// Get its id and concentration
				int id = cluster.getId() - 1;
				double conc = gridPointSolution[id];
				// Get its size and diffusion coefficient
				int size = cluster.getSize();
				double coef = cluster.getDiffusionCoefficient(xi - xs);

				// Factor for finite difference
				double hxLeft = (grid[xi + 1] - grid[xi - 1]) / 2.0, hxRight =
						(grid[xi + 2] - grid[xi]) / 2.0;
				if (xi - 1 < 0)
					hxLeft = grid[xi + 1] - grid[xi];
				double factor = 2.0 / (hxLeft * (hxLeft + hxRight));
				// Compute the flux going to the left
				newFlux += (double) size * factor * coef * conc * hxLeft;
			}

			// Update the previous flux
			previousIFlux1D = newFlux;

			// Set the surface processor
			surfaceProc = procId;
		}

		// Get which processor will send the information
		int surfaceId = 0;
		MPI_Allreduce(&surfaceProc, &surfaceId, 1, MPI_INT, MPI_SUM,
				xolotlComm);

		// Send the information about nInterstitial1D and previousFlux1D
		// to the other processes
		MPI_Bcast(&nInterstitial1D, 1, MPI_DOUBLE, surfaceId, xolotlComm);
		MPI_Bcast(&previousIFlux1D, 1, MPI_DOUBLE, surfaceId, xolotlComm);

		// Now that all the processes have the same value of nInterstitials, compare
		// it to the threshold to now if we should move the surface

		// Get the initial vacancy concentration
		double initialVConc = solverHandler.getInitialVConc();

		// The density of tungsten is 62.8 atoms/nm3, thus the threshold is
		double threshold = (62.8 - initialVConc) * (grid[xi] - grid[xi - 1]);
		if (nInterstitial1D > threshold) {
			// The surface is moving
			fvalue[0] = 0.0;
		}

		// Moving the surface back
		else if (nInterstitial1D < -threshold / 10.0) {
			// The surface is moving
			fvalue[1] = 0.0;
		}
	}

	// Now work on the bubble bursting
	if (solverHandler.burstBubbles()) {
		// Compute the prefactor for the probability (arbitrary)
		double prefactor = heliumFluxAmplitude * dt * 0.1;

		// The depth parameter to know where the bursting should happen
		double depthParam = solverHandler.getTauBursting();				// nm

		// For now we are not bursting
		bool burst = false;

		// Loop on the full grid
		for (xi = 0; xi < Mx; xi++) {
			// Skip everything before the surface
			if (xi < surfacePos)
				continue;

			// If this is the locally owned part of the grid
			if (xi >= xs && xi < xs + xm) {

				// Get the pointer to the beginning of the solution data for this grid point
				gridPointSolution = solutionArray[xi];
				// Update the concentration in the network
				network.updateConcentrationsFromArray(gridPointSolution);

				// Get the distance from the surface
				double distance = (grid[xi] + grid[xi + 1]) / 2.0
						- grid[surfacePos + 1];

				// Compute the helium density at this grid point
				double heDensity = network.getTotalAtomConcentration();

				// Compute the radius of the bubble from the number of helium
				double nV = heDensity * (grid[xi + 1] - grid[xi]) / 4.0;
//			double nV = pow(heDensity / 5.0, 1.163) * (grid[xi + 1] - grid[xi]);
				constexpr double tlcCubed = xolotlCore::tungstenLatticeConstant
						* xolotlCore::tungstenLatticeConstant
						* xolotlCore::tungstenLatticeConstant;
				double radius = (sqrt(3.0) / 4)
						* xolotlCore::tungstenLatticeConstant
						+ cbrt((3.0 * tlcCubed * nV) / (8.0 * xolotlCore::pi))
						- cbrt((3.0 * tlcCubed) / (8.0 * xolotlCore::pi));

				// If the radius is larger than the distance to the surface, burst
				if (radius > distance) {
					burst = true;
					depthPositions1D.push_back(xi);
					// Exit the loop
					continue;
				}
				// Add randomness
				double prob = prefactor * (1.0 - (distance - radius) / distance)
						* min(1.0,
								exp(
										-(distance - depthParam)
												/ (depthParam * 2.0)));
				double test = solverHandler.getRNG().GetRandomDouble();

				if (prob > test) {
					burst = true;
					depthPositions1D.push_back(xi);
				}
			}
		}

		// If at least one grid point is bursting
		if (burst) {
			// The event is happening
			fvalue[2] = 0.0;
		}
	}

	// Restore the solutionArray
	ierr = DMDAVecRestoreArrayDOFRead(da, solution, &solutionArray);
	CHKERRQ(ierr);

	PetscFunctionReturn(0);
}

#undef __FUNCT__
#define __FUNCT__ Actual__FUNCT__("xolotlSolver", "postEventFunction1D")
/**
 * This is a method that moves the surface or burst bubbles
 */
PetscErrorCode postEventFunction1D(TS ts, PetscInt nevents,
		PetscInt eventList[], PetscReal time, Vec solution, PetscBool, void*) {

	xperf::ScopedTimer myTimer(postEventFuncTimer);

	// Initial declaration
	PetscErrorCode ierr;
	double **solutionArray, *gridPointSolution;
	PetscInt xs, xm, xi;

	PetscFunctionBeginUser;

	// Call monitor time hear because it is skipped when post event is used
	ierr = computeFluence(ts, 0, time, solution, NULL);
	CHKERRQ(ierr);
	ierr = monitorTime(ts, 0, time, solution, NULL);
	CHKERRQ(ierr);

	// Check if the surface has moved
	if (nevents == 0) {
		PetscFunctionReturn(0);
	}

	// Check if both events happened
	if (nevents == 3)
		throw std::string(
				"\nxolotlSolver::Monitor1D: This is not supposed to happen, the surface cannot " "move in both directions at the same time!!");

	// Gets the process ID
	auto xolotlComm = xolotlCore::MPIUtils::getMPIComm();
	int procId;
	MPI_Comm_rank(xolotlComm, &procId);

	// Get the da from ts
	DM da;
	ierr = TSGetDM(ts, &da);
	CHKERRQ(ierr);

	// Get the solutionArray
	ierr = DMDAVecGetArrayDOF(da, solution, &solutionArray);
	CHKERRQ(ierr);

	// Get the corners of the grid
	ierr = DMDAGetCorners(da, &xs, NULL, NULL, &xm, NULL, NULL);
	CHKERRQ(ierr);

	// Get the solver handler
	auto& solverHandler = PetscSolver::getSolverHandler();

	// Get the position of the surface
	int surfacePos = solverHandler.getSurfacePosition();

	// Get the network
	auto& network = solverHandler.getNetwork();
	int dof = network.getDOF();

	// Get the physical grid
	auto grid = solverHandler.getXGrid();

	// Take care of bursting

	// Loop on each bursting depth
	for (int i = 0; i < depthPositions1D.size(); i++) {
		// Get the pointer to the beginning of the solution data for this grid point
		gridPointSolution = solutionArray[depthPositions1D[i]];
		// Update the concentration in the network
		network.updateConcentrationsFromArray(gridPointSolution);

		// Get the distance from the surface
		double distance = (grid[depthPositions1D[i]]
				+ grid[depthPositions1D[i] + 1]) / 2.0 - grid[surfacePos + 1];

		// Write the bursting information
		std::ofstream outputFile;
		outputFile.open("bursting.txt", ios::app);
		outputFile << time << " " << distance << std::endl;
		outputFile.close();

		// Pinhole case
		// Consider each He to reset their concentration at this grid point
		for (auto const& heMapItem : network.getAll(ReactantType::He)) {
			auto const& cluster = *(heMapItem.second);

			int id = cluster.getId() - 1;
			gridPointSolution[id] = 0.0;
		}
		// Consider each D to reset their concentration at this grid point
		for (auto const& dMapItem : network.getAll(ReactantType::D)) {
			auto const& cluster = *(dMapItem.second);

			int id = cluster.getId() - 1;
			gridPointSolution[id] = 0.0;
		}
		// Consider each T to reset their concentration at this grid point
		for (auto const& tMapItem : network.getAll(ReactantType::T)) {
			auto const& cluster = *(tMapItem.second);

			int id = cluster.getId() - 1;
			gridPointSolution[id] = 0.0;
		}

		// Consider each HeV cluster to transfer their concentration to the V cluster of the
		// same size at this grid point
		for (auto const& heVMapItem : network.getAll(ReactantType::PSIMixed)) {
			auto const& cluster = *(heVMapItem.second);

			// Get the V cluster of the same size
			auto const & comp = cluster.getComposition();
			auto vCluster = network.get(Species::V,
					comp[toCompIdx(Species::V)]);
			int vId = vCluster->getId() - 1;
			int id = cluster.getId() - 1;
			gridPointSolution[vId] += gridPointSolution[id];
			gridPointSolution[id] = 0.0;
		}

		// Loop on the super clusters to transfer their concentration to the V cluster of the
		// same size at this grid point
		for (auto const& superMapItem : network.getAll(ReactantType::PSISuper)) {
			auto const& cluster =
					static_cast<PSISuperCluster&>(*(superMapItem.second));

			// Loop on the V boundaries
			for (auto const& j : cluster.getBounds(3)) {
				// Get the total concentration at this v
				double conc = cluster.getIntegratedVConcentration(j);
				// Get the corresponding V cluster and its Id
				auto vCluster = network.get(Species::V, j);
				int vId = vCluster->getId() - 1;
				// Add the concentration
				gridPointSolution[vId] += conc;
			}

			// Reset the super cluster concentration
			int id = cluster.getId() - 1;
			gridPointSolution[id] = 0.0;
			id = cluster.getMomentId(0) - 1;
			gridPointSolution[id] = 0.0;
			id = cluster.getMomentId(1) - 1;
			gridPointSolution[id] = 0.0;
			id = cluster.getMomentId(2) - 1;
			gridPointSolution[id] = 0.0;
			id = cluster.getMomentId(3) - 1;
			gridPointSolution[id] = 0.0;
		}
	}

	// Now takes care of moving surface
	bool moving = false;
	bool movingUp = false;
	for (int i = 0; i < nevents; i++) {
		if (eventList[i] < 2)
			moving = true;
		if (eventList[i] == 0)
			movingUp = true;
	}

	// Skip if nothing is moving
	if (!moving) {
		// Restore the solutionArray
		ierr = DMDAVecRestoreArrayDOF(da, solution, &solutionArray);
		CHKERRQ(ierr);

		PetscFunctionReturn(0);
	}

	// Set the surface position
	xi = surfacePos + 1;

	// Get the initial vacancy concentration
	double initialVConc = solverHandler.getInitialVConc();

	// The density of tungsten is 62.8 atoms/nm3, thus the threshold is
	double threshold = (62.8 - initialVConc) * (grid[xi] - grid[xi - 1]);

	if (movingUp) {
		int nGridPoints = 0;
		// Move the surface up until it is smaller than the next threshold
		while (nInterstitial1D > threshold) {
			// Move the surface higher
			surfacePos--;
			xi = surfacePos + 1;
			nGridPoints++;
			// Update the number of interstitials
			nInterstitial1D -= threshold;
			// Update the thresold
			threshold = (62.8 - initialVConc) * (grid[xi] - grid[xi - 1]);
		}

		// Throw an exception if the position is negative
		if (surfacePos < 0) {
			PetscBool flagCheck;
			ierr = PetscOptionsHasName(NULL, NULL, "-check_collapse",
					&flagCheck);
			CHKERRQ(ierr);
			if (flagCheck) {
				// Write the convergence reason
				std::ofstream outputFile;
				outputFile.open("solverStatus.txt");
				outputFile << "overgrid" << std::endl;
				outputFile.close();
			}
			throw std::string(
					"\nxolotlSolver::Monitor1D: The surface is trying to go outside of the grid!!");
		}

		// Printing information about the extension of the material
		if (procId == 0) {
			std::cout << "Adding " << nGridPoints
					<< " points to the grid at time: " << time << " s."
					<< std::endl;
		}

		// Set it in the solver
		solverHandler.setSurfacePosition(surfacePos);

		// Initialize the vacancy concentration and the temperature on the new grid points
		// Get the single vacancy ID
		auto singleVacancyCluster = network.get(Species::V, 1);
		int vacancyIndex = -1;
		if (singleVacancyCluster)
			vacancyIndex = singleVacancyCluster->getId() - 1;
		// Get the surface temperature
		double temp = 0.0;
		if (xi >= xs && xi < xs + xm) {
			temp = solutionArray[xi][dof - 1];
		}
		double surfTemp = 0.0;
		MPI_Allreduce(&temp, &surfTemp, 1, MPI_DOUBLE, MPI_SUM, xolotlComm);

		// Loop on the new grid points
		while (nGridPoints >= 0) {
			// Position of the newly created grid point
			xi = surfacePos + nGridPoints;

			// If xi is on this process
			if (xi >= xs && xi < xs + xm) {
				// Get the concentrations
				gridPointSolution = solutionArray[xi];

				// Set the new surface temperature
				gridPointSolution[dof - 1] = surfTemp;

				if (vacancyIndex > 0 && nGridPoints > 0) {
					// Initialize the vacancy concentration
					gridPointSolution[vacancyIndex] = initialVConc;
				}
			}

			// Decrease the number of grid points
			--nGridPoints;
		}
	}

	// Moving the surface back
	else {
		// Move it back as long as the number of interstitials in negative
		while (nInterstitial1D < 0.0) {
			// Compute the threshold to a deeper grid point
			threshold = (62.8 - initialVConc) * (grid[xi + 1] - grid[xi]);
			// Set all the concentrations to 0.0 at xi = surfacePos + 1
			// if xi is on this process
			if (xi >= xs && xi < xs + xm) {
				// Get the concentrations at xi = surfacePos + 1
				gridPointSolution = solutionArray[xi];
				// Loop on DOF
				for (int i = 0; i < dof - 1; i++) {
					gridPointSolution[i] = 0.0;
				}
			}

			// Move the surface deeper
			surfacePos++;
			xi = surfacePos + 1;
			// Update the number of interstitials
			nInterstitial1D += threshold;
		}

		// Printing information about the extension of the material
		if (procId == 0) {
			std::cout << "Removing grid points to the grid at time: " << time
					<< " s." << std::endl;
		}

		// Set it in the solver
		solverHandler.setSurfacePosition(surfacePos);
	}

	// Set the new surface location in the surface advection handler
	auto advecHandler = solverHandler.getAdvectionHandler();
	advecHandler->setLocation(grid[surfacePos + 1] - grid[1]);

	// Set the new surface in the temperature handler
	auto tempHandler = solverHandler.getTemperatureHandler();
	tempHandler->updateSurfacePosition(surfacePos);

	// Get the flux handler to reinitialize it
	auto fluxHandler = solverHandler.getFluxHandler();
	fluxHandler->initializeFluxHandler(network, surfacePos, grid);

	// Get the modified trap-mutation handler to reinitialize it
	auto mutationHandler = solverHandler.getMutationHandler();
	auto advecHandlers = solverHandler.getAdvectionHandlers();
	mutationHandler->initializeIndex1D(surfacePos, network, advecHandlers,
			grid, xm, xs);

	// Write the updated surface position
	if (procId == 0) {
		std::ofstream outputFile;
		outputFile.open("surface.txt", ios::app);
		outputFile << time << " " << grid[surfacePos + 1] - grid[1]
				<< std::endl;
		outputFile.close();
	}

	// Restore the solutionArray
	ierr = DMDAVecRestoreArrayDOF(da, solution, &solutionArray);
	CHKERRQ(ierr);

	PetscFunctionReturn(0);
}

/**
 * This operation sets up different monitors
 *  depending on the options.
 * @param ts The time stepper
 * @return A standard PETSc error code
 */
PetscErrorCode setupPetsc1DMonitor(TS& ts,
		std::shared_ptr<xolotlPerf::IHandlerRegistry> handlerRegistry) {

	PetscErrorCode ierr;

	// Initialize the timers, including the one for this function.
	initTimer = handlerRegistry->getTimer("monitor1D:init");
	xperf::ScopedTimer myTimer(initTimer);
	checkNegativeTimer = handlerRegistry->getTimer("monitor1D:checkNeg");
	tridynTimer = handlerRegistry->getTimer("monitor1D:tridyn");
	startStopTimer = handlerRegistry->getTimer("monitor1D:startStop");
	heRetentionTimer = handlerRegistry->getTimer("monitor1D:heRet");
	xeRetentionTimer = handlerRegistry->getTimer("monitor1D:xeRet");
	scatterTimer = handlerRegistry->getTimer("monitor1D:scatter");
	seriesTimer = handlerRegistry->getTimer("monitor1D:series");
	surfaceTimer = handlerRegistry->getTimer("monitor1D:surface");
	eventFuncTimer = handlerRegistry->getTimer("monitor1D:event");
	postEventFuncTimer = handlerRegistry->getTimer("monitor1D:postEvent");

	// Get the process ID
	auto xolotlComm = xolotlCore::MPIUtils::getMPIComm();
	int procId;
	MPI_Comm_rank(xolotlComm, &procId);

	// Get xolotlViz handler registry
	auto vizHandlerRegistry = xolotlFactory::getVizHandlerRegistry();

	// Flags to launch the monitors or not
	PetscBool flagNeg, flagCollapse, flag2DPlot, flag1DPlot, flagSeries,
			flagPerf, flagHeRetention, flagStatus, flagXeRetention, flagTRIDYN,
			flagAlloy, flagTemp;

	// Check the option -check_negative
	ierr = PetscOptionsHasName(NULL, NULL, "-check_negative", &flagNeg);
	checkPetscError(ierr,
			"setupPetsc1DMonitor: PetscOptionsHasName (-check_negative) failed.");

	// Check the option -check_collapse
	ierr = PetscOptionsHasName(NULL, NULL, "-check_collapse", &flagCollapse);
	checkPetscError(ierr,
			"setupPetsc1DMonitor: PetscOptionsHasName (-check_collapse) failed.");

	// Check the option -plot_perf
	ierr = PetscOptionsHasName(NULL, NULL, "-plot_perf", &flagPerf);
	checkPetscError(ierr,
			"setupPetsc1DMonitor: PetscOptionsHasName (-plot_perf) failed.");

	// Check the option -plot_series
	ierr = PetscOptionsHasName(NULL, NULL, "-plot_series", &flagSeries);
	checkPetscError(ierr,
			"setupPetsc1DMonitor: PetscOptionsHasName (-plot_series) failed.");

	// Check the option -plot_1d
	ierr = PetscOptionsHasName(NULL, NULL, "-plot_1d", &flag1DPlot);
	checkPetscError(ierr,
			"setupPetsc1DMonitor: PetscOptionsHasName (-plot_1d) failed.");

	// Check the option -plot_2d
	ierr = PetscOptionsHasName(NULL, NULL, "-plot_2d", &flag2DPlot);
	checkPetscError(ierr,
			"setupPetsc1DMonitor: PetscOptionsHasName (-plot_2d) failed.");

	// Check the option -helium_retention
	ierr = PetscOptionsHasName(NULL, NULL, "-helium_retention",
			&flagHeRetention);
	checkPetscError(ierr,
			"setupPetsc1DMonitor: PetscOptionsHasName (-helium_retention) failed.");

	// Check the option -xenon_retention
	ierr = PetscOptionsHasName(NULL, NULL, "-xenon_retention",
			&flagXeRetention);
	checkPetscError(ierr,
			"setupPetsc1DMonitor: PetscOptionsHasName (-xenon_retention) failed.");

	// Check the option -start_stop
	ierr = PetscOptionsHasName(NULL, NULL, "-start_stop", &flagStatus);
	checkPetscError(ierr,
			"setupPetsc1DMonitor: PetscOptionsHasName (-start_stop) failed.");

	// Check the option -tridyn
	ierr = PetscOptionsHasName(NULL, NULL, "-tridyn", &flagTRIDYN);
	checkPetscError(ierr,
			"setupPetsc1DMonitor: PetscOptionsHasName (-tridyn) failed.");

	// Check the option -alloy
	ierr = PetscOptionsHasName(NULL, NULL, "-alloy", &flagAlloy);
	checkPetscError(ierr,
			"setupPetsc1DMonitor: PetscOptionsHasName (-alloy) failed.");

	// Check the option -temp_profile
	ierr = PetscOptionsHasName(NULL, NULL, "-temp_profile", &flagTemp);
	checkPetscError(ierr,
			"setupPetsc1DMonitor: PetscOptionsHasName (-temp_profile) failed.");

	// Get the solver handler
	auto& solverHandler = PetscSolver::getSolverHandler();

	// Get the network and its size
	auto& network = solverHandler.getNetwork();
	const int networkSize = network.size();

	// Determine if we have an existing restart file,
	// and if so, it it has had timesteps written to it.
	std::unique_ptr<xolotlCore::XFile> networkFile;
	std::unique_ptr<xolotlCore::XFile::TimestepGroup> lastTsGroup;
	std::string networkName = solverHandler.getNetworkName();
	bool hasConcentrations = false;
	if (not networkName.empty()) {
		networkFile.reset(new xolotlCore::XFile(networkName));
		auto concGroup = networkFile->getGroup<
				xolotlCore::XFile::ConcentrationGroup>();
		hasConcentrations = (concGroup and concGroup->hasTimesteps());
		if (hasConcentrations) {
			lastTsGroup = concGroup->getLastTimestepGroup();
		}
	}

	// Set the post step processing to stop the solver if the time step collapses
	if (flagCollapse) {
		// Find the threshold
		PetscBool flag;
		ierr = PetscOptionsGetReal(NULL, NULL, "-check_collapse",
				&timeStepThreshold, &flag);
		checkPetscError(ierr,
				"setupPetsc1DMonitor: PetscOptionsGetReal (-check_collapse) failed.");
		if (!flag)
			timeStepThreshold = 1.0e-16;

		// Set the post step process that tells the solver when to stop if the time step collapse
		ierr = TSSetPostStep(ts, checkTimeStep);
		checkPetscError(ierr,
				"setupPetsc1DMonitor: TSSetPostStep (checkTimeStep) failed.");
	}

	// Set the monitor to check the negative concentrations
	if (flagNeg) {
		// Find the stride to know how often we want to check
		PetscBool flag;
		ierr = PetscOptionsGetReal(NULL, NULL, "-check_negative",
				&negThreshold1D, &flag);
		checkPetscError(ierr,
				"setupPetsc1DMonitor: PetscOptionsGetReal (-check_negative) failed.");
		if (!flag)
			negThreshold1D = 1.0e-30;

		// checkNegative1D will be called at each timestep
		ierr = TSMonitorSet(ts, checkNegative1D, NULL, NULL);
		checkPetscError(ierr,
				"setupPetsc1DMonitor: TSMonitorSet (checkNegative1D) failed.");
	}

	// Set the monitor to save the status of the simulation in hdf5 file
	if (flagStatus) {
		// Find the stride to know how often the HDF5 file has to be written
		PetscBool flag;
		ierr = PetscOptionsGetReal(NULL, NULL, "-start_stop", &hdf5Stride1D,
				&flag);
		checkPetscError(ierr,
				"setupPetsc1DMonitor: PetscOptionsGetReal (-start_stop) failed.");
		if (!flag)
			hdf5Stride1D = 1.0;

		// Compute the correct hdf5Previous1D for a restart
		// Get the last time step written in the HDF5 file
		if (hasConcentrations) {

			assert(lastTsGroup);

			// Get the previous time from the HDF5 file
			double previousTime = lastTsGroup->readPreviousTime();
			solverHandler.setPreviousTime(previousTime);
			hdf5Previous1D = (int) (previousTime / hdf5Stride1D);
		}

		// Don't do anything if both files have the same name
		if (hdf5OutputName1D != solverHandler.getNetworkName()) {

			PetscInt Mx;
			PetscErrorCode ierr;

			// Get the da from ts
			DM da;
			ierr = TSGetDM(ts, &da);
			checkPetscError(ierr, "setupPetsc1DMonitor: TSGetDM failed.");

			// Get the size of the total grid
			ierr = DMDAGetInfo(da, PETSC_IGNORE, &Mx, PETSC_IGNORE,
					PETSC_IGNORE, PETSC_IGNORE, PETSC_IGNORE, PETSC_IGNORE,
					PETSC_IGNORE, PETSC_IGNORE, PETSC_IGNORE, PETSC_IGNORE,
					PETSC_IGNORE, PETSC_IGNORE);
			checkPetscError(ierr, "setupPetsc1DMonitor: DMDAGetInfo failed.");

			// Get the solver handler
			auto& solverHandler = PetscSolver::getSolverHandler();

			// Get the physical grid
			auto grid = solverHandler.getXGrid();

			// Get the compostion list and save it
			auto compList = network.getCompositionList();

			// Create and initialize a checkpoint file.
			// We do this in its own scope so that the file
			// is closed when the file object goes out of scope.
			// We want it to close before we (potentially) copy
			// the network from another file using a single-process
			// MPI communicator.
			{
				xolotlCore::XFile checkpointFile(hdf5OutputName1D, grid,
						compList, xolotlComm);
			}

			// Copy the network group from the given file (if it has one).
			// We open the files using a single-process MPI communicator
			// because it is faster for a single process to do the
			// copy with HDF5's H5Ocopy implementation than it is
			// when all processes call the copy function.
			// The checkpoint file must be closed before doing this.
			writeNetwork(xolotlComm, solverHandler.getNetworkName(),
					hdf5OutputName1D, network);
		}

		// startStop1D will be called at each timestep
		ierr = TSMonitorSet(ts, startStop1D, NULL, NULL);
		checkPetscError(ierr,
				"setupPetsc1DMonitor: TSMonitorSet (startStop1D) failed.");
	}

// If the user wants the surface to be able to move or bursting
	if (solverHandler.moveSurface() || solverHandler.burstBubbles()) {
		// Surface
		if (solverHandler.moveSurface()) {

			// Get the interstitial information at the surface if concentrations were stored
			if (hasConcentrations) {

				assert(lastTsGroup);

				// Get the interstitial quantity from the HDF5 file
				nInterstitial1D = lastTsGroup->readData1D("nInterstitial");
				// Get the previous I flux from the HDF5 file
				previousIFlux1D = lastTsGroup->readData1D("previousIFlux");
				// Get the previous time from the HDF5 file
				double previousTime = lastTsGroup->readPreviousTime();
				solverHandler.setPreviousTime(previousTime);
			}

			// Get the sputtering yield
			sputteringYield1D = solverHandler.getSputteringYield();

			// Clear the file where the surface will be written
			std::ofstream outputFile;
			outputFile.open("surface.txt");
			outputFile.close();
		}

		// Bursting
		if (solverHandler.burstBubbles()) {
			// No need to seed the random number generator here.
			// The solver handler has already done it.
		}

		// Set directions and terminate flags for the surface event
		PetscInt direction[3];
		PetscBool terminate[3];
		direction[0] = 0, direction[1] = 0, direction[2] = 0;
		terminate[0] = PETSC_FALSE, terminate[1] = PETSC_FALSE, terminate[2] =
				PETSC_FALSE;
		// Set the TSEvent
		ierr = TSSetEventHandler(ts, 3, direction, terminate, eventFunction1D,
				postEventFunction1D, NULL);
		checkPetscError(ierr,
				"setupPetsc1DMonitor: TSSetEventHandler (eventFunction1D) failed.");

		// Uncomment to clear the file where the bursting info will be written
		std::ofstream outputFile;
		outputFile.open("bursting.txt");
		outputFile.close();
	}

// Set the monitor to save 1D plot of xenon distribution
	if (flag1DPlot) {
		// Only the master process will create the plot
		if (procId == 0) {
			// Create a ScatterPlot
			scatterPlot1D = vizHandlerRegistry->getPlot("scatterPlot1D",
					xolotlViz::PlotType::SCATTER);

			scatterPlot1D->setLogScale();

			// Create and set the label provider
			auto labelProvider = std::make_shared<xolotlViz::LabelProvider>(
					"labelProvider");
			labelProvider->axis1Label = "Xenon Size";
			labelProvider->axis2Label = "Concentration";

			// Give it to the plot
			scatterPlot1D->setLabelProvider(labelProvider);

			// Create the data provider
			auto dataProvider = std::make_shared<xolotlViz::CvsXDataProvider>(
					"dataProvider");

			// Give it to the plot
			scatterPlot1D->setDataProvider(dataProvider);
		}

		// monitorScatter1D will be called at each timestep
		ierr = TSMonitorSet(ts, monitorScatter1D, NULL, NULL);
		checkPetscError(ierr,
				"setupPetsc1DMonitor: TSMonitorSet (monitorScatter1D) failed.");
	}

// Set the monitor to save 1D plot of many concentrations
	if (flagSeries) {
		// Only the master process will create the plot
		if (procId == 0) {
			// Create a ScatterPlot
			seriesPlot1D = vizHandlerRegistry->getPlot("seriesPlot1D",
					xolotlViz::PlotType::SERIES);

			// set the log scale
//			seriesPlot1D->setLogScale();

			// Create and set the label provider
			auto labelProvider = std::make_shared<xolotlViz::LabelProvider>(
					"labelProvider");
			labelProvider->axis1Label = "x Position on the Grid";
			labelProvider->axis2Label = "Concentration";

			// Give it to the plot
			seriesPlot1D->setLabelProvider(labelProvider);

			// To plot a maximum of 18 clusters of the whole benchmark
			const int loopSize = std::min(18, networkSize);

			// Create a data provider for each cluster in the network
			for (int i = 0; i < loopSize; i++) {
				// Set the name for Identifiable
				std::stringstream dataProviderName;
				dataProviderName << "dataprovider" << i;
				// Create the data provider
				auto dataProvider =
						std::make_shared<xolotlViz::CvsXDataProvider>(
								dataProviderName.str());

				// Give it to the plot
				seriesPlot1D->addDataProvider(dataProvider);
			}
		}

		// monitorSeries1D will be called at each timestep
		ierr = TSMonitorSet(ts, monitorSeries1D, NULL, NULL);
		checkPetscError(ierr,
				"setupPetsc1DMonitor: TSMonitorSet (monitorSeries1D) failed.");
	}

// Set the monitor to save surface plots of clusters concentration
// for each depth
	if (flag2DPlot) {
		// Create a SurfacePlot
		surfacePlot1D = vizHandlerRegistry->getPlot("surfacePlot1D",
				xolotlViz::PlotType::SURFACE);

		// Create and set the label provider
		auto labelProvider = std::make_shared<xolotlViz::LabelProvider>(
				"labelProvider");
		labelProvider->axis1Label = "He number";
		labelProvider->axis2Label = "V number";
		labelProvider->axis3Label = "Concentration";

		// Give it to the plot
		surfacePlot1D->setLabelProvider(labelProvider);

		// Create the data provider
		auto dataProvider = std::make_shared<xolotlViz::CvsXYDataProvider>(
				"dataProvider");

		// Give it to the plot
		surfacePlot1D->setDataProvider(dataProvider);

		// monitorSurface1D will be called at each timestep
		ierr = TSMonitorSet(ts, monitorSurface1D, NULL, NULL);
		checkPetscError(ierr,
				"setupPetsc1DMonitor: TSMonitorSet (monitorSurface1D) failed.");
	}

// Set the monitor to save performance plots (has to be in parallel)
	if (flagPerf) {
		// Only the master process will create the plot
		if (procId == 0) {
			// Create a ScatterPlot
			perfPlot = vizHandlerRegistry->getPlot("perfPlot",
					xolotlViz::PlotType::SCATTER);

			// Create and set the label provider
			auto labelProvider = std::make_shared<xolotlViz::LabelProvider>(
					"labelProvider");
			labelProvider->axis1Label = "Process ID";
			labelProvider->axis2Label = "Solver Time";

			// Give it to the plot
			perfPlot->setLabelProvider(labelProvider);

			// Create the data provider
			auto dataProvider = std::make_shared<xolotlViz::CvsXDataProvider>(
					"dataProvider");

			// Give it to the plot
			perfPlot->setDataProvider(dataProvider);
		}

		// monitorPerf will be called at each timestep
		ierr = TSMonitorSet(ts, monitorPerf, NULL, NULL);
		checkPetscError(ierr,
				"setupPetsc1DMonitor: TSMonitorSet (monitorPerf) failed.");
	}

// Initialize indices1D and weights1D if we want to compute the
// retention or the cumulative value and others
	if (flagHeRetention) {
		// Loop on the helium clusters
		for (auto const& heMapItem : network.getAll(ReactantType::He)) {
			auto const& cluster = *(heMapItem.second);

			int id = cluster.getId() - 1;
			// Add the Id to the vector
			indices1D.push_back(id);
			// Add the number of heliums of this cluster to the weight
			weights1D.push_back(cluster.getSize());
			radii1D.push_back(cluster.getReactionRadius());
		}

		// Loop on the helium-vacancy clusters
		for (auto const& heVMapItem : network.getAll(ReactantType::PSIMixed)) {
			auto const& cluster = *(heVMapItem.second);

			int id = cluster.getId() - 1;
			// Add the Id to the vector
			indices1D.push_back(id);
			// Add the number of heliums of this cluster to the weight
			auto& comp = cluster.getComposition();
			weights1D.push_back(comp[toCompIdx(Species::He)]);
			radii1D.push_back(cluster.getReactionRadius());
		}
	}

// Set the monitor to compute the helium fluence and the retention
// for the retention calculation
	if (flagHeRetention) {

		// Get the previous time if concentrations were stored and initialize the fluence
		if (hasConcentrations) {

			assert(lastTsGroup);

			// Get the previous time from the HDF5 file
			double previousTime = lastTsGroup->readPreviousTime();
			solverHandler.setPreviousTime(previousTime);
			// Initialize the fluence
			auto fluxHandler = solverHandler.getFluxHandler();
			// Increment the fluence with the value at this current timestep
			fluxHandler->computeFluence(previousTime);

			// If the bottom is a free surface
			if (solverHandler.getRightOffset() == 1) {
				// Read about the impurity fluxes in the bulk
				nHelium1D = lastTsGroup->readData1D("nHelium");
				previousHeFlux1D = lastTsGroup->readData1D("previousHeFlux");
				nDeuterium1D = lastTsGroup->readData1D("nDeuterium");
				previousDFlux1D = lastTsGroup->readData1D("previousDFlux");
				nTritium1D = lastTsGroup->readData1D("nTritium");
				previousTFlux1D = lastTsGroup->readData1D("previousTFlux");
			}
		}

		// computeFluence will be called at each timestep
		ierr = TSMonitorSet(ts, computeFluence, NULL, NULL);
		checkPetscError(ierr,
				"setupPetsc1DMonitor: TSMonitorSet (computeFluence) failed.");

		// computeHeliumRetention1D will be called at each timestep
		ierr = TSMonitorSet(ts, computeHeliumRetention1D, NULL, NULL);
		checkPetscError(ierr,
				"setupPetsc1DMonitor: TSMonitorSet (computeHeliumRetention1D) failed.");

		// Uncomment to clear the file where the retention will be written
		std::ofstream outputFile;
		outputFile.open("retentionOut.txt");
		outputFile.close();
	}

// Set the monitor to compute the xenon fluence and the retention
// for the retention calculation
	if (flagXeRetention) {
		// Loop on the xenon clusters
		for (auto const& xeMapItem : network.getAll(ReactantType::Xe)) {
			auto const& cluster = *(xeMapItem.second);

			int id = cluster.getId() - 1;
			// Add the Id to the vector
			indices1D.push_back(id);
			// Add the number of xenon of this cluster to the weight
			weights1D.push_back(cluster.getSize());
			radii1D.push_back(cluster.getReactionRadius());
		}

		// Get the da from ts
		DM da;
		ierr = TSGetDM(ts, &da);
		checkPetscError(ierr, "setupPetsc1DMonitor: TSGetDM failed.");
		// Get the local boundaries
		PetscInt xm;
		ierr = DMDAGetCorners(da, NULL, NULL, NULL, &xm, NULL, NULL);
		checkPetscError(ierr, "setupPetsc1DMonitor: DMDAGetCorners failed.");
		// Create the local vectors on each process
		solverHandler.createLocalNE(xm);

		// Get the previous time if concentrations were stored and initialize the fluence
		if (hasConcentrations) {

			assert(lastTsGroup);

			// Get the previous time from the HDF5 file
			double previousTime = lastTsGroup->readPreviousTime();
			solverHandler.setPreviousTime(previousTime);
			// Initialize the fluence
			auto fluxHandler = solverHandler.getFluxHandler();
			// Increment the fluence with the value at this current timestep
			fluxHandler->computeFluence(previousTime);
		}

		// computeFluence will be called at each timestep
		ierr = TSMonitorSet(ts, computeFluence, NULL, NULL);
		checkPetscError(ierr,
				"setupPetsc1DMonitor: TSMonitorSet (computeFluence) failed.");

		// computeXenonRetention1D will be called at each timestep
		ierr = TSMonitorSet(ts, computeXenonRetention1D, NULL, NULL);
		checkPetscError(ierr,
				"setupPetsc1DMonitor: TSMonitorSet (computeXenonRetention1D) failed.");

		// Uncomment to clear the file where the retention will be written
		std::ofstream outputFile;
		outputFile.open("retentionOut.txt");
		outputFile.close();
	}

	// Set the monitor to output data for TRIDYN
	if (flagTRIDYN) {
		// computeTRIDYN1D will be called at each timestep
		ierr = TSMonitorSet(ts, computeTRIDYN1D, NULL, NULL);
		checkPetscError(ierr,
				"setupPetsc1DMonitor: TSMonitorSet (computeTRIDYN1D) failed.");
	}

	// Set the monitor to output data for Alloy
	if (flagAlloy) {
		if (procId == 0) {
			// Create/open the output files
			std::fstream outputFile;
			outputFile.open("Alloy.dat", std::fstream::out);
			outputFile.close();
		}

		// computeAlloy1D will be called at each timestep
		ierr = TSMonitorSet(ts, computeAlloy1D, NULL, NULL);
		checkPetscError(ierr,
				"setupPetsc1DMonitor: TSMonitorSet (computeAlloy1D) failed.");
	}

	// Set the monitor to compute the temperature profile
	if (flagTemp) {

		if (procId == 0) {
			// Uncomment to clear the file where the retention will be written
			std::ofstream outputFile;
			outputFile.open("tempProf.txt");

			// Get the da from ts
			DM da;
			ierr = TSGetDM(ts, &da);
			checkPetscError(ierr, "setupPetsc1DMonitor: TSGetDM failed.");

			// Get the total size of the grid
			PetscInt Mx;
			ierr = DMDAGetInfo(da, PETSC_IGNORE, &Mx, PETSC_IGNORE,
			PETSC_IGNORE,
			PETSC_IGNORE, PETSC_IGNORE, PETSC_IGNORE, PETSC_IGNORE,
			PETSC_IGNORE, PETSC_IGNORE, PETSC_IGNORE, PETSC_IGNORE,
			PETSC_IGNORE);
			checkPetscError(ierr, "setupPetsc1DMonitor: DMDAGetInfo failed.");

			// Get the physical grid
			auto grid = solverHandler.getXGrid();
			// Get the position of the surface
			int surfacePos = solverHandler.getSurfacePosition();

			// Loop on the entire grid
			for (int xi = surfacePos + 1; xi < Mx; xi++) {
				// Set x
				double x = (grid[xi] + grid[xi + 1]) / 2.0 - grid[1];
				outputFile << x << " ";

			}
			outputFile << std::endl;
			outputFile.close();
		}

		// computeCumulativeHelium1D will be called at each timestep
		ierr = TSMonitorSet(ts, profileTemperature1D, NULL, NULL);
		checkPetscError(ierr,
				"setupPetsc1DMonitor: TSMonitorSet (profileTemperature1D) failed.");
	}

	// Set the monitor to simply change the previous time to the new time
	// monitorTime will be called at each timestep
	ierr = TSMonitorSet(ts, monitorTime, NULL, NULL);
	checkPetscError(ierr,
			"setupPetsc1DMonitor: TSMonitorSet (monitorTime) failed.");

	PetscFunctionReturn(0);
}

/**
 * This operation resets all the global variables to their original values.
 * @return A standard PETSc error code
 */
PetscErrorCode reset1DMonitor() {
	timeStepThreshold = 0.0;
	previousIFlux1D = 0.0;
	nInterstitial1D = 0.0;
	previousHeFlux1D = 0.0;
	nHelium1D = 0.0;
	previousDFlux1D = 0.0;
	nDeuterium1D = 0.0;
	previousTFlux1D = 0.0;
	nTritium1D = 0.0;
	sputteringYield1D = 0.0;
	hdf5Stride1D = 0.0;
	hdf5Previous1D = 0;
	hdf5OutputName1D = "xolotlStop.h5";
	indices1D.clear();
	weights1D.clear();
	radii1D.clear();
	printMaxClusterConc1D = true;
	depthPositions1D.clear();

	PetscFunctionReturn(0);
}

}

/* end namespace xolotlSolver */<|MERGE_RESOLUTION|>--- conflicted
+++ resolved
@@ -734,12 +734,9 @@
 		// Update the concentration in the network
 		network.updateConcentrationsFromArray(gridPointSolution);
 
-<<<<<<< HEAD
-		// Initialize the volume fraction
+		// Initialize the volume fraction and hx
 		double volumeFrac = 0.0;
-=======
 		double hx = grid[xi + 1] - grid[xi];
->>>>>>> 5eca44f2
 
 		// Loop on all the indices
 		for (unsigned int i = 0; i < indices1D.size(); i++) {
@@ -750,15 +747,10 @@
 			bubbleConcentration += conc * hx;
 			radii += conc * radii1D[i] * hx;
 			if (weights1D[i] >= minSizes[0] && conc > 1.0e-16) {
-<<<<<<< HEAD
-				partialBubbleConcentration += conc * (grid[xi + 1] - grid[xi]);
-				partialRadii += conc * radii1D[i] * (grid[xi + 1] - grid[xi]);
+				partialBubbleConcentration += conc * hx;
+				partialRadii += conc * radii1D[i] * hx;
 				// Update the volume fraction
 				volumeFrac += conc * sphereFactor * pow(radii1D[i], 3.0);
-=======
-				partialBubbleConcentration += conc * hx;
-				partialRadii += conc * radii1D[i] * hx;
->>>>>>> 5eca44f2
 			}
 			// Set the monomer concentration
 			if (weights1D[i] == 1)
@@ -775,17 +767,11 @@
 			bubbleConcentration += conc * hx;
 			radii += conc * cluster.getReactionRadius() * hx;
 			if (cluster.getSize() >= minSizes[0] && conc > 1.0e-16) {
-<<<<<<< HEAD
-				partialBubbleConcentration += conc * (grid[xi + 1] - grid[xi]);
-				partialRadii += conc * cluster.getReactionRadius()
-						* (grid[xi + 1] - grid[xi]);
+				partialBubbleConcentration += conc * hx;
+				partialRadii += conc * cluster.getReactionRadius() * hx;
 				// Update the volume fraction
 				volumeFrac += cluster.getTotalConcentration() * sphereFactor
 						* pow(cluster.getReactionRadius(), 3.0);
-=======
-				partialBubbleConcentration += conc * hx;
-				partialRadii += conc * cluster.getReactionRadius() * hx;
->>>>>>> 5eca44f2
 			}
 		}
 
@@ -892,8 +878,7 @@
 				(3.0 * (double) minSizes[0])
 						/ (4.0 * xolotlCore::pi * network.getDensity()),
 				(1.0 / 3.0));
-		if (totalConcData[4] < 1.e-16
-				|| averagePartialRadius < minRadius)
+		if (totalConcData[4] < 1.e-16 || averagePartialRadius < minRadius)
 			averagePartialRadius = minRadius;
 
 		// Uncomment to write the retention and the fluence in a file
@@ -935,7 +920,13 @@
 	// Get the solver handler
 	auto& solverHandler = PetscSolver::getSolverHandler();
 
-<<<<<<< HEAD
+	// Get the network and dof
+	auto& network = solverHandler.getNetwork();
+	const int dof = network.getDOF();
+
+	// Get the position of the surface
+	int surfacePos = solverHandler.getSurfacePosition();
+
 	// Get the da from ts
 	DM da;
 	ierr = TSGetDM(ts, &da);
@@ -944,15 +935,6 @@
 	// Get the corners of the grid
 	ierr = DMDAGetCorners(da, &xs, NULL, NULL, &xm, NULL, NULL);
 	CHKERRQ(ierr);
-
-	// Get the physical grid in the x direction
-	auto grid = solverHandler.getXGrid();
-
-	// Get the network
-	auto& network = solverHandler.getNetwork();
-
-	// Get the position of the surface
-	int surfacePos = solverHandler.getSurfacePosition();
 
 	// Get the total size of the grid
 	PetscInt Mx;
@@ -962,153 +944,6 @@
 	PETSC_IGNORE);
 	CHKERRQ(ierr);
 
-	// Get the array of concentration
-	double **solutionArray, *gridPointSolution;
-	ierr = DMDAVecGetArrayDOFRead(da, solution, &solutionArray);
-	CHKERRQ(ierr);
-
-	// Create the vectors that will hold the concentrations
-	// as a function of helium size
-	std::vector<double> heConcLocal;
-	std::vector<double> heConcentrations;
-	int maxSize = 1001;
-	// Initialize
-	for (int i = 0; i < maxSize; i++) {
-		heConcLocal.push_back(0.0);
-		heConcentrations.push_back(0.0);
-	}
-
-	// Open the file
-	std::ofstream outputFile;
-	if (procId == 0) {
-		std::stringstream name;
-		name << "heliumConc_" << timestep << ".dat";
-		outputFile.open(name.str());
-	}
-
-	// Loop on the full grid
-	for (PetscInt xi = surfacePos + 1; xi < Mx; xi++) {
-		// Set x
-		double x = grid[xi + 1] - grid[1];
-
-		// If we are on the right process
-		if (xi >= xs && xi < xs + xm) {
-			// Get the pointer to the beginning of the solution data for this grid point
-			gridPointSolution = solutionArray[xi];
-
-			// Update the concentration in the network
-			network.updateConcentrationsFromArray(gridPointSolution);
-
-			// Loop on all the indices
-			for (int l = 0; l < indices1D.size(); l++) {
-				// Add the current concentration
-				heConcLocal[weights1D[l]] += gridPointSolution[indices1D[l]]
-						* (grid[xi + 1] - grid[xi]);
-			}
-
-			// Loop on the super clusters
-			for (auto const& currMapItem : network.getAll(
-					ReactantType::PSISuper)) {
-
-				// Get the super cluster
-				auto const& superCluster =
-						static_cast<PSISuperCluster&>(*(currMapItem.second));
-				// Loop on its boundaries
-				for (auto const& i : superCluster.getBounds(0)) {
-					for (auto const& j : superCluster.getBounds(3)) {
-						if (!superCluster.isIn(i, 0, 0, j))
-							continue;
-						heConcLocal[i] += superCluster.getConcentration(
-								superCluster.getDistance(i, 0), 0, 0,
-								superCluster.getDistance(j, 3))
-								* (grid[xi + 1] - grid[xi]);
-					}
-				}
-			}
-		}
-
-		// Gather all the data
-		MPI_Reduce(&heConcLocal[0], &heConcentrations[0], maxSize, MPI_DOUBLE,
-		MPI_SUM, 0, xolotlComm);
-
-		// Print it from the main proc
-		if (procId == 0) {
-			for (int i = 0; i < maxSize; i++) {
-				if (heConcentrations[i] > 1.0e-16) {
-					outputFile << x << " " << i << " " << heConcentrations[i]
-							<< std::endl;
-				}
-			}
-		}
-
-		// Reinitialize the concentrations
-		for (int i = 0; i < maxSize; i++) {
-			heConcLocal[i] = 0.0;
-			heConcentrations[i] = 0.0;
-		}
-	}
-
-	// Close the file
-	outputFile.close();
-
-	// Restore the solutionArray
-	ierr = DMDAVecRestoreArrayDOFRead(da, solution, &solutionArray);
-	CHKERRQ(ierr);
-
-	PetscFunctionReturn(0);
-}
-
-#undef __FUNCT__
-#define __FUNCT__ Actual__FUNCT__("xolotlSolver", "computeCumulativeHelium1D")
-/**
- * This is a monitoring method that will compute the cumulative distribution of helium
- */
-PetscErrorCode computeCumulativeHelium1D(TS ts, PetscInt timestep,
-		PetscReal time, Vec solution, void *ictx) {
-
-	xperf::ScopedTimer myTimer(cumHeTimer);
-
-	// Initial declarations
-	PetscErrorCode ierr;
-	PetscInt xs, xm;
-
-	PetscFunctionBeginUser;
-
-	// Gets the process ID (important when it is running in parallel)
-	auto xolotlComm = xolotlCore::MPIUtils::getMPIComm();
-	int procId;
-	MPI_Comm_rank(xolotlComm, &procId);
-
-	// Get the solver handler
-	auto& solverHandler = PetscSolver::getSolverHandler();
-
-	// Get the network
-=======
-	// Get the network and dof
->>>>>>> 5eca44f2
-	auto& network = solverHandler.getNetwork();
-	const int dof = network.getDOF();
-
-	// Get the position of the surface
-	int surfacePos = solverHandler.getSurfacePosition();
-
-	// Get the da from ts
-	DM da;
-	ierr = TSGetDM(ts, &da);
-	CHKERRQ(ierr);
-
-	// Get the corners of the grid
-	ierr = DMDAGetCorners(da, &xs, NULL, NULL, &xm, NULL, NULL);
-	CHKERRQ(ierr);
-
-	// Get the total size of the grid
-	PetscInt Mx;
-	ierr = DMDAGetInfo(da, PETSC_IGNORE, &Mx, PETSC_IGNORE, PETSC_IGNORE,
-	PETSC_IGNORE, PETSC_IGNORE, PETSC_IGNORE, PETSC_IGNORE,
-	PETSC_IGNORE, PETSC_IGNORE, PETSC_IGNORE, PETSC_IGNORE,
-	PETSC_IGNORE);
-	CHKERRQ(ierr);
-
 	// Get the physical grid
 	auto grid = solverHandler.getXGrid();
 
@@ -1143,15 +978,9 @@
 		}
 
 		// Get the value on procId = 0
-<<<<<<< HEAD
-		double heConc = 0.0;
-		MPI_Reduce(&heLocalConc, &heConc, 1, MPI_DOUBLE, MPI_SUM, 0,
-				xolotlComm);
-=======
 		double temperature = 0.0;
 		MPI_Reduce(&localTemp, &temperature, 1, MPI_DOUBLE,
 		MPI_SUM, 0, PETSC_COMM_WORLD);
->>>>>>> 5eca44f2
 
 		// The master process writes in the file
 		if (procId == 0) {
@@ -2082,245 +1911,6 @@
 }
 
 #undef __FUNCT__
-<<<<<<< HEAD
-#define __FUNCT__ Actual__FUNCT__("xolotlSolver", "monitorMeanSize1D")
-/**
- * This is a monitoring method that will create files with the mean
- * helium size as a function of depth at each time step.
- */
-PetscErrorCode monitorMeanSize1D(TS ts, PetscInt timestep, PetscReal time,
-		Vec solution, void *ictx) {
-
-	xperf::ScopedTimer myTimer(meanSizeTimer);
-
-	// Initial declaration
-	PetscErrorCode ierr;
-	const double **solutionArray, *gridPointSolution;
-	PetscInt xs, xm, xi, Mx;
-	double x = 0.0;
-
-	PetscFunctionBeginUser;
-
-	// Gets the process ID (important when it is running in parallel)
-	auto xolotlComm = xolotlCore::MPIUtils::getMPIComm();
-	int procId;
-	MPI_Comm_rank(xolotlComm, &procId);
-
-	// Get the da from ts
-	DM da;
-	ierr = TSGetDM(ts, &da);
-	CHKERRQ(ierr);
-
-	// Get the solutionArray
-	ierr = DMDAVecGetArrayDOFRead(da, solution, &solutionArray);
-	CHKERRQ(ierr);
-
-	// Get the corners of the grid
-	ierr = DMDAGetCorners(da, &xs, NULL, NULL, &xm, NULL, NULL);
-	CHKERRQ(ierr);
-
-	// Get the size of the total grid
-	ierr = DMDAGetInfo(da, PETSC_IGNORE, &Mx, PETSC_IGNORE, PETSC_IGNORE,
-			PETSC_IGNORE, PETSC_IGNORE, PETSC_IGNORE, PETSC_IGNORE,
-			PETSC_IGNORE, PETSC_IGNORE, PETSC_IGNORE, PETSC_IGNORE,
-			PETSC_IGNORE);
-	CHKERRQ(ierr);
-
-	// Get the solver handler
-	auto& solverHandler = PetscSolver::getSolverHandler();
-
-	// Get the network
-	auto& network = solverHandler.getNetwork();
-
-	// Get the physical grid
-	auto grid = solverHandler.getXGrid();
-
-	// Create the output file
-	std::ofstream outputFile;
-	if (procId == 0) {
-		std::stringstream name;
-		name << "heliumSizeMean_" << timestep << ".dat";
-		outputFile.open(name.str());
-	}
-
-	// Loop on the full grid
-	for (xi = 0; xi < Mx; xi++) {
-		// Get the x position
-		x = grid[xi + 1] - grid[1];
-
-		// Initialize the values to write in the file
-		double heliumMean = 0.0;
-
-		// If this is the locally owned part of the grid
-		if (xi >= xs && xi < xs + xm) {
-			// Compute the mean and standard deviation of helium cluster size
-
-			// Get the pointer to the beginning of the solution data for this grid point
-			gridPointSolution = solutionArray[xi];
-
-			// Initialize the total helium and concentration before looping
-			double concTot = 0.0, heliumTot = 0.0;
-
-			// Loop on all the indices to compute the mean
-			for (int i = 0; i < indices1D.size(); i++) {
-				concTot += gridPointSolution[indices1D[i]];
-				heliumTot += gridPointSolution[indices1D[i]] * weights1D[i];
-			}
-
-			// Loop on all the super clusters
-			for (auto const& superMapItem : network.getAll(
-					ReactantType::PSISuper)) {
-				auto const& cluster =
-						static_cast<PSISuperCluster&>(*(superMapItem.second));
-				concTot += cluster.getTotalConcentration();
-				heliumTot += cluster.getTotalAtomConcentration();
-			}
-
-			// Compute the mean size of helium at this depth
-			heliumMean = heliumTot / concTot;
-		}
-
-		// Get the mean on procId = 0 through MPI reduce
-		double heliumMeanTot = 0.0;
-		MPI_Reduce(&heliumMean, &heliumMeanTot, 1, MPI_DOUBLE, MPI_SUM, 0,
-				xolotlComm);
-
-		// The master process writes in the file
-		if (procId == 0) {
-			outputFile << x << " " << heliumMeanTot << std::endl;
-		}
-	}
-
-	// Close the file
-	if (procId == 0) {
-		outputFile.close();
-	}
-
-	// Restore the solutionArray
-	ierr = DMDAVecRestoreArrayDOFRead(da, solution, &solutionArray);
-	CHKERRQ(ierr);
-
-	PetscFunctionReturn(0);
-}
-
-#undef __FUNCT__
-#define __FUNCT__ Actual__FUNCT__("xolotlSolver", "monitorMaxClusterConc1D")
-/**
- * This is a monitoring method that will print a message when the biggest cluster
- * in the network reaches a non-negligible concentration value.
- */
-PetscErrorCode monitorMaxClusterConc1D(TS ts, PetscInt timestep, PetscReal time,
-		Vec solution, void *) {
-
-	xperf::ScopedTimer myTimer(maxClusterConcTimer);
-
-	// Initial declarations
-	PetscErrorCode ierr;
-	const double **solutionArray, *gridPointSolution;
-	PetscInt xs, xm, xi;
-
-	PetscFunctionBeginUser;
-
-	// Don't do anything if it was already printed
-	if (!printMaxClusterConc1D)
-		PetscFunctionReturn(0);
-
-	// Get the da from ts
-	DM da;
-	ierr = TSGetDM(ts, &da);
-	CHKERRQ(ierr);
-
-	// Get the solutionArray
-	ierr = DMDAVecGetArrayDOFRead(da, solution, &solutionArray);
-	CHKERRQ(ierr);
-
-	// Get the corners of the grid
-	ierr = DMDAGetCorners(da, &xs, NULL, NULL, &xm, NULL, NULL);
-	CHKERRQ(ierr);
-
-	// Get the solver handler
-	auto& solverHandler = PetscSolver::getSolverHandler();
-
-	// Get the network
-	auto& network = solverHandler.getNetwork();
-
-	// Get the maximum size of HeV clusters
-	auto const& psiNetwork =
-			dynamic_cast<PSIClusterReactionNetwork const&>(network);
-	IReactant::SizeType maxHeVClusterSize = psiNetwork.getMaxClusterSize(
-			ReactantType::PSIMixed);
-	// Get the maximum size of V clusters
-	IReactant::SizeType maxVClusterSize = psiNetwork.getMaxClusterSize(
-			ReactantType::V);
-	// Get the number of He in the max HeV cluster
-	IReactant::SizeType maxHeSize = (maxHeVClusterSize - maxVClusterSize);
-	// Get the maximum stable HeV cluster
-	IReactant * maxCluster;
-	IReactant::Composition testComp;
-	testComp[toCompIdx(Species::He)] = maxHeSize;
-	testComp[toCompIdx(Species::V)] = maxVClusterSize;
-	maxCluster = network.get(ReactantType::PSIMixed, testComp);
-	if (!maxCluster) {
-		// Get the maximum size of Xe clusters
-		auto const& neNetwork =
-				dynamic_cast<NEClusterReactionNetwork const&>(network);
-		int maxXeClusterSize = neNetwork.getMaxClusterSize(ReactantType::Xe);
-		maxCluster = network.get(Species::Xe, maxXeClusterSize);
-	}
-
-	// Boolean to know if the concentration is too big
-	bool maxClusterTooBig = false;
-
-	// Check the concentration of the biggest cluster at each grid point
-	for (xi = xs; xi < xs + xm; xi++) {
-		// Get the pointer to the beginning of the solution data for this grid point
-		gridPointSolution = solutionArray[xi];
-
-		// Get the concentration of the maximum HeV cluster
-		auto maxClusterConc = gridPointSolution[maxCluster->getId() - 1];
-
-		if (maxClusterConc > 1.0e-16)
-			maxClusterTooBig = true;
-	}
-
-	// Get the current process ID
-	auto xolotlComm = xolotlCore::MPIUtils::getMPIComm();
-	int procId;
-	MPI_Comm_rank(xolotlComm, &procId);
-
-	// Is the concentration too big on any process?
-	bool tooBig = false;
-	MPI_Reduce(&maxClusterTooBig, &tooBig, 1, MPI_C_BOOL, MPI_LOR, 0,
-			xolotlComm);
-
-	// Main process
-	if (procId == 0) {
-		// Print if tooBig is true
-		if (tooBig) {
-			std::cout << std::endl;
-			std::cout << "At time step: " << timestep << " and time: " << time
-					<< " the biggest cluster: " << maxCluster->getName()
-					<< " reached a concentration above 1.0e-16 at at least one grid point."
-					<< std::endl << std::endl;
-
-			// Don't print anymore
-			printMaxClusterConc1D = false;
-		}
-	}
-
-	// Broadcast the information about printMaxClusterConc1D to the other processes
-	MPI_Bcast(&printMaxClusterConc1D, 1, MPI_C_BOOL, 0, xolotlComm);
-
-	// Restore the solutionArray
-	ierr = DMDAVecRestoreArrayDOFRead(da, solution, &solutionArray);
-	CHKERRQ(ierr);
-
-	PetscFunctionReturn(0);
-}
-
-#undef __FUNCT__
-=======
->>>>>>> 5eca44f2
 #define __FUNCT__ Actual__FUNCT__("xolotlSolver", "eventFunction1D")
 /**
  * This is a method that checks if the surface should move or bursting happen
@@ -2359,9 +1949,9 @@
 
 	// Get the size of the total grid
 	ierr = DMDAGetInfo(da, PETSC_IGNORE, &Mx, PETSC_IGNORE, PETSC_IGNORE,
-			PETSC_IGNORE, PETSC_IGNORE, PETSC_IGNORE, PETSC_IGNORE,
-			PETSC_IGNORE, PETSC_IGNORE, PETSC_IGNORE, PETSC_IGNORE,
-			PETSC_IGNORE);
+	PETSC_IGNORE, PETSC_IGNORE, PETSC_IGNORE, PETSC_IGNORE,
+	PETSC_IGNORE, PETSC_IGNORE, PETSC_IGNORE, PETSC_IGNORE,
+	PETSC_IGNORE);
 	CHKERRQ(ierr);
 
 	// Get the solver handler
@@ -2859,8 +2449,8 @@
 	// Get the modified trap-mutation handler to reinitialize it
 	auto mutationHandler = solverHandler.getMutationHandler();
 	auto advecHandlers = solverHandler.getAdvectionHandlers();
-	mutationHandler->initializeIndex1D(surfacePos, network, advecHandlers,
-			grid, xm, xs);
+	mutationHandler->initializeIndex1D(surfacePos, network, advecHandlers, grid,
+			xm, xs);
 
 	// Write the updated surface position
 	if (procId == 0) {
@@ -3071,9 +2661,9 @@
 
 			// Get the size of the total grid
 			ierr = DMDAGetInfo(da, PETSC_IGNORE, &Mx, PETSC_IGNORE,
-					PETSC_IGNORE, PETSC_IGNORE, PETSC_IGNORE, PETSC_IGNORE,
-					PETSC_IGNORE, PETSC_IGNORE, PETSC_IGNORE, PETSC_IGNORE,
-					PETSC_IGNORE, PETSC_IGNORE);
+			PETSC_IGNORE, PETSC_IGNORE, PETSC_IGNORE, PETSC_IGNORE,
+			PETSC_IGNORE, PETSC_IGNORE, PETSC_IGNORE, PETSC_IGNORE,
+			PETSC_IGNORE, PETSC_IGNORE);
 			checkPetscError(ierr, "setupPetsc1DMonitor: DMDAGetInfo failed.");
 
 			// Get the solver handler
@@ -3529,7 +3119,6 @@
 	indices1D.clear();
 	weights1D.clear();
 	radii1D.clear();
-	printMaxClusterConc1D = true;
 	depthPositions1D.clear();
 
 	PetscFunctionReturn(0);
