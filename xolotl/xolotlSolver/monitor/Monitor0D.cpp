// Includes
#include "PetscSolver.h"
#include <xolotlPerf.h>
#include <VizHandlerRegistryFactory.h>
#include <PlotType.h>
#include <CvsXDataProvider.h>
#include <CvsXYDataProvider.h>
#include <LabelProvider.h>
#include <Constants.h>
#include <petscts.h>
#include <petscsys.h>
#include <sstream>
#include <fstream>
#include <iostream>
#include <iomanip>
#include <vector>
#include <memory>
#include <NESuperCluster.h>
#include <PSISuperCluster.h>
#include <FeSuperCluster.h>
#include <NEClusterReactionNetwork.h>
#include <PSIClusterReactionNetwork.h>
#include <FeClusterReactionNetwork.h>
#include <AlloyClusterReactionNetwork.h>
#include <AlloySuperCluster.h>
#include "xolotlCore/io/XFile.h"
#include "xolotlSolver/monitor/Monitor.h"

namespace xolotlSolver {

// Declaration of the functions defined in Monitor.cpp
extern PetscErrorCode checkTimeStep(TS ts);
extern PetscErrorCode monitorTime(TS ts, PetscInt timestep, PetscReal time,
		Vec solution, void *ictx);
extern PetscErrorCode computeFluence(TS ts, PetscInt timestep, PetscReal time,
		Vec solution, void *ictx);
extern PetscErrorCode monitorPerf(TS ts, PetscInt timestep, PetscReal time,
		Vec solution, void *ictx);

// Declaration of the variables defined in Monitor.cpp
extern std::shared_ptr<xolotlViz::IPlot> perfPlot;
extern double previousTime;
extern double timeStepThreshold;

//! The pointer to the plot used in monitorScatter0D.
std::shared_ptr<xolotlViz::IPlot> scatterPlot0D;
//! How often HDF5 file is written
PetscReal hdf5Stride0D = 0.0;
//! Previous time for HDF5
PetscInt hdf5Previous0D = 0;
//! HDF5 output file name
std::string hdf5OutputName0D = "xolotlStop.h5";
// Declare the vector that will store the Id of the helium clusters
std::vector<int> indices0D;
// Declare the vector that will store the weight of the helium clusters
// (their He composition)
std::vector<int> weights0D;
// Declare the vector that will store the radii of bubbles
std::vector<double> radii0D;

#undef __FUNCT__
#define __FUNCT__ Actual__FUNCT__("xolotlSolver", "startStop0D")
/**
 * This is a monitoring method that update an hdf5 file at each time step.
 */
PetscErrorCode startStop0D(TS ts, PetscInt timestep, PetscReal time,
		Vec solution, void *) {
	// Initial declaration
	PetscErrorCode ierr;
	const double **solutionArray, *gridPointSolution;

	PetscFunctionBeginUser;

	// Compute the dt
	double dt = time - previousTime;

	// Don't do anything if it is not on the stride
	if (((int) ((time + dt / 10.0) / hdf5Stride0D) <= hdf5Previous0D)
			&& timestep > 0)
		PetscFunctionReturn(0);

	// Update the previous time
	if ((int) ((time + dt / 10.0) / hdf5Stride0D) > hdf5Previous0D)
		hdf5Previous0D++;

	// Get the da from ts
	DM da;
	ierr = TSGetDM(ts, &da);
	CHKERRQ(ierr);

	// Get the solutionArray
	ierr = DMDAVecGetArrayDOFRead(da, solution, &solutionArray);
	CHKERRQ(ierr);

	// Get the solver handler
	auto& solverHandler = PetscSolver::getSolverHandler();

	// Get the network and dof
	auto& network = solverHandler.getNetwork();
	const int dof = network.getDOF();

	// Create an array for the concentration
	double concArray[dof][2];

	// Open the existing HDF5 file
	xolotlCore::XFile checkpointFile(hdf5OutputName0D, PETSC_COMM_WORLD,
			xolotlCore::XFile::AccessMode::OpenReadWrite);

	// Get the current time step
	double currentTimeStep;
	ierr = TSGetTimeStep(ts, &currentTimeStep);
	CHKERRQ(ierr);

	// Add a concentration time step group for the current time step.
	auto concGroup = checkpointFile.getGroup<
			xolotlCore::XFile::ConcentrationGroup>();
	assert(concGroup);
	auto tsGroup = concGroup->addTimestepGroup(timestep, time, previousTime,
			currentTimeStep);

	// Determine the concentration values we will write.
	// We only examine and collect the grid points we own.
	// TODO measure impact of us building the flattened representation
	// rather than a ragged 2D representation.
	XFile::TimestepGroup::Concs1DType concs(1);

	// Access the solution data for the current grid point.
	gridPointSolution = solutionArray[0];

	for (auto l = 0; l < dof; ++l) {
		if (std::fabs(gridPointSolution[l]) > 1.0e-16) {
			concs[0].emplace_back(l, gridPointSolution[l]);
		}
	}

	// Write our concentration data to the current timestep group
	// in the HDF5 file.
	// We only write the data for the grid points we own.
	tsGroup->writeConcentrations(checkpointFile, 0, concs);

	// Restore the solutionArray
	ierr = DMDAVecRestoreArrayDOFRead(da, solution, &solutionArray);
	CHKERRQ(ierr);

	PetscFunctionReturn(0);
}

#undef __FUNCT__
#define __FUNCT__ Actual__FUNCT__("xolotlSolver", "computeXenonRetention0D")
/**
 * This is a monitoring method that will compute the xenon retention
 */
PetscErrorCode computeXenonRetention0D(TS ts, PetscInt, PetscReal time,
		Vec solution, void *) {
	// Initial declarations
	PetscErrorCode ierr;

	PetscFunctionBeginUser;

	// Get the solver handler
	auto& solverHandler = PetscSolver::getSolverHandler();

	// Get the flux handler that will be used to get the fluence
	auto fluxHandler = solverHandler.getFluxHandler();

	// Get the da from ts
	DM da;
	ierr = TSGetDM(ts, &da);
	CHKERRQ(ierr);

	// Get the network
	auto& network = solverHandler.getNetwork();

	// Get the array of concentration
	PetscReal **solutionArray;
	ierr = DMDAVecGetArrayDOFRead(da, solution, &solutionArray);
	CHKERRQ(ierr);

	// Store the concentration and other values over the grid
	double xeConcentration = 0.0, bubbleConcentration = 0.0, radii = 0.0;

	// Declare the pointer for the concentrations at a specific grid point
	PetscReal *gridPointSolution;

	// Get the pointer to the beginning of the solution data for this grid point
	gridPointSolution = solutionArray[0];

	// Update the concentration in the network
	network.updateConcentrationsFromArray(gridPointSolution);

	// Loop on all the indices
	for (unsigned int i = 0; i < indices0D.size(); i++) {
		// Add the current concentration times the number of xenon in the cluster
		// (from the weight vector)
		xeConcentration += gridPointSolution[indices0D[i]] * weights0D[i];
		bubbleConcentration += gridPointSolution[indices0D[i]];
		radii += gridPointSolution[indices0D[i]] * radii0D[i];
	}

	// Loop on all the super clusters
	for (auto const& superMapItem : network.getAll(ReactantType::NESuper)) {
		auto const& cluster =
				static_cast<NESuperCluster&>(*(superMapItem.second));
		xeConcentration += cluster.getTotalXenonConcentration();
		bubbleConcentration += cluster.getTotalConcentration();
		radii += cluster.getTotalConcentration() * cluster.getReactionRadius();
	}

	// Get the fluence
	double fluence = fluxHandler->getFluence();

	// Print the result
	std::cout << "\nTime: " << time << std::endl;
	std::cout << "Xenon retention = " << 100.0 * (xeConcentration / fluence)
			<< " %" << std::endl;
	std::cout << "Xenon concentration = " << xeConcentration << std::endl
			<< std::endl;

	// Uncomment to write the retention and the fluence in a file
	std::ofstream outputFile;
	outputFile.open("retentionOut.txt", ios::app);
	outputFile << time << " " << 100.0 * (xeConcentration / fluence) << " "
			<< xeConcentration << " " << fluence - xeConcentration << " "
			<< radii / bubbleConcentration << std::endl;
	outputFile.close();

	// Restore the solutionArray
	ierr = DMDAVecRestoreArrayDOFRead(da, solution, &solutionArray);
	CHKERRQ(ierr);

	PetscFunctionReturn(0);
}

#undef __FUNCT__
#define __FUNCT__ Actual__FUNCT__("xolotlSolver", "computeAlloy0D")
/**
 * This is a monitoring method that will compute average density and diameter
 */
PetscErrorCode computeAlloy0D(TS ts, PetscInt timestep, PetscReal time,
		Vec solution, void *ictx) {

	// Initial declarations
	PetscErrorCode ierr;

	PetscFunctionBeginUser;

	// Get the solver handler
	auto& solverHandler = PetscSolver::getSolverHandler();

	// Get the physical grid and its length
	auto grid = solverHandler.getXGrid();
	int xSize = grid.size();

	// Get the position of the surface
	int surfacePos = solverHandler.getSurfacePosition();

	// Get the da from ts
	DM da;
	ierr = TSGetDM(ts, &da);
	CHKERRQ(ierr);

	// Get the array of concentration
	PetscReal **solutionArray;
	ierr = DMDAVecGetArrayDOFRead(da, solution, &solutionArray);
	CHKERRQ(ierr);

	// Get the network
	auto& network = solverHandler.getNetwork();

	// Get degrees of freedom
	auto dof = network.getDOF();

	// Initial declarations for the density and diameter
	double iDensity = 0.0, vDensity = 0.0, voidDensity = 0.0,
			frankDensity = 0.0, faultedDensity = 0.0, perfectDensity = 0.0,
			iDiameter = 0.0, vDiameter = 0.0, voidDiameter = 0.0,
			frankDiameter = 0.0, faultedDiameter = 0.0, perfectDiameter = 0.0;

	// Declare the pointer for the concentrations at a specific grid point
	PetscReal *gridPointSolution;

	// Get the pointer to the beginning of the solution data for this grid point
	gridPointSolution = solutionArray[0];

	// Update the concentration in the network
	network.updateConcentrationsFromArray(gridPointSolution);

	// Loop on I
	for (auto const& iMapItem : network.getAll(ReactantType::I)) {
		// Get the cluster
		auto const& cluster = *(iMapItem.second);
		iDensity += gridPointSolution[cluster.getId() - 1];
		iDiameter += gridPointSolution[cluster.getId() - 1]
				* cluster.getReactionRadius() * 2.0;
	}

	// Loop on V
	for (auto const& vMapItem : network.getAll(ReactantType::V)) {
		// Get the cluster
		auto const& cluster = *(vMapItem.second);
		vDensity += gridPointSolution[cluster.getId() - 1];
		vDiameter += gridPointSolution[cluster.getId() - 1]
				* cluster.getReactionRadius() * 2.0;
	}

	// Loop on Frank
	for (auto const& frankMapItem : network.getAll(ReactantType::Frank)) {
		// Get the cluster
		auto const& cluster = *(frankMapItem.second);
		frankDensity += gridPointSolution[cluster.getId() - 1];
		frankDiameter += gridPointSolution[cluster.getId() - 1]
				* cluster.getReactionRadius() * 2.0;
	}
	for (auto const& frankMapItem : network.getAll(ReactantType::FrankSuper)) {
		// Get the cluster
		auto const& cluster =
				static_cast<AlloySuperCluster&>(*(frankMapItem.second));
		frankDensity += cluster.getTotalConcentration();
		frankDiameter += cluster.getTotalConcentration()
				* cluster.getReactionRadius() * 2.0;
	}

	// Loop on Perfect
	for (auto const& perfectMapItem : network.getAll(ReactantType::Perfect)) {
		// Get the cluster
		auto const& cluster = *(perfectMapItem.second);
		perfectDensity += gridPointSolution[cluster.getId() - 1];
		perfectDiameter += gridPointSolution[cluster.getId() - 1]
				* cluster.getReactionRadius() * 2.0;
	}
	for (auto const& perfectMapItem : network.getAll(ReactantType::PerfectSuper)) {
		// Get the cluster
		auto const& cluster =
				static_cast<AlloySuperCluster&>(*(perfectMapItem.second));
		perfectDensity += cluster.getTotalConcentration();
		perfectDiameter += cluster.getTotalConcentration()
				* cluster.getReactionRadius() * 2.0;
	}

	// Loop on Void
	for (auto const& voidMapItem : network.getAll(ReactantType::Void)) {
		// Get the cluster
		auto const& cluster = *(voidMapItem.second);
		voidDensity += gridPointSolution[cluster.getId() - 1];
		voidDiameter += gridPointSolution[cluster.getId() - 1]
				* cluster.getReactionRadius() * 2.0;
	}
	for (auto const& voidMapItem : network.getAll(ReactantType::VoidSuper)) {
		// Get the cluster
		auto const& cluster =
				static_cast<AlloySuperCluster&>(*(voidMapItem.second));
		voidDensity += cluster.getTotalConcentration();
		voidDiameter += cluster.getTotalConcentration()
				* cluster.getReactionRadius() * 2.0;
	}

	// Loop on Faulted
	for (auto const& faultedMapItem : network.getAll(ReactantType::Faulted)) {
		// Get the cluster
		auto const& cluster = *(faultedMapItem.second);
		faultedDensity += gridPointSolution[cluster.getId() - 1];
		faultedDiameter += gridPointSolution[cluster.getId() - 1]
				* cluster.getReactionRadius() * 2.0;
	}
	for (auto const& faultedMapItem : network.getAll(ReactantType::FaultedSuper)) {
		// Get the cluster
		auto const& cluster =
				static_cast<AlloySuperCluster&>(*(faultedMapItem.second));
		faultedDensity += cluster.getTotalConcentration();
		faultedDiameter += cluster.getTotalConcentration()
				* cluster.getReactionRadius() * 2.0;
	}

	// Set the output precision
	const int outputPrecision = 5;

	// Average the diameters
	iDiameter = iDiameter / iDensity;
	vDiameter = vDiameter / vDensity;
	voidDiameter = voidDiameter / voidDensity;
	perfectDiameter = perfectDiameter / perfectDensity;
	faultedDiameter = faultedDiameter / faultedDensity;
	frankDiameter = frankDiameter / frankDensity;

	// Open the output file
	std::fstream outputFile;
	outputFile.open("Alloy.dat", std::fstream::out | std::fstream::app);
	outputFile << std::setprecision(outputPrecision);

	// Output the data
	outputFile << timestep << " " << time << " " << iDensity << " " << iDiameter
			<< " " << vDensity << " " << vDiameter << " " << voidDensity << " "
			<< voidDiameter << " " << faultedDensity << " " << faultedDiameter
			<< " " << perfectDensity << " " << perfectDiameter << " "
			<< frankDensity << " " << frankDiameter << std::endl;

	// Close the output file
	outputFile.close();

	// Restore the PETSC solution array
	ierr = DMDAVecRestoreArrayDOFRead(da, solution, &solutionArray);
	CHKERRQ(ierr);

	PetscFunctionReturn(0);

}

#undef __FUNCT__
#define __FUNCT__ Actual__FUNCT__("xolotlSolver", "monitorScatter0D")
/**
 * This is a monitoring method that will save 1D plots of the xenon concentration
 * distribution.
 */
PetscErrorCode monitorScatter0D(TS ts, PetscInt timestep, PetscReal time,
		Vec solution, void *) {
	// Initial declarations
	PetscErrorCode ierr;
	double **solutionArray, *gridPointSolution;

	PetscFunctionBeginUser;

	// Don't do anything if it is not on the stride
	if (timestep % 10 != 0)
		PetscFunctionReturn(0);

	// Get the da from ts
	DM da;
	ierr = TSGetDM(ts, &da);
	CHKERRQ(ierr);

	// Get the solutionArray
	ierr = DMDAVecGetArrayDOFRead(da, solution, &solutionArray);
	CHKERRQ(ierr);

	// Get the solver handler
	auto& solverHandler = PetscSolver::getSolverHandler();

	// Get the network and its size
	auto& network = solverHandler.getNetwork();
	int networkSize = network.size();
	auto& superClusters = network.getAll(ReactantType::NESuper);

	// Create a Point vector to store the data to give to the data provider
	// for the visualization
	auto myPoints = std::make_shared<std::vector<xolotlViz::Point> >();

	// Get the pointer to the beginning of the solution data for this grid point
	gridPointSolution = solutionArray[0];

	// Update the concentration in the network
	network.updateConcentrationsFromArray(gridPointSolution);

	for (int i = 0; i < networkSize - superClusters.size(); i++) {
		// Create a Point with the concentration[i] as the value
		// and add it to myPoints
		xolotlViz::Point aPoint;
		aPoint.value = gridPointSolution[i];
		aPoint.t = time;
		aPoint.x = (double) i + 1.0;
		myPoints->push_back(aPoint);
	}
	int nXe = networkSize - superClusters.size() + 1;
	// Loop on the super clusters
	for (auto const& superMapItem : superClusters) {
		// Get the cluster
		auto const& cluster =
				static_cast<NESuperCluster&>(*(superMapItem.second));
		// Get the width
		int width = cluster.getSectionWidth();
		// Loop on the width
		for (int k = 0; k < width; k++) {
			// Compute the distance
			double dist = cluster.getDistance(nXe + k);
			// Create a Point with the concentration[i] as the value
			// and add it to myPoints
			xolotlViz::Point aPoint;
			aPoint.value = cluster.getConcentration(dist);
			aPoint.t = time;
			aPoint.x = (double) nXe + k;
			myPoints->push_back(aPoint);
		}

		// update nXe
		nXe += width;
	}

	// Get the data provider and give it the points
	scatterPlot0D->getDataProvider()->setPoints(myPoints);

	// Change the title of the plot and the name of the data
	std::stringstream title;
	title << "Size Distribution";
	scatterPlot0D->getDataProvider()->setDataName(title.str());
	scatterPlot0D->plotLabelProvider->titleLabel = title.str();
	// Give the time to the label provider
	std::stringstream timeLabel;
	timeLabel << "time: " << std::setprecision(4) << time << "s";
	scatterPlot0D->plotLabelProvider->timeLabel = timeLabel.str();
	// Get the current time step
	PetscReal currentTimeStep;
	ierr = TSGetTimeStep(ts, &currentTimeStep);
	CHKERRQ(ierr);
	// Give the timestep to the label provider
	std::stringstream timeStepLabel;
	timeStepLabel << "dt: " << std::setprecision(4) << currentTimeStep << "s";
	scatterPlot0D->plotLabelProvider->timeStepLabel = timeStepLabel.str();

	// Render and save in file
	std::stringstream fileName;
	fileName << "Scatter_TS" << timestep << ".png";
	scatterPlot0D->write(fileName.str());

	// Restore the solutionArray
	ierr = DMDAVecRestoreArrayDOFRead(da, solution, &solutionArray);
	CHKERRQ(ierr);

	PetscFunctionReturn(0);
}

#undef __FUNCT__
#define __FUNCT__ Actual__FUNCT__("xolotlSolver", "monitorBubble0D")
/**
 * This is a monitoring method that will create files with the mean
 * concentration of each bubble at each time step.
 */
PetscErrorCode monitorBubble0D(TS ts, PetscInt timestep, PetscReal time,
		Vec solution, void *ictx) {
	// Initial declaration
	PetscErrorCode ierr;
	double **solutionArray, *gridPointSolution;

	PetscFunctionBeginUser;

//	// Don't do anything if it is not on the stride
//	if (timestep % 10 != 0)
//		PetscFunctionReturn(0);

	// Get the da from ts
	DM da;
	ierr = TSGetDM(ts, &da);
	CHKERRQ(ierr);

	// Get the solutionArray
	ierr = DMDAVecGetArrayDOFRead(da, solution, &solutionArray);
	CHKERRQ(ierr);

	// Get the solver handler
	auto& solverHandler = PetscSolver::getSolverHandler();

	// Get the network
	auto& network = solverHandler.getNetwork();
	int dof = network.getDOF();

	// Create the output file
	std::ofstream outputFile;
	std::stringstream name;
	name << "bubble_" << timestep << ".dat";
	outputFile.open(name.str());

	// Get the pointer to the beginning of the solution data for this grid point
	gridPointSolution = solutionArray[0];

	// Update the concentration in the network
	network.updateConcentrationsFromArray(gridPointSolution);

	// Initialize the total helium and concentration before looping
	double concTot = 0.0, heliumTot = 0.0;

	// Consider each super cluster.
	for (auto const& superMapItem : network.getAll(ReactantType::FeSuper)) {
		// Get the super cluster
		auto const& superCluster =
				static_cast<FeSuperCluster&>(*(superMapItem.second));
		// Get its boundaries
		auto const& heBounds = superCluster.getHeBounds();
		auto const& vBounds = superCluster.getVBounds();
		// Get its diameter
		double diam = 2.0 * superCluster.getReactionRadius();
		// Get its concentration
		double conc = superCluster.getConcentration(0.0, 0.0);

		// For compatibility with previous versions, we output
		// the value of a closed upper bound of the He and V intervals.
		outputFile << *(heBounds.begin()) << " " << *(heBounds.end()) - 1 << " "
				<< *(vBounds.begin()) << " " << *(vBounds.end()) - 1 << " "
				<< conc << std::endl;
	}

	// Close the file
	outputFile.close();

	// Restore the solutionArray
	ierr = DMDAVecRestoreArrayDOFRead(da, solution, &solutionArray);
	CHKERRQ(ierr);

	PetscFunctionReturn(0);
}

/**
 * This operation sets up different monitors
 *  depending on the options.
 * @param ts The time stepper
 * @return A standard PETSc error code
 */
PetscErrorCode setupPetsc0DMonitor(TS ts) {
	PetscErrorCode ierr;

	// Get xolotlViz handler registry
	auto vizHandlerRegistry = xolotlFactory::getVizHandlerRegistry();

	// Flags to launch the monitors or not
	PetscBool flagCheck, flag1DPlot, flagBubble, flagPerf, flagStatus,
<<<<<<< HEAD
			flagAlloy;
=======
			flagXeRetention;
>>>>>>> 6bfa0476

	// Check the option -check_collapse
	ierr = PetscOptionsHasName(NULL, NULL, "-check_collapse", &flagCheck);
	checkPetscError(ierr,
			"setupPetsc0DMonitor: PetscOptionsHasName (-check_collapse) failed.");

	// Check the option -plot_perf
	ierr = PetscOptionsHasName(NULL, NULL, "-plot_perf", &flagPerf);
	checkPetscError(ierr,
			"setupPetsc0DMonitor: PetscOptionsHasName (-plot_perf) failed.");

	// Check the option -plot_1d
	ierr = PetscOptionsHasName(NULL, NULL, "-plot_1d", &flag1DPlot);
	checkPetscError(ierr,
			"setupPetsc0DMonitor: PetscOptionsHasName (-plot_1d) failed.");

	// Check the option -start_stop
	ierr = PetscOptionsHasName(NULL, NULL, "-start_stop", &flagStatus);
	checkPetscError(ierr,
			"setupPetsc0DMonitor: PetscOptionsHasName (-start_stop) failed.");

	// Check the option -bubble
	ierr = PetscOptionsHasName(NULL, NULL, "-bubble", &flagBubble);
	checkPetscError(ierr,
			"setupPetsc0DMonitor: PetscOptionsHasName (-bubble) failed.");

<<<<<<< HEAD
	// Check the option -alloy
	ierr = PetscOptionsHasName(NULL, NULL, "-alloy", &flagAlloy);
	checkPetscError(ierr,
			"setupPetsc0DMonitor: PetscOptionsHasName (-alloy) failed.");
=======
	// Check the option -xenon_retention
	ierr = PetscOptionsHasName(NULL, NULL, "-xenon_retention",
			&flagXeRetention);
	checkPetscError(ierr,
			"setupPetsc0DMonitor: PetscOptionsHasName (-xenon_retention) failed.");
>>>>>>> 6bfa0476

	// Get the solver handler
	auto& solverHandler = PetscSolver::getSolverHandler();

	// Get the network and its size
	auto& network = solverHandler.getNetwork();
	const int networkSize = network.size();

	// Determine if we have an existing restart file,
	// and if so, it it has had timesteps written to it.
	std::unique_ptr<xolotlCore::XFile> networkFile;
	std::unique_ptr<xolotlCore::XFile::TimestepGroup> lastTsGroup;
	std::string networkName = solverHandler.getNetworkName();
	bool hasConcentrations = false;
	if (not networkName.empty()) {
		networkFile.reset(new xolotlCore::XFile(networkName));
		auto concGroup = networkFile->getGroup<
				xolotlCore::XFile::ConcentrationGroup>();
		hasConcentrations = (concGroup and concGroup->hasTimesteps());
		if (hasConcentrations) {
			lastTsGroup = concGroup->getLastTimestepGroup();
		}
	}

	// Set the post step processing to stop the solver if the time step collapses
	if (flagCheck) {
		// Find the threshold
		PetscBool flag;
		ierr = PetscOptionsGetReal(NULL, NULL, "-check_collapse",
				&timeStepThreshold, &flag);
		checkPetscError(ierr,
				"setupPetsc0DMonitor: PetscOptionsGetInt (-check_collapse) failed.");
		if (!flag)
			timeStepThreshold = 1.0e-16;

		// Set the post step process that tells the solver when to stop if the time step collapse
		ierr = TSSetPostStep(ts, checkTimeStep);
		checkPetscError(ierr,
				"setupPetsc0DMonitor: TSSetPostStep (checkTimeStep) failed.");
	}

	// Set the monitor to save the status of the simulation in hdf5 file
	if (flagStatus) {
		// Find the stride to know how often the HDF5 file has to be written
		PetscBool flag;
		ierr = PetscOptionsGetReal(NULL, NULL, "-start_stop", &hdf5Stride0D,
				&flag);
		checkPetscError(ierr,
				"setupPetsc0DMonitor: PetscOptionsGetInt (-start_stop) failed.");
		if (!flag)
			hdf5Stride0D = 1.0;

		// Compute the correct hdf5Previous0D for a restart
		// Get the last time step written in the HDF5 file
		if (hasConcentrations) {

			assert(lastTsGroup);

			// Get the previous time from the HDF5 file
			previousTime = lastTsGroup->readPreviousTime();
			hdf5Previous0D = (int) (previousTime / hdf5Stride0D);
		}

		// Don't do anything if both files have the same name
		if (hdf5OutputName0D != solverHandler.getNetworkName()) {

			PetscInt Mx;
			PetscErrorCode ierr;

			// Get the da from ts
			DM da;
			ierr = TSGetDM(ts, &da);
			checkPetscError(ierr, "setupPetsc0DMonitor: TSGetDM failed.");

			// Get the size of the total grid
			ierr = DMDAGetInfo(da, PETSC_IGNORE, &Mx, PETSC_IGNORE,
			PETSC_IGNORE,
			PETSC_IGNORE, PETSC_IGNORE, PETSC_IGNORE, PETSC_IGNORE,
			PETSC_IGNORE, PETSC_IGNORE, PETSC_IGNORE, PETSC_IGNORE,
			PETSC_IGNORE);
			checkPetscError(ierr, "setupPetsc0DMonitor: DMDAGetInfo failed.");

			// Get the solver handler
			auto& solverHandler = PetscSolver::getSolverHandler();

			// Get the physical grid (which is empty)
			auto grid = solverHandler.getXGrid();

			// Get the compostion list and save it
			auto compList = network.getCompositionList();

			// Create and initialize a checkpoint file.
			// We do this in its own scope so that the file
			// is closed when the file object goes out of scope.
			// We want it to close before we (potentially) copy
			// the network from another file using a single-process
			// MPI communicator.
			{
				xolotlCore::XFile checkpointFile(hdf5OutputName0D, grid,
						compList, PETSC_COMM_WORLD);
			}

			// Copy the network group from the given file (if it has one).
			// We open the files using a single-process MPI communicator
			// because it is faster for a single process to do the
			// copy with HDF5's H5Ocopy implementation than it is
			// when all processes call the copy function.
			// The checkpoint file must be closed before doing this.
			writeNetwork(PETSC_COMM_WORLD, solverHandler.getNetworkName(),
					hdf5OutputName0D, network);
		}

		// startStop0D will be called at each timestep
		ierr = TSMonitorSet(ts, startStop0D, NULL, NULL);
		checkPetscError(ierr,
				"setupPetsc0DMonitor: TSMonitorSet (startStop0D) failed.");
	}

	// Set the monitor to save 1D plot of xenon distribution
	if (flag1DPlot) {
		// Create a ScatterPlot
		scatterPlot0D = vizHandlerRegistry->getPlot("scatterPlot0D",
				xolotlViz::PlotType::SCATTER);

//		scatterPlot0D->setLogScale();

		// Create and set the label provider
		auto labelProvider = std::make_shared<xolotlViz::LabelProvider>(
				"labelProvider");
		labelProvider->axis1Label = "Xenon Size";
		labelProvider->axis2Label = "Concentration";

		// Give it to the plot
		scatterPlot0D->setLabelProvider(labelProvider);

		// Create the data provider
		auto dataProvider = std::make_shared<xolotlViz::CvsXDataProvider>(
				"dataProvider");

		// Give it to the plot
		scatterPlot0D->setDataProvider(dataProvider);

		// monitorScatter0D will be called at each timestep
		ierr = TSMonitorSet(ts, monitorScatter0D, NULL, NULL);
		checkPetscError(ierr,
				"setupPetsc0DMonitor: TSMonitorSet (monitorScatter0D) failed.");
	}

	// Set the monitor to save performance plots (has to be in parallel)
	if (flagPerf) {
		// Create a ScatterPlot
		perfPlot = vizHandlerRegistry->getPlot("perfPlot",
				xolotlViz::PlotType::SCATTER);

		// Create and set the label provider
		auto labelProvider = std::make_shared<xolotlViz::LabelProvider>(
				"labelProvider");
		labelProvider->axis1Label = "Process ID";
		labelProvider->axis2Label = "Solver Time";

		// Give it to the plot
		perfPlot->setLabelProvider(labelProvider);

		// Create the data provider
		auto dataProvider = std::make_shared<xolotlViz::CvsXDataProvider>(
				"dataProvider");

		// Give it to the plot
		perfPlot->setDataProvider(dataProvider);

		// monitorPerf will be called at each timestep
		ierr = TSMonitorSet(ts, monitorPerf, NULL, NULL);
		checkPetscError(ierr,
				"setupPetsc0DMonitor: TSMonitorSet (monitorPerf) failed.");
	}

	// Set the monitor to save text file of the mean concentration of bubbles
	if (flagBubble) {
		// monitorBubble0D will be called at each timestep
		ierr = TSMonitorSet(ts, monitorBubble0D, NULL, NULL);
		checkPetscError(ierr,
				"setupPetsc0DMonitor: TSMonitorSet (monitorBubble0D) failed.");
	}

<<<<<<< HEAD
	// Set the monitor to output data for Alloy
	if (flagAlloy) {
		// Create/open the output files
		std::fstream outputFile;
		outputFile.open("Alloy.dat", std::fstream::out);
		outputFile.close();

		// computeAlloy0D will be called at each timestep
		ierr = TSMonitorSet(ts, computeAlloy0D, NULL, NULL);
		checkPetscError(ierr,
				"setupPetsc0DMonitor: TSMonitorSet (computeAlloy0D) failed.");
=======
	// Set the monitor to compute the xenon fluence and the retention
	// for the retention calculation
	if (flagXeRetention) {
		// Loop on the xenon clusters
		for (auto const& xeMapItem : network.getAll(ReactantType::Xe)) {
			auto const& cluster = *(xeMapItem.second);

			int id = cluster.getId() - 1;
			// Add the Id to the vector
			indices0D.push_back(id);
			// Add the number of xenon of this cluster to the weight
			weights0D.push_back(cluster.getSize());
			radii0D.push_back(cluster.getReactionRadius());
		}

		// Get the previous time if concentrations were stored and initialize the fluence
		if (hasConcentrations) {

			assert(lastTsGroup);

			// Get the previous time from the HDF5 file
			double time = lastTsGroup->readPreviousTime();
			// Initialize the fluence
			auto fluxHandler = solverHandler.getFluxHandler();
			// The length of the time step
			double dt = time;
			// Increment the fluence with the value at this current timestep
			fluxHandler->incrementFluence(dt);
			// Get the previous time from the HDF5 file
			// TODO isn't this the same as 'time' above?
			previousTime = lastTsGroup->readPreviousTime();
		}

		// computeFluence will be called at each timestep
		ierr = TSMonitorSet(ts, computeFluence, NULL, NULL);
		checkPetscError(ierr,
				"setupPetsc0DMonitor: TSMonitorSet (computeFluence) failed.");

		// computeXenonRetention0D will be called at each timestep
		ierr = TSMonitorSet(ts, computeXenonRetention0D, NULL, NULL);
		checkPetscError(ierr,
				"setupPetsc0DMonitor: TSMonitorSet (computeXenonRetention0D) failed.");

		// Uncomment to clear the file where the retention will be written
		std::ofstream outputFile;
		outputFile.open("retentionOut.txt");
		outputFile.close();
>>>>>>> 6bfa0476
	}

	// Set the monitor to simply change the previous time to the new time
	// monitorTime will be called at each timestep
	ierr = TSMonitorSet(ts, monitorTime, NULL, NULL);
	checkPetscError(ierr,
			"setupPetsc0DMonitor: TSMonitorSet (monitorTime) failed.");

	PetscFunctionReturn(0);
}

}

/* end namespace xolotlSolver */<|MERGE_RESOLUTION|>--- conflicted
+++ resolved
@@ -610,11 +610,7 @@
 
 	// Flags to launch the monitors or not
 	PetscBool flagCheck, flag1DPlot, flagBubble, flagPerf, flagStatus,
-<<<<<<< HEAD
-			flagAlloy;
-=======
-			flagXeRetention;
->>>>>>> 6bfa0476
+			flagAlloy, flagXeRetention;
 
 	// Check the option -check_collapse
 	ierr = PetscOptionsHasName(NULL, NULL, "-check_collapse", &flagCheck);
@@ -641,18 +637,15 @@
 	checkPetscError(ierr,
 			"setupPetsc0DMonitor: PetscOptionsHasName (-bubble) failed.");
 
-<<<<<<< HEAD
 	// Check the option -alloy
 	ierr = PetscOptionsHasName(NULL, NULL, "-alloy", &flagAlloy);
 	checkPetscError(ierr,
 			"setupPetsc0DMonitor: PetscOptionsHasName (-alloy) failed.");
-=======
 	// Check the option -xenon_retention
 	ierr = PetscOptionsHasName(NULL, NULL, "-xenon_retention",
 			&flagXeRetention);
 	checkPetscError(ierr,
 			"setupPetsc0DMonitor: PetscOptionsHasName (-xenon_retention) failed.");
->>>>>>> 6bfa0476
 
 	// Get the solver handler
 	auto& solverHandler = PetscSolver::getSolverHandler();
@@ -837,7 +830,6 @@
 				"setupPetsc0DMonitor: TSMonitorSet (monitorBubble0D) failed.");
 	}
 
-<<<<<<< HEAD
 	// Set the monitor to output data for Alloy
 	if (flagAlloy) {
 		// Create/open the output files
@@ -849,7 +841,8 @@
 		ierr = TSMonitorSet(ts, computeAlloy0D, NULL, NULL);
 		checkPetscError(ierr,
 				"setupPetsc0DMonitor: TSMonitorSet (computeAlloy0D) failed.");
-=======
+	}
+
 	// Set the monitor to compute the xenon fluence and the retention
 	// for the retention calculation
 	if (flagXeRetention) {
@@ -897,7 +890,6 @@
 		std::ofstream outputFile;
 		outputFile.open("retentionOut.txt");
 		outputFile.close();
->>>>>>> 6bfa0476
 	}
 
 	// Set the monitor to simply change the previous time to the new time
