--- conflicted
+++ resolved
@@ -23,7 +23,6 @@
 #include <FeClusterReactionNetwork.h>
 #include "xolotlCore/io/XFile.h"
 
-
 namespace xolotlSolver {
 
 // Declaration of the functions defined in Monitor.cpp
@@ -92,9 +91,8 @@
 	double concArray[dof][2];
 
 	// Open the existing HDF5 file
-    xolotlCore::XFile checkpointFile(hdf5OutputName0D,
-            PETSC_COMM_WORLD,
-            xolotlCore::XFile::AccessMode::OpenReadWrite);
+	xolotlCore::XFile checkpointFile(hdf5OutputName0D, PETSC_COMM_WORLD,
+			xolotlCore::XFile::AccessMode::OpenReadWrite);
 
 	// Get the current time step
 	double currentTimeStep;
@@ -102,10 +100,11 @@
 	CHKERRQ(ierr);
 
 	// Add a concentration time step group for the current time step.
-    auto concGroup = checkpointFile.getGroup<xolotlCore::XFile::ConcentrationGroup>();
-    assert(concGroup);
-    auto tsGroup = concGroup->addTimestepGroup(timestep, time,
-                                                previousTime, currentTimeStep);
+	auto concGroup = checkpointFile.getGroup<
+			xolotlCore::XFile::ConcentrationGroup>();
+	assert(concGroup);
+	auto tsGroup = concGroup->addTimestepGroup(timestep, time, previousTime,
+			currentTimeStep);
 
 	// Size of the concentration that will be stored
 	int concSize = -1;
@@ -130,7 +129,7 @@
 	if (concSize > 0) {
 
 		// All processes must create the dataset
-        tsGroup->writeConcentrationDataset(concSize, concArray, 0);
+		tsGroup->writeConcentrationDataset(concSize, concArray, 0);
 	}
 
 	// Restore the solutionArray
@@ -378,17 +377,18 @@
 	auto& network = solverHandler.getNetwork();
 	const int networkSize = network.size();
 
-    // Determine if we have an existing restart file,
-    // and if so, it it has had timesteps written to it.
-    std::unique_ptr<xolotlCore::XFile> networkFile;
-    std::unique_ptr<xolotlCore::XFile::ConcentrationGroup> concGroup;
-    std::string networkName = solverHandler.getNetworkName();
-    bool hasConcentrations = false;
-    if (not networkName.empty()) {
-        networkFile.reset(new xolotlCore::XFile(networkName));
-        auto concGroup = networkFile->getGroup<xolotlCore::XFile::ConcentrationGroup>();
-        hasConcentrations = (concGroup and concGroup->hasTimesteps());
-    }
+	// Determine if we have an existing restart file,
+	// and if so, it it has had timesteps written to it.
+	std::unique_ptr<xolotlCore::XFile> networkFile;
+	std::unique_ptr<xolotlCore::XFile::ConcentrationGroup> concGroup;
+	std::string networkName = solverHandler.getNetworkName();
+	bool hasConcentrations = false;
+	if (not networkName.empty()) {
+		networkFile.reset(new xolotlCore::XFile(networkName));
+		auto concGroup = networkFile->getGroup<
+				xolotlCore::XFile::ConcentrationGroup>();
+		hasConcentrations = (concGroup and concGroup->hasTimesteps());
+	}
 
 	// Set the post step processing to stop the solver if the time step collapses
 	if (flagCheck) {
@@ -420,16 +420,16 @@
 
 		// Compute the correct hdf5Previous0D for a restart
 		// Get the last time step written in the HDF5 file
-        if (hasConcentrations) {
-
-            assert(concGroup);
-            auto tsGroup = concGroup->getLastTimestepGroup();
-            assert(tsGroup);
-
-            // Get the previous time from the HDF5 file
-            previousTime = tsGroup->readPreviousTime();
-            hdf5Previous0D = (int) (previousTime / hdf5Stride0D);
-        }
+		if (hasConcentrations) {
+
+			assert(concGroup);
+			auto tsGroup = concGroup->getLastTimestepGroup();
+			assert(tsGroup);
+
+			// Get the previous time from the HDF5 file
+			previousTime = tsGroup->readPreviousTime();
+			hdf5Previous0D = (int) (previousTime / hdf5Stride0D);
+		}
 
 		// Don't do anything if both files have the same name
 		if (hdf5OutputName0D != solverHandler.getNetworkName()) {
@@ -444,10 +444,10 @@
 
 			// Get the size of the total grid
 			ierr = DMDAGetInfo(da, PETSC_IGNORE, &Mx, PETSC_IGNORE,
-					PETSC_IGNORE,
-					PETSC_IGNORE, PETSC_IGNORE, PETSC_IGNORE, PETSC_IGNORE,
-					PETSC_IGNORE, PETSC_IGNORE, PETSC_IGNORE, PETSC_IGNORE,
-					PETSC_IGNORE);
+			PETSC_IGNORE,
+			PETSC_IGNORE, PETSC_IGNORE, PETSC_IGNORE, PETSC_IGNORE,
+			PETSC_IGNORE, PETSC_IGNORE, PETSC_IGNORE, PETSC_IGNORE,
+			PETSC_IGNORE);
 			checkPetscError(ierr, "setupPetsc0DMonitor: DMDAGetInfo failed.");
 
 			// Get the solver handler
@@ -458,22 +458,10 @@
 
 			// Get the compostion list and save it
 			auto compList = network.getCompositionList();
-<<<<<<< HEAD
-			xolotlCore::HDF5Utils::fillNetworkComp(compList);
-
-			// Save the network in the HDF5 file
-			if (!solverHandler.getNetworkName().empty())
-				xolotlCore::HDF5Utils::fillNetwork(
-						solverHandler.getNetworkName(), network);
-=======
->>>>>>> 090d075a
 
 			// Create and initialize a checkpoint file.
-            xolotlCore::XFile checkpointFile(hdf5OutputName0D,
-                                    grid,
-                                    compList,
-                                    solverHandler.getNetworkName(),
-                                    PETSC_COMM_WORLD);
+			xolotlCore::XFile checkpointFile(hdf5OutputName0D, grid, network, compList,
+					solverHandler.getNetworkName(), PETSC_COMM_WORLD);
 		}
 
 		// startStop0D will be called at each timestep
