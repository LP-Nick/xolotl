--- conflicted
+++ resolved
@@ -179,11 +179,7 @@
 	for (PetscInt j = 0; j < My; j++) {
 		for (PetscInt i = 0; i < Mx; i++) {
 			// Wait for all the processes
-<<<<<<< HEAD
 			MPI_Barrier(xolotlComm);
-=======
-			MPI_Barrier(PETSC_COMM_WORLD);
->>>>>>> 5eca44f2
 
 			// Size of the concentration that will be stored
 			int concSize = -1;
@@ -589,18 +585,11 @@
 				bubbleConcentration += conc * hx * hy;
 				radii += conc * radii2D[i] * hx * hy;
 				if (weights2D[i] >= minSizes[0] && conc > 1.0e-16) {
-<<<<<<< HEAD
-					partialBubbleConcentration += conc
-							* (grid[xi + 1] - grid[xi]) * hy;
-					partialRadii += conc * radii2D[i]
-							* (grid[xi + 1] - grid[xi]) * hy;
+					partialBubbleConcentration += conc * hx * hy;
+					partialRadii += conc * radii2D[i] * hx * hy;
 					// Update the volume fraction
 					volumeFrac += gridPointSolution[indices2D[i]] * sphereFactor
 							* pow(radii2D[i], 3.0);
-=======
-					partialBubbleConcentration += conc * hx * hy;
-					partialRadii += conc * radii2D[i] * hx * hy;
->>>>>>> 5eca44f2
 				}
 				// Set the monomer concentration
 				if (weights2D[i] == 1)
@@ -619,19 +608,12 @@
 				bubbleConcentration += conc * hx * hy;
 				radii += conc * cluster.getReactionRadius() * hx * hy;
 				if (cluster.getSize() >= minSizes[0] && conc > 1.0e-16) {
-<<<<<<< HEAD
-					partialBubbleConcentration += conc
-							* (grid[xi + 1] - grid[xi]) * hy;
-					partialRadii += conc * cluster.getReactionRadius()
-							* (grid[xi + 1] - grid[xi]) * hy;
+					partialBubbleConcentration += conc * hx * hy;
+					partialRadii += conc * cluster.getReactionRadius() * hx
+							* hy;
 					// Update the volume fraction
 					volumeFrac += cluster.getTotalConcentration() * sphereFactor
 							* pow(cluster.getReactionRadius(), 3.0);
-=======
-					partialBubbleConcentration += conc * hx * hy;
-					partialRadii += conc * cluster.getReactionRadius() * hx
-							* hy;
->>>>>>> 5eca44f2
 				}
 			}
 
@@ -1026,11 +1008,7 @@
 			}
 
 			// Wait for everybody at each grid point
-<<<<<<< HEAD
 			MPI_Barrier(xolotlComm);
-=======
-			MPI_Barrier(PETSC_COMM_WORLD);
->>>>>>> 5eca44f2
 		}
 	}
 
