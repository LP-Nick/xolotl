--- conflicted
+++ resolved
@@ -9,111 +9,21 @@
 
 using namespace xolotlCore;
 
-<<<<<<< HEAD
-void NEClusterReactionNetwork::setDefaultPropsAndNames() {
-	// Shared pointers for the cluster type map
-	std::shared_ptr<std::vector<std::shared_ptr<IReactant>>> xeVector =
-			std::make_shared<std::vector<std::shared_ptr<IReactant>>>();
-	std::shared_ptr<std::vector<std::shared_ptr<IReactant>>> vVector =
-			std::make_shared<std::vector<std::shared_ptr<IReactant>>>();
-	std::shared_ptr<std::vector<std::shared_ptr<IReactant>>> iVector =
-			std::make_shared<std::vector<std::shared_ptr<IReactant>>>();
-	std::shared_ptr<std::vector<std::shared_ptr<IReactant>>> xeVVector =
-			std::make_shared<std::vector<std::shared_ptr<IReactant>>>();
-	std::shared_ptr<std::vector<std::shared_ptr<IReactant>>> xeIVector =
-			std::make_shared<std::vector<std::shared_ptr<IReactant>>>();
-	std::shared_ptr<std::vector<std::shared_ptr<IReactant>>> superVector =
-			std::make_shared<std::vector<std::shared_ptr<IReactant>>>();
+NEClusterReactionNetwork::NEClusterReactionNetwork(
+		std::shared_ptr<xolotlPerf::IHandlerRegistry> registry) :
+		ReactionNetwork( { ReactantType::V, ReactantType::I, ReactantType::Xe,
+				ReactantType::XeV, ReactantType::XeI, ReactantType::NESuper },
+				registry) {
 
 	// Initialize default properties
 	dissociationsEnabled = true;
-	numXeClusters = 0;
-	numVClusters = 0;
-	numIClusters = 0;
-	numXeVClusters = 0;
-	numXeIClusters = 0;
-	numSuperClusters = 0;
-	maxXeClusterSize = 0;
-	maxVClusterSize = 0;
-	maxIClusterSize = 0;
-	maxXeVClusterSize = 0;
-	maxXeIClusterSize = 0;
-
-	// Initialize the current and last size to 0
-	networkSize = 0;
-	// Set the reactant names
-	names.push_back(xeType);
-	names.push_back(vType);
-	names.push_back(iType);
-	names.push_back(NESuperType);
-	// Set the compound reactant names
-	compoundNames.push_back(xeVType);
-	compoundNames.push_back(xeIType);
-
-	// Setup the cluster type map
-	clusterTypeMap[xeType] = xeVector;
-	clusterTypeMap[vType] = vVector;
-	clusterTypeMap[iType] = iVector;
-	clusterTypeMap[xeVType] = xeVVector;
-	clusterTypeMap[xeIType] = xeIVector;
-	clusterTypeMap[NESuperType] = superVector;
-
-	return;
-}
-
-NEClusterReactionNetwork::NEClusterReactionNetwork() :
-		ReactionNetwork() {
-	// Setup the properties map and the name lists
-	setDefaultPropsAndNames();
-
-	return;
-}
-
-NEClusterReactionNetwork::NEClusterReactionNetwork(
-		std::shared_ptr<xolotlPerf::IHandlerRegistry> registry) :
-		ReactionNetwork(registry) {
-	// Setup the properties map and the name lists
-	setDefaultPropsAndNames();
-
-	return;
-}
-
-NEClusterReactionNetwork::NEClusterReactionNetwork(
-		const NEClusterReactionNetwork &other) :
-		ReactionNetwork(other) {
-	// The size and ids do not need to be copied. They will be fixed when the
-	// reactants are added.
-
-	// Reset the properties table so that it can be properly updated when the
-	// network is filled.
-	setDefaultPropsAndNames();
-	// Get all of the reactants from the other network and add them to this one
-	// Load the single-species clusters. Calling getAll() will not work because
-	// it is not const.
-	std::vector<std::shared_ptr<IReactant> > reactants;
-	for (auto it = other.singleSpeciesMap.begin();
-			it != other.singleSpeciesMap.end(); ++it) {
-		reactants.push_back(it->second);
-	}
-	// Load the mixed-species clusters
-	for (auto it = other.mixedSpeciesMap.begin();
-			it != other.mixedSpeciesMap.end(); ++it) {
-		reactants.push_back(it->second);
-	}
-	// Load the super-species clusters
-	for (auto it = other.superSpeciesMap.begin();
-			it != other.superSpeciesMap.end(); ++it) {
-		reactants.push_back(it->second);
-	}
-	for (unsigned int i = 0; i < reactants.size(); i++) {
-		add(std::dynamic_pointer_cast<NECluster>(reactants[i])->clone());
-	}
 
 	return;
 }
 
 double NEClusterReactionNetwork::calculateDissociationConstant(
-		DissociationReaction * reaction) const {
+		const DissociationReaction& reaction, int i) {
+
 	// If the dissociations are not allowed
 	if (!dissociationsEnabled)
 		return 0.0;
@@ -124,280 +34,16 @@
 			* xolotlCore::uraniumDioxydeLatticeConstant;
 
 	// Get the rate constant from the reverse reaction
-	double kPlus = reaction->reverseReaction->kConstant;
+	double kPlus = reaction.reverseReaction->kConstant[i];
 
 	// Calculate and return
 	double bindingEnergy = computeBindingEnergy(reaction);
 	double k_minus_exp = exp(
-			-1.0 * bindingEnergy / (xolotlCore::kBoltzmann * temperature));
+			-1.0 * bindingEnergy / (xolotlCore::kBoltzmann * temperature)); // We can use the network temperature
+	// because this method is called only
+	// when the temperature is updated
 	double k_minus = (1.0 / atomicVolume) * kPlus * k_minus_exp;
 
-	return k_minus;
-}
-
-void NEClusterReactionNetwork::createReactionConnectivity() {
-	// Initial declarations
-	int firstSize = 0, secondSize = 0, productSize = 0;
-
-	// Single species clustering (Xe)
-	// We know here that only Xe_1 can cluster so we simplify the search
-	// Xe_(a-i) + Xe_i --> Xe_a
-	firstSize = 1;
-	auto singleXeCluster = get(xeType, firstSize);
-	// Get all the Xe clusters
-	auto xeClusters = getAll(xeType);
-	// Loop on them
-	for (auto it = xeClusters.begin(); it != xeClusters.end(); it++) {
-		// Get the size of the second reactant and product
-		secondSize = (*it)->getSize();
-		productSize = firstSize + secondSize;
-		// Get the product cluster for the reaction
-		auto product = get(xeType, productSize);
-		// Check that the reaction can occur
-		if (product
-				&& (singleXeCluster->getDiffusionFactor() > 0.0
-						|| (*it)->getDiffusionFactor() > 0.0)) {
-			// Create a production reaction
-			auto reaction = std::make_shared<ProductionReaction>(
-					singleXeCluster, (*it));
-			// Tell the reactants that they are in this reaction
-			singleXeCluster->createCombination(reaction);
-			(*it)->createCombination(reaction);
-			product->createProduction(reaction);
-
-			// Check if the reverse reaction is allowed
-			checkDissociationConnectivity(product, reaction);
-		}
-	}
-
-	return;
-}
-
-void NEClusterReactionNetwork::checkDissociationConnectivity(
-		IReactant * emittingReactant,
-		std::shared_ptr<ProductionReaction> reaction) {
-	// Check if at least one of the potentially emitted cluster is size one
-	if (reaction->first->getSize() != 1 && reaction->second->getSize() != 1) {
-		// Don't add the reverse reaction
-		return;
-	}
-
-	// The reaction can occur, create the dissociation
-	// Create a dissociation reaction
-	auto dissociationReaction = std::make_shared<DissociationReaction>(
-			emittingReactant, reaction->first, reaction->second);
-	// Set the reverse reaction
-	dissociationReaction->reverseReaction = reaction.get();
-	// Tell the reactants that their are in this reaction
-	reaction->first->createDissociation(dissociationReaction);
-	reaction->second->createDissociation(dissociationReaction);
-	emittingReactant->createEmission(dissociationReaction);
-
-	return;
-}
-
-void NEClusterReactionNetwork::setTemperature(double temp) {
-	ReactionNetwork::setTemperature(temp);
-
-	computeRateConstants();
-=======
-NEClusterReactionNetwork::NEClusterReactionNetwork(
-		std::shared_ptr<xolotlPerf::IHandlerRegistry> registry) :
-		ReactionNetwork( { ReactantType::V, ReactantType::I, ReactantType::Xe,
-				ReactantType::XeV, ReactantType::XeI, ReactantType::NESuper },
-				ReactantType::NESuper, registry) {
-
-	// Initialize default properties
-	dissociationsEnabled = true;
->>>>>>> d721e979
-
-	return;
-}
-
-<<<<<<< HEAD
-double NEClusterReactionNetwork::getTemperature() const {
-	return temperature;
-}
-
-IReactant * NEClusterReactionNetwork::get(const std::string& type,
-		const int size) const {
-	// Local Declarations
-	static std::map<std::string, int> composition = { { xeType, 0 } };
-	std::shared_ptr<IReactant> retReactant;
-
-	// Setup the composition map to default values because it is static
-	composition[xeType] = 0;
-
-	// Only pull the reactant if the name and size are valid
-	if (type == xeType && size >= 1) {
-		composition[type] = size;
-		//std::string encodedName = NECluster::encodeCompositionAsName(composition);
-		// Make sure the reactant is in the map
-		std::string compStr = Reactant::toCanonicalString(type, composition);
-		if (singleSpeciesMap.count(compStr)) {
-			retReactant = singleSpeciesMap.at(compStr);
-		}
-	}
-
-	return retReactant.get();
-}
-
-IReactant * NEClusterReactionNetwork::getCompound(const std::string& type,
-		const std::vector<int>& sizes) const {
-	// Local Declarations
-	static std::map<std::string, int> composition = { { xeType, 0 } };
-	std::shared_ptr<IReactant> retReactant;
-
-	// Setup the composition map to default values because it is static
-	composition[xeType] = 0;
-
-//	// Only pull the reactant if the name is valid and there are enough sizes
-//	// to fill the composition.
-//	if ((type == xeVType || type == xeIType) && sizes.size() == 3) {
-//		composition[xeType] = sizes[0];
-//		// Make sure the reactant is in the map
-//		std::string compStr = Reactant::toCanonicalString(type, composition);
-//		if (mixedSpeciesMap.count(compStr)) {
-//			retReactant = mixedSpeciesMap.at(compStr);
-//		}
-//	}
-=======
-double NEClusterReactionNetwork::calculateDissociationConstant(
-		const DissociationReaction& reaction, int i) const {
->>>>>>> d721e979
-
-	// If the dissociations are not allowed
-	if (!dissociationsEnabled)
-		return 0.0;
-
-<<<<<<< HEAD
-IReactant * NEClusterReactionNetwork::getSuper(const std::string& type,
-		const int size) const {
-	// Local Declarations
-	static std::map<std::string, int> composition = { { xeType, 0 } };
-	std::shared_ptr<IReactant> retReactant;
-
-	// Setup the composition map to default values
-	composition[xeType] = 0;
-
-	// Only pull the reactant if the name and size are valid.
-	if (type == NESuperType && size >= 1) {
-		composition[xeType] = size;
-		// Make sure the reactant is in the map
-		std::string compStr = Reactant::toCanonicalString(type, composition);
-		if (superSpeciesMap.count(compStr)) {
-			retReactant = superSpeciesMap.at(compStr);
-		}
-	}
-=======
-	// Compute the atomic volume
-	double atomicVolume = 0.5 * xolotlCore::uraniumDioxydeLatticeConstant
-			* xolotlCore::uraniumDioxydeLatticeConstant
-			* xolotlCore::uraniumDioxydeLatticeConstant;
->>>>>>> d721e979
-
-	// Get the rate constant from the reverse reaction
-	double kPlus = reaction.reverseReaction->kConstant[i];
-
-	// Calculate and return
-	double bindingEnergy = computeBindingEnergy(reaction);
-	double k_minus_exp = exp(
-			-1.0 * bindingEnergy / (xolotlCore::kBoltzmann * temperature));
-	double k_minus = (1.0 / atomicVolume) * kPlus * k_minus_exp;
-
-<<<<<<< HEAD
-std::vector<IReactant *> NEClusterReactionNetwork::getAll(
-		const std::string& name) const {
-	// Local Declarations
-	std::vector<IReactant *> reactants;
-
-	// Only pull the reactants if the name is valid
-	if (name == xeType || name == NESuperType) {
-		std::shared_ptr<std::vector<std::shared_ptr<IReactant>> > storedReactants =
-				clusterTypeMap.at(name);
-		int vecSize = storedReactants->size();
-		for (int i = 0; i < vecSize; i++) {
-			reactants.push_back(storedReactants->at(i).get());
-		}
-	}
-
-	return reactants;
-}
-
-void NEClusterReactionNetwork::add(std::shared_ptr<IReactant> reactant) {
-	// Local Declarations
-	int numXe = 0;
-	bool isMixed = false;
-	int* numClusters = nullptr;
-	int* maxClusterSize = nullptr;
-
-	// Only add a complete reactant
-	if (reactant != NULL) {
-		// Get the composition
-		auto composition = reactant->getComposition();
-		std::string compStr = reactant->getCompositionString();
-
-		// Get the species sizes
-		numXe = composition.at(xeType);
-
-//		// Determine if the cluster is a compound. If there is more than one
-//		// type, then the check below will sum to greater than one and we know
-//		// that we have a mixed cluster.
-//		isMixed = ((numXe > 0) + (numV > 0) + (numI > 0)) > 1;
-//		// Only add the element if we don't already have it
-//		// Add the compound or regular reactant.
-//		if (isMixed && mixedSpeciesMap.count(compStr) == 0) {
-//			// Put the compound in its map
-//			mixedSpeciesMap[compStr] = reactant;
-//			// Figure out whether we have XeV or XeI
-//			if (numV > 0) {
-//				numClusters = &numXeVClusters;
-//				maxClusterSize = &maxXeVClusterSize;
-//			} else {
-//				numClusters = &numXeIClusters;
-//				maxClusterSize = &maxXeIClusterSize;
-//			}
-//		} else
-		if (!isMixed && singleSpeciesMap.count(compStr) == 0) {
-			/// Put the reactant in its map
-			singleSpeciesMap[compStr] = reactant;
-
-			// Figure out whether we have Xe, V or I
-			if (numXe > 0) {
-				numClusters = &numXeClusters;
-				maxClusterSize = &maxXeClusterSize;
-			}
-//			else if (numV > 0) {
-//				numClusters = &numVClusters;
-//				maxClusterSize = &maxVClusterSize;
-//			} else {
-//				numClusters = &numIClusters;
-//				maxClusterSize = &maxIClusterSize;
-//			}
-		} else {
-			std::stringstream errStream;
-			errStream << "NEClusterReactionNetwork Message: "
-					<< "Duplicate Reactant (Xe=" << numXe << ") not added!"
-					<< std::endl;
-			throw errStream.str();
-		}
-
-		// Increment the number of total clusters of this type
-		(*numClusters)++;
-		// Increment the max cluster size key
-		int clusterSize = numXe;
-		(*maxClusterSize) = std::max(clusterSize, *maxClusterSize);
-		// Update the size
-		++networkSize;
-		// Set the id for this cluster
-		reactant->setId(networkSize);
-		// Get the vector for this reactant from the type map
-		auto clusters = clusterTypeMap[reactant->getType()];
-
-		clusters->push_back(reactant);
-		// Add the pointer to the list of all clusters
-		allReactants->push_back(reactant.get());
-=======
 	return k_minus;
 }
 
@@ -437,57 +83,11 @@
 			// Check if the reverse reaction is allowed
 			checkForDissociation(product, reaction);
 		}
->>>>>>> d721e979
-	}
-
-	return;
-}
-
-<<<<<<< HEAD
-void NEClusterReactionNetwork::addSuper(std::shared_ptr<IReactant> reactant) {
-	// Local Declarations
-	int numXe = 0;
-	bool isMixed = false;
-	int* numClusters = nullptr;
-
-	// Only add a complete reactant
-	if (reactant != NULL) {
-		// Get the composition
-		auto composition = reactant->getComposition();
-		// Get the species sizes
-		numXe = composition.at(xeType);
-		// Determine if the cluster is a compound. If there is more than one
-		// type, then the check below will sum to greater than one and we know
-		// that we have a mixed cluster.
-		isMixed = (numXe > 0) > 1;
-		// Only add the element if we don't already have it
-		// Add the compound or regular reactant.
-		std::string compStr = reactant->getCompositionString();
-		if (!isMixed && superSpeciesMap.count(compStr) == 0) {
-			// Put the compound in its map
-			superSpeciesMap[compStr] = reactant;
-			// Set the key
-			numClusters = &numSuperClusters;
-		} else {
-			std::stringstream errStream;
-			errStream << "NEClusterReactionNetwork Message: "
-					<< "Duplicate Super Reactant (Xe=" << numXe
-					<< ") not added!" << std::endl;
-			throw errStream.str();
-		}
-
-		// Increment the number of total clusters of this type
-		(*numClusters)++;
-		// Update the size
-		++networkSize;
-		// Set the id for this cluster
-		reactant->setId(networkSize);
-		// Get the vector for this reactant from the type map
-		auto clusters = clusterTypeMap[reactant->getType()];
-		clusters->push_back(reactant);
-		// Add the pointer to the list of all clusters
-		allReactants->push_back(reactant.get());
-=======
+	}
+
+	return;
+}
+
 void NEClusterReactionNetwork::checkForDissociation(
 		IReactant * emittingReactant,
 		std::shared_ptr<ProductionReaction> reaction) {
@@ -495,7 +95,6 @@
 	if (reaction->first.getSize() != 1 && reaction->second.getSize() != 1) {
 		// Don't add the reverse reaction
 		return;
->>>>>>> d721e979
 	}
 
 	// The reaction can occur, create the dissociation
@@ -525,36 +124,16 @@
 void NEClusterReactionNetwork::reinitializeNetwork() {
 	// Reset the Ids
 	int id = 0;
-<<<<<<< HEAD
-	for (auto it = allReactants->begin(); it != allReactants->end(); ++it) {
-		id++;
-		(*it)->setId(id);
-		(*it)->setMomentId(id);
-
-		(*it)->optimizeReactions();
-
-		if ((*it)->getType() == xeType)
-			numXeClusters++;
-	}
-=======
 	std::for_each(allReactants.begin(), allReactants.end(),
 			[&id](IReactant& currReactant) {
 				id++;
 				currReactant.setId(id);
 				currReactant.setMomentId(id);
->>>>>>> d721e979
 
 				currReactant.optimizeReactions();
 			});
 
 	// Get all the super clusters and loop on them
-<<<<<<< HEAD
-	for (auto it = clusterTypeMap[NESuperType]->begin();
-			it != clusterTypeMap[NESuperType]->end(); ++it) {
-		id++;
-		(*it)->setMomentId(id);
-	}
-=======
 	// Have to use allReactants again to be sure the ordering is the same across plateforms
 	std::for_each(allReactants.begin(), allReactants.end(),
 			[&id, this](IReactant& currReactant) {
@@ -567,7 +146,6 @@
 					currCluster.optimizeReactions();
 				}
 			});
->>>>>>> d721e979
 
 	return;
 }
@@ -593,16 +171,6 @@
 			});
 
 	// Set the moments
-<<<<<<< HEAD
-	for (int i = size - numSuperClusters; i < size; i++) {
-		// Get the superCluster
-		auto cluster = (NESuperCluster *) reactants->at(i);
-		id = cluster->getId() - 1;
-		cluster->setZerothMoment(concentrations[id]);
-		id = cluster->getMomentId() - 1;
-		cluster->setMoment(concentrations[id]);
-	}
-=======
 	auto const& superTypeMap = getAll(ReactantType::NESuper);
 	std::for_each(superTypeMap.begin(), superTypeMap.end(),
 			[&concentrations](const ReactantMap::value_type& currMapItem) {
@@ -610,7 +178,6 @@
 				cluster.setZerothMoment(concentrations[cluster.getId() - 1]);
 				cluster.setMoment(concentrations[cluster.getMomentId() - 1]);
 			});
->>>>>>> d721e979
 
 	return;
 }
@@ -632,6 +199,34 @@
 			});
 
 	return compList;
+}
+
+IReactant * NEClusterReactionNetwork::getSuperFromComp(IReactant::SizeType nXe,
+		IReactant::SizeType nD, IReactant::SizeType nT,
+		IReactant::SizeType nV) const {
+
+	// Requests for finding a particular supercluster have high locality.
+	// See if the last supercluster we were asked to find is the right
+	// one for this request.
+	static IReactant* lastRet;
+	if (lastRet and static_cast<NESuperCluster*>(lastRet)->isIn(nXe)) {
+		return lastRet;
+	}
+
+	// We didn't find the last supercluster in our cache, so do a full lookup.
+	IReactant* ret = nullptr;
+
+	for (auto const& superMapItem : getAll(ReactantType::NESuper)) {
+
+		auto const& reactant =
+				static_cast<NESuperCluster&>(*(superMapItem.second));
+		if (reactant.isIn(nXe)) {
+			lastRet = superMapItem.second.get();
+			return superMapItem.second.get();
+		}
+	}
+
+	return ret;
 }
 
 void NEClusterReactionNetwork::getDiagonalFill(SparseFillMap& fillMap) {
@@ -666,14 +261,6 @@
 	for (auto const& currMapItem : getAll(ReactantType::NESuper)) {
 
 		// Get the reactant and its connectivity
-<<<<<<< HEAD
-		auto reactant = superClusters[i];
-		connectivity = reactant->getConnectivity();
-		connectivityLength = connectivity.size();
-		// Get the xenon moment id so that the connectivity can be lined up in
-		// the proper column
-		id = reactant->getMomentId() - 1;
-=======
 		auto const& reactant =
 				static_cast<NESuperCluster&>(*(currMapItem.second));
 
@@ -682,7 +269,6 @@
 		// Get the xenon moment id so that the connectivity can be lined up in
 		// the proper column
 		auto id = reactant.getMomentId() - 1;
->>>>>>> d721e979
 
 		// Create the vector that will be inserted into the dFill map
 		std::vector<int> columnIds;
@@ -701,52 +287,8 @@
 	return;
 }
 
-<<<<<<< HEAD
-void NEClusterReactionNetwork::computeRateConstants() {
-	// Local declarations
-	double rate = 0.0;
-	// Initialize the value for the biggest production rate
-	double biggestProductionRate = 0.0;
-
-	// Loop on all the production reactions
-	for (auto iter = allProductionReactions.begin();
-			iter != allProductionReactions.end(); iter++) {
-		// Compute the rate
-		rate = calculateReactionRateConstant(iter->get());
-		// Set it in the reaction
-		(*iter)->kConstant = rate;
-
-		// Check if the rate is the biggest one up to now
-		if (rate > biggestProductionRate)
-			biggestProductionRate = rate;
-	}
-
-	// Loop on all the dissociation reactions
-	for (auto iter = allDissociationReactions.begin();
-			iter != allDissociationReactions.end(); iter++) {
-		// Compute the rate
-		rate = calculateDissociationConstant(iter->get());
-		// Set it in the reaction
-		(*iter)->kConstant = rate;
-	}
-
-	// Set the biggest rate
-	biggestRate = biggestProductionRate;
-
-	return;
-}
-
-void NEClusterReactionNetwork::computeAllFluxes(double *updatedConcOffset) {
-	// Initial declarations
-	IReactant * cluster;
-	NESuperCluster * superCluster;
-	double flux = 0.0;
-	int reactantIndex = 0;
-	auto superClusters = getAll(NESuperType);
-=======
 void NEClusterReactionNetwork::computeAllFluxes(double *updatedConcOffset,
 		int i) {
->>>>>>> d721e979
 
 	// ----- Compute all of the new fluxes -----
 	std::for_each(allReactants.begin(), allReactants.end(),
@@ -762,19 +304,12 @@
 	// ---- Moments ----
 	for (auto const& currMapItem : getAll(ReactantType::NESuper)) {
 
-<<<<<<< HEAD
-		// Compute the xenon moment flux
-		flux = superCluster->getMomentFlux();
-		// Update the concentration of the cluster
-		reactantIndex = superCluster->getMomentId() - 1;
-=======
 		auto& superCluster = static_cast<NESuperCluster&>(*(currMapItem.second));
 
 		// Compute the xenon moment flux
 		auto flux = superCluster.getMomentFlux();
 		// Update the concentration of the cluster
 		auto reactantIndex = superCluster.getMomentId() - 1;
->>>>>>> d721e979
 		updatedConcOffset[reactantIndex] += flux;
 	}
 
@@ -825,31 +360,7 @@
 		auto reactantIndex = reactant.getId() - 1;
 
 		// Get the partial derivatives
-<<<<<<< HEAD
-		reactant->getPartialDerivatives(clusterPartials);
-		// Get the list of column ids from the map
-		auto pdColIdsVector = dFillMap.at(reactantIndex);
-		// Number of partial derivatives
-		pdColIdsVectorSize = pdColIdsVector.size();
-		size[reactantIndex] = pdColIdsVectorSize;
-
-		// Loop over the list of column ids
-		for (int j = 0; j < pdColIdsVectorSize; j++) {
-			// Set the index
-			indices[reactantIndex * dof + j] = pdColIdsVector[j];
-			// Get the partial derivative from the array of all of the partials
-			vals[reactantIndex * dof + j] = clusterPartials[pdColIdsVector[j]];
-
-			// Reset the cluster partial value to zero. This is much faster
-			// than using memset.
-			clusterPartials[pdColIdsVector[j]] = 0.0;
-		}
-
-		// Get the helium moment index
-		reactantIndex = reactant->getMomentId() - 1;
-=======
 		reactant.getPartialDerivatives(clusterPartials, i);
->>>>>>> d721e979
 
 		{
 			// Get the list of column ids from the map
