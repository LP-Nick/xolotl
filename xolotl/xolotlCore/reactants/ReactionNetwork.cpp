#include "ReactionNetwork.h"
#include "Reactant.h"
#include "xolotlPerf/xolotlPerf.h"
#include <iostream>
#include <cassert>

using namespace xolotlCore;


ReactionNetwork::ReactionNetwork( void )
  : properties(new std::map<std::string, std::string>())
{
//    concUpdateCounter = xolotlPerf::getHandlerRegistry()->getEventCounter("net_conc_updates");
}


ReactionNetwork::ReactionNetwork(std::shared_ptr<xolotlPerf::IHandlerRegistry> registry)
  : properties(new std::map<std::string, std::string>()), handlerRegistry(registry)
{
	// Counter for the number of times the network concentration is updated.
    concUpdateCounter = handlerRegistry->getEventCounter("net_conc_updates");
}


ReactionNetwork::ReactionNetwork(const ReactionNetwork &other) {

	// The copy constructor of std::map copies each of the keys and values.
	properties.reset(new std::map<std::string, std::string>(*other.properties));

	handlerRegistry = other.handlerRegistry;

    // TODO - do we copy the source ReactionNetwork's counter also?
    // Or should we have our own counter?  How to distinguish them by name?
//    concUpdateCounter = xolotlPerf::getHandlerRegistry()->getEventCounter("net_conc_updates");

	// Counter for the number of times the network concentration is updated.
    concUpdateCounter = handlerRegistry->getEventCounter("net_conc_updates");
}


ReactionNetwork::~ReactionNetwork(void)
{
<<<<<<< HEAD
//    std::cout << "ReactionNetwork: updated " 
=======
//    std::cout << "ReactionNetwork: updated "
>>>>>>> 90d1b505
//        << concUpdateCounter->getValue() << " times"
//        << std::endl;
}


/**
 * This operation fills an array of doubles with the concentrations of all
 * of the Reactants in the network. The array is ordered by increasing
 * reactant id, starting at 1.
 * @param concentrations The array that will be filled with the
 * concentrations. This operation does NOT create, destroy or resize the
 * array. If the array is to small to hold the concentrations, SIGSEGV will
 * be thrown.
 */
void ReactionNetwork::fillConcentrationsArray(double * concentrations) {

	// Local Declarations
	auto reactants = getAll();
	int size = reactants->size();
	int id = 1;

	// Fill the array
	for (int i = 0; i < size; i++) {
		id = reactants->at(i)->getId() - 1;
		concentrations[id] = reactants->at(i)->getConcentration();
	}

	return;
}

/**
 * This operation updates the concentrations for all Reactants in the
 * network from an array.
 * @param concentrations The array of doubles that will be for the
 * concentrations. This operation does NOT create, destroy or resize the
 * array. Properly aligning the array in memory so that this operation
 * does not overrun is up to the caller.
 */
void ReactionNetwork::updateConcentrationsFromArray(double * concentrations) {

	// Local Declarations
	auto reactants = getAll();
	int size = reactants->size();
	int id = 1;


	// Set the concentrations
    concUpdateCounter->increment();		// increment the update concentration counter
	for (int i = 0; i < size; i++) {
		id = reactants->at(i)->getId() - 1;
		reactants->at(i)->setConcentration(concentrations[id]);
	}

	return;
}


void ReactionNetwork::askReactantsToReleaseNetwork(void) {

    auto allReactants = this->getAll();    

    for(auto iter = allReactants->begin(); iter != allReactants->end(); ++iter) {
        Reactant* currReactant = *iter;
        assert( currReactant != NULL );

        currReactant->releaseReactionNetwork();
    }
}<|MERGE_RESOLUTION|>--- conflicted
+++ resolved
@@ -40,11 +40,7 @@
 
 ReactionNetwork::~ReactionNetwork(void)
 {
-<<<<<<< HEAD
-//    std::cout << "ReactionNetwork: updated " 
-=======
 //    std::cout << "ReactionNetwork: updated "
->>>>>>> 90d1b505
 //        << concUpdateCounter->getValue() << " times"
 //        << std::endl;
 }
