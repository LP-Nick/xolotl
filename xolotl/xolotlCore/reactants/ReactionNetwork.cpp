--- conflicted
+++ resolved
@@ -3,37 +3,12 @@
 #include <iostream>
 #include <cassert>
 
-<<<<<<< HEAD
-using namespace xolotlCore;
-
-ReactionNetwork::ReactionNetwork() :
-		temperature(0.0), networkSize(0), dissociationsEnabled(true), numVClusters(
-				0), numIClusters(0), numSuperClusters(0), maxVClusterSize(0), maxIClusterSize(
-				0) {
-//    concUpdateCounter = xolotlPerf::getHandlerRegistry()->getEventCounter("net_conc_updates");
-	// Setup the vector to hold all of the reactants
-	allReactants = make_shared<std::vector<IReactant *>>();
-	return;
-}
-
-ReactionNetwork::ReactionNetwork(
-		std::shared_ptr<xolotlPerf::IHandlerRegistry> registry) :
-		handlerRegistry(registry), temperature(0.0), networkSize(0), dissociationsEnabled(
-				true), numVClusters(0), numIClusters(0), numSuperClusters(0), maxVClusterSize(
-				0), maxIClusterSize(0) {
-	// Counter for the number of times the network concentration is updated.
-	concUpdateCounter = handlerRegistry->getEventCounter("net_conc_updates");
-	// Setup the vector to hold all of the reactants
-	allReactants = make_shared<std::vector<IReactant *>>();
-=======
 namespace xolotlCore {
 
 ReactionNetwork::ReactionNetwork(
 		const std::set<ReactantType>& _knownReactantTypes,
-		ReactantType _superClusterType,
 		std::shared_ptr<xolotlPerf::IHandlerRegistry> _registry) :
-		knownReactantTypes(_knownReactantTypes), superClusterType(
-				_superClusterType), handlerRegistry(_registry), temperature(
+		knownReactantTypes(_knownReactantTypes), handlerRegistry(_registry), temperature(
 				0.0), dissociationsEnabled(true) {
 
 	// Ensure our per-type cluster map can store Reactants of the types
@@ -42,7 +17,6 @@
 		clusterTypeMap.emplace(
 				std::make_pair(currType, IReactionNetwork::ReactantMap()));
 	}
->>>>>>> d721e979
 
 	// Ensure we have a baseline for determining max cluster size for
 	// the types we support.
@@ -52,27 +26,6 @@
 	return;
 }
 
-<<<<<<< HEAD
-ReactionNetwork::ReactionNetwork(const ReactionNetwork &other) {
-	handlerRegistry = other.handlerRegistry;
-	allReactants = other.allReactants;
-	temperature = other.temperature;
-	networkSize = other.networkSize;
-	names = other.names;
-	compoundNames = other.compoundNames;
-	dissociationsEnabled = other.dissociationsEnabled;
-	numVClusters = other.numVClusters;
-	numIClusters = other.numIClusters;
-	numSuperClusters = other.numSuperClusters;
-	maxVClusterSize = other.maxVClusterSize;
-	maxIClusterSize = other.maxIClusterSize;
-
-	// TODO - do we copy the source ReactionNetwork's counter also?
-	// Or should we have our own counter?  How to distinguish them by name?
-
-	// Counter for the number of times the network concentration is updated.
-	concUpdateCounter = handlerRegistry->getEventCounter("net_conc_updates");
-=======
 void ReactionNetwork::add(std::unique_ptr<IReactant> reactant) {
 
 	// Ensure we have a valid object to work with.
@@ -108,22 +61,10 @@
 
 		throw errStream.str();
 	}
->>>>>>> d721e979
-
-	return;
-}
-
-<<<<<<< HEAD
-double ReactionNetwork::calculateReactionRateConstant(
-		ProductionReaction * reaction) const {
-	// Get the reaction radii
-	double r_first = reaction->first->getReactionRadius();
-	double r_second = reaction->second->getReactionRadius();
-
-	// Get the diffusion coefficients
-	double firstDiffusion = reaction->first->getDiffusionCoefficient();
-	double secondDiffusion = reaction->second->getDiffusionCoefficient();
-=======
+
+	return;
+}
+
 // TODO have this return an iterator to the appropriate map.  Probably
 // will have to have it return a pair with iter and bool, to ease
 // detection of whether we found it or not.  (Figuring out which
@@ -157,28 +98,12 @@
 	// Get the diffusion coefficients
 	double firstDiffusion = reaction.first.getDiffusionCoefficient(i);
 	double secondDiffusion = reaction.second.getDiffusionCoefficient(i);
->>>>>>> d721e979
 
 	// Calculate and return
 	double k_plus = 4.0 * xolotlCore::pi * (r_first + r_second)
 			* (firstDiffusion + secondDiffusion);
-<<<<<<< HEAD
+
 	return k_plus;
-}
-
-double ReactionNetwork::computeBindingEnergy(
-		DissociationReaction * reaction) const {
-	// for the dissociation A --> B + C we need A binding energy
-	// E_b(A) = E_f(B) + E_f(C) - E_f(A) where E_f is the formation energy
-	double bindingEnergy = reaction->first->getFormationEnergy()
-			+ reaction->second->getFormationEnergy()
-			- reaction->dissociating->getFormationEnergy();
-
-	return bindingEnergy;
-=======
-
-	return k_plus;
->>>>>>> d721e979
 }
 
 void ReactionNetwork::fillConcentrationsArray(double * concentrations) {
@@ -465,62 +390,4 @@
 	}
 }
 
-<<<<<<< HEAD
-const std::vector<std::string> & ReactionNetwork::getCompoundNames() const {
-	return compoundNames;
-}
-
-std::shared_ptr<ProductionReaction> ReactionNetwork::addProductionReaction(
-		std::shared_ptr<ProductionReaction> reaction) {
-
-	// Check if the given ProductionReaction already exists.
-	auto key = reaction->descriptiveKey();
-	auto iter = productionReactionMap.find(key);
-	if (iter != productionReactionMap.end()) {
-		// We already knew about the reaction, so return the one we
-		// already had defined.
-		return iter->second;
-	}
-
-	// We did not yet know about the given reaction.
-	// Save it.
-	productionReactionMap.emplace(key, reaction);
-	allProductionReactions.emplace_back(reaction);
-
-	return reaction;
-}
-
-std::shared_ptr<DissociationReaction> ReactionNetwork::addDissociationReaction(
-		std::shared_ptr<DissociationReaction> reaction) {
-
-	// Check if we already know about this reaction.
-	auto key = reaction->descriptiveKey();
-	auto iter = dissociationReactionMap.find(key);
-	if (iter != dissociationReactionMap.end()) {
-		// We already knew about the reaction.
-		// Return the existing one.
-		return iter->second;
-	}
-
-	// We did not yet know about the given reaction.
-	// Add it, but also link it to its reverse reaction.
-	// First, create the reverse reaction to get a pointer to it.
-	auto reverseReaction = std::make_shared<ProductionReaction>(reaction->first,
-			reaction->second);
-	// Add this reverse reaction to our set of known reactions.
-	reverseReaction = addProductionReaction(reverseReaction);
-
-	// Indicate that the reverse reaction is the reverse reaction
-	// to the newly-added dissociation reaction.
-	reaction->reverseReaction = reverseReaction.get();
-
-	// Add the dissociation reaction to our set of known reactions.
-	dissociationReactionMap.emplace(key, reaction);
-	allDissociationReactions.emplace_back(reaction);
-
-	// Return the newly-added dissociation reaction.
-	return reaction;
-}
-=======
-} // xolotlCore
->>>>>>> d721e979
+} // xolotlCore