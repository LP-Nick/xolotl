--- conflicted
+++ resolved
@@ -44,12 +44,7 @@
 	 */
 	FeHeVCluster(int numHe, int numV, IReactionNetwork& _network,
 			std::shared_ptr<xolotlPerf::IHandlerRegistry> registry) :
-<<<<<<< HEAD
 			FeCluster(_network, registry, buildName(numHe, numV)) {
-=======
-			FeCluster(_network, registry, buildName(numHe, numV)), numHe(numHe), numV(
-					numV) {
->>>>>>> b0e46d83
 		// Set the cluster size as the sum of
 		// the number of Helium and Vacancies
 		size = numHe + numV;
