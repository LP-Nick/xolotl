// Includes
#include <iterator>
#include "PSISuperCluster.h"
#include "PSIClusterReactionNetwork.h"
#include <MathUtils.h>
#include <xolotlPerf.h>

using namespace xolotlCore;

/**
 * The moment partials.
 */
std::vector<double> psiMomentPartials[4];

PSISuperCluster::PSISuperCluster(double num[4], int _nTot, int width[4],
		IReactionNetwork& _network,
		std::shared_ptr<xolotlPerf::IHandlerRegistry> registry) :
		PSICluster(_network, registry,
				buildName(num[0], num[1], num[2], num[3])), nTot(_nTot), l0(0.0) {
	// Loop on the axis
	for (int i = 0; i < 4; i++) {
		// Set the cluster size as the sum of
		// the number of Helium and Vacancies
		numAtom[i] = num[i];
		size += (int) num[i];
		// Set the width
		sectionWidth[i] = width[i];
	}

	// Update the composition map
	composition[toCompIdx(Species::He)] = (int) num[0];
	composition[toCompIdx(Species::D)] = (int) num[1];
	composition[toCompIdx(Species::T)] = (int) num[2];
	composition[toCompIdx(Species::V)] = (int) num[3];

	// Set the formation energy
	formationEnergy = 0.0; // It is set to 0.0 because we do not want the super clusters to undergo dissociation

	// Set the diffusion factor and the migration energy
	migrationEnergy = std::numeric_limits<double>::infinity();
	diffusionFactor = 0.0;

	// Set the typename appropriately
	type = ReactantType::PSISuper;

	return;
}

void PSISuperCluster::resultFrom(ProductionReaction& reaction, int a[4],
		int b[4]) {

	// Check if we already know about the reaction.
	auto rkey = std::make_pair(&(reaction.first), &(reaction.second));
	auto it = effReactingList.find(rkey);
	if (it == effReactingList.end()) {

		// We did not already know about this reaction.
		// Add info about production to our list.
		auto eret = effReactingList.emplace(std::piecewise_construct,
				std::forward_as_tuple(rkey),
				std::forward_as_tuple(reaction,
						static_cast<PSICluster&>(reaction.first),
						static_cast<PSICluster&>(reaction.second)));
		// Since we already checked and didn't know about the reaction,
		// we had better have added it with our emplace() call.
		assert(eret.second);
		it = eret.first;
	}
	assert(it != effReactingList.end());
	auto& prodPair = it->second;

	// NB: prodPair's reactants are same as reaction.
	// So use prodPair only from here on.
	// TODO any way to enforce this?

	// Update the coefficients
	double firstDistance[5] = { }, secondDistance[5] = { };
	firstDistance[0] = 1.0, secondDistance[0] = 1.0;
	if (prodPair.first.getType() == ReactantType::PSISuper) {
		auto const& super = static_cast<PSICluster const&>(prodPair.first);
		for (int i = 0; i < 4; i++) {
			firstDistance[i + 1] = super.getDistance(b[i], i);
		}
	}
	if (prodPair.second.getType() == ReactantType::PSISuper) {
		auto const& super = static_cast<PSICluster const&>(prodPair.second);
		for (int i = 0; i < 4; i++) {
			secondDistance[i + 1] = super.getDistance(b[i], i);
		}
	}
	double factor[5] = { };
	factor[0] = 1.0;
	for (int i = 0; i < 4; i++) {
		factor[i + 1] = getFactor(a[i], i);
	}
	// First is A, second is B, in A + B -> this
<<<<<<< HEAD
	for (int k = 0; k < 5; k++) {
		for (int j = 0; j < 5; j++) {
			for (int i = 0; i < 5; i++) {
				prodPair.coefs[i][j][k] += firstDistance[i] * secondDistance[j]
						* factor[k];
			}
		}
	}
=======
	prodPair.a[0][0][0] += 1.0;
	prodPair.a[0][0][1] += heFactor;
	prodPair.a[0][0][2] += vFactor;
	prodPair.a[1][0][0] += firstHeDistance;
	prodPair.a[1][0][1] += firstHeDistance * heFactor;
	prodPair.a[1][0][2] += firstHeDistance * vFactor;
	prodPair.a[2][0][0] += firstVDistance;
	prodPair.a[2][0][1] += firstVDistance * heFactor;
	prodPair.a[2][0][2] += firstVDistance * vFactor;
	prodPair.a[0][1][0] += secondHeDistance;
	prodPair.a[0][1][1] += secondHeDistance * heFactor;
	prodPair.a[0][1][2] += secondHeDistance * vFactor;
	prodPair.a[0][2][0] += secondVDistance;
	prodPair.a[0][2][1] += secondVDistance * heFactor;
	prodPair.a[0][2][2] += secondVDistance * vFactor;
	prodPair.a[1][1][0] += firstHeDistance * secondHeDistance;
	prodPair.a[1][1][1] += firstHeDistance * secondHeDistance * heFactor;
	prodPair.a[1][1][2] += firstHeDistance * secondHeDistance * vFactor;
	prodPair.a[1][2][0] += firstHeDistance * secondVDistance;
	prodPair.a[1][2][1] += firstHeDistance * secondVDistance * heFactor;
	prodPair.a[1][2][2] += firstHeDistance * secondVDistance * vFactor;
	prodPair.a[2][1][0] += firstVDistance * secondHeDistance;
	prodPair.a[2][1][1] += firstVDistance * secondHeDistance * heFactor;
	prodPair.a[2][1][2] += firstVDistance * secondHeDistance * vFactor;
	prodPair.a[2][2][0] += firstVDistance * secondVDistance;
	prodPair.a[2][2][1] += firstVDistance * secondVDistance * heFactor;
	prodPair.a[2][2][2] += firstVDistance * secondVDistance * vFactor;
>>>>>>> 84bcf505

	return;
}

void PSISuperCluster::resultFrom(ProductionReaction& reaction,
		const std::vector<PendingProductionReactionInfo>& prInfos) {

	// Check if we already know about the reaction.
	auto rkey = std::make_pair(&(reaction.first), &(reaction.second));
	auto it = effReactingList.find(rkey);
	if (it == effReactingList.end()) {

		// We did not already know about this reaction.
		// Add info about production to our list.
		auto eret = effReactingList.emplace(std::piecewise_construct,
				std::forward_as_tuple(rkey),
				std::forward_as_tuple(reaction,
						static_cast<PSICluster&>(reaction.first),
						static_cast<PSICluster&>(reaction.second)));
		// Since we already checked and didn't know about the reaction,
		// we had better have added it with our emplace() call.
		assert(eret.second);
		it = eret.first;
	}
	assert(it != effReactingList.end());
	auto& prodPair = it->second;

	// NB: prodPair's reactants are same as reaction.
	// So use prodPair only from here on.
	// TODO any way to enforce this?

	// Update the coefficients
	std::for_each(prInfos.begin(), prInfos.end(),
			[this,&prodPair](const PendingProductionReactionInfo& currPRI) {
				// Update the coefficients
				double firstDistance[5] = {}, secondDistance[5] = {};
				firstDistance[0] = 1.0, secondDistance[0] = 1.0;
				if (prodPair.first.getType() == ReactantType::PSISuper) {
					auto const& super = static_cast<PSICluster const&>(prodPair.first);
					for (int i = 0; i < 4; i++) {
						firstDistance[i + 1] = super.getDistance(currPRI.b[i], i);
					}
				}
				if (prodPair.second.getType() == ReactantType::PSISuper) {
					auto const& super = static_cast<PSICluster const&>(prodPair.second);
					for (int i = 0; i < 4; i++) {
						secondDistance[i + 1] = super.getDistance(currPRI.b[i], i);
					}
				}
				double factor[5] = {};
				factor[0] = 1.0;
				for (int i = 0; i < 4; i++) {
					factor[i + 1] = getFactor(currPRI.a[i], i);
				}
				// First is A, second is B, in A + B -> this
<<<<<<< HEAD
				for (int k = 0; k < 5; k++) {
					for (int j = 0; j < 5; j++) {
						for (int i = 0; i < 5; i++) {
							prodPair.coefs[i][j][k] += firstDistance[i] * secondDistance[j] * factor[k];
						}
					}
				}
=======
				prodPair.a[0][0][0] += 1.0;
				prodPair.a[0][0][1] += heFactor;
				prodPair.a[0][0][2] += vFactor;
				prodPair.a[1][0][0] += firstHeDistance;
				prodPair.a[1][0][1] += firstHeDistance * heFactor;
				prodPair.a[1][0][2] += firstHeDistance * vFactor;
				prodPair.a[2][0][0] += firstVDistance;
				prodPair.a[2][0][1] += firstVDistance * heFactor;
				prodPair.a[2][0][2] += firstVDistance * vFactor;
				prodPair.a[0][1][0] += secondHeDistance;
				prodPair.a[0][1][1] += secondHeDistance * heFactor;
				prodPair.a[0][1][2] += secondHeDistance * vFactor;
				prodPair.a[0][2][0] += secondVDistance;
				prodPair.a[0][2][1] += secondVDistance * heFactor;
				prodPair.a[0][2][2] += secondVDistance * vFactor;
				prodPair.a[1][1][0] += firstHeDistance * secondHeDistance;
				prodPair.a[1][1][1] += firstHeDistance * secondHeDistance * heFactor;
				prodPair.a[1][1][2] += firstHeDistance * secondHeDistance * vFactor;
				prodPair.a[1][2][0] += firstHeDistance * secondVDistance;
				prodPair.a[1][2][1] += firstHeDistance * secondVDistance * heFactor;
				prodPair.a[1][2][2] += firstHeDistance * secondVDistance * vFactor;
				prodPair.a[2][1][0] += firstVDistance * secondHeDistance;
				prodPair.a[2][1][1] += firstVDistance * secondHeDistance * heFactor;
				prodPair.a[2][1][2] += firstVDistance * secondHeDistance * vFactor;
				prodPair.a[2][2][0] += firstVDistance * secondVDistance;
				prodPair.a[2][2][1] += firstVDistance * secondVDistance * heFactor;
				prodPair.a[2][2][2] += firstVDistance * secondVDistance * vFactor;
>>>>>>> 84bcf505
			});

	return;
}

void PSISuperCluster::participateIn(ProductionReaction& reaction, int a[4]) {

	setReactionConnectivity(id);
	// Look for the other cluster
	auto& otherCluster = static_cast<PSICluster&>(
			(reaction.first.getId() == id) ? reaction.second : reaction.first);

	// Check if we already know about the reaction.
	auto rkey = &otherCluster;
	auto it = effCombiningList.find(rkey);
	if (it == effCombiningList.end()) {

		// We did not already know about the reaction.
		// Note that we combine with the other cluster in this reaction.
		auto eret = effCombiningList.emplace(std::piecewise_construct,
				std::forward_as_tuple(rkey),
				std::forward_as_tuple(reaction,
						static_cast<PSICluster&>(otherCluster)));
		// Since we already checked and didn't know about the reaction then,
		// we had better have added it with our emplace call.
		assert(eret.second);
		it = eret.first;
	}
	assert(it != effCombiningList.end());
	auto& combCluster = it->second;

	// Update the coefficients
	double distance[5] = { }, factor[5] = { };
	distance[0] = 1.0, factor[0] = 1.0;
	for (int i = 0; i < 4; i++) {
		distance[i + 1] = getDistance(a[i], i);
		factor[i + 1] = getFactor(a[i], i);
	}

	// This is A, itBis is B, in A + B -> C
<<<<<<< HEAD
	for (int k = 0; k < 5; k++) {
		for (int j = 0; j < 5; j++) {
			combCluster.coefs[j][0][k] += distance[j] * factor[k];
		}
	}
=======
	combCluster.a[0][0][0] += 1.0;
	combCluster.a[0][0][1] += heFactor;
	combCluster.a[0][0][2] += vFactor;
	combCluster.a[1][0][0] += heDistance;
	combCluster.a[1][0][1] += heDistance * heFactor;
	combCluster.a[1][0][2] += heDistance * vFactor;
	combCluster.a[2][0][0] += vDistance;
	combCluster.a[2][0][1] += vDistance * heFactor;
	combCluster.a[2][0][2] += vDistance * vFactor;
>>>>>>> 84bcf505

	return;
}

void PSISuperCluster::participateIn(ProductionReaction& reaction,
		const std::vector<PendingProductionReactionInfo>& pendingPRInfos) {

	setReactionConnectivity(id);
	// Look for the other cluster
	auto& otherCluster = static_cast<PSICluster&>(
			(reaction.first.getId() == id) ? reaction.second : reaction.first);

	// Check if we already know about the reaction.
	auto rkey = &otherCluster;
	auto it = effCombiningList.find(rkey);
	if (it == effCombiningList.end()) {

		// We did not already know about the reaction.
		// Note that we combine with the other cluster in this reaction.
		auto eret = effCombiningList.emplace(std::piecewise_construct,
				std::forward_as_tuple(rkey),
				std::forward_as_tuple(reaction,
						static_cast<PSICluster&>(otherCluster)));
		// Since we already checked and didn't know about the reaction then,
		// we had better have added it with our emplace call.
		assert(eret.second);
		it = eret.first;
	}
	assert(it != effCombiningList.end());
	auto& combCluster = it->second;

	// Update the coefficients
	std::for_each(pendingPRInfos.begin(), pendingPRInfos.end(),
			[this,&combCluster,&otherCluster](const PendingProductionReactionInfo& currPRInfo) {
				// Update the coefficients
				double distance[5] = {}, factor[5] = {};
				distance[0] = 1.0, factor[0] = 1.0;
				for (int i = 0; i < 4; i++) {
					distance[i+1] = getDistance(currPRInfo.b[i], i);
					factor[i+1] = getFactor(currPRInfo.b[i], i);
				}

				// This is A, itBis is B, in A + B -> C
<<<<<<< HEAD
				for (int k = 0; k < 5; k++) {
					for (int j = 0; j < 5; j++) {
						combCluster.coefs[j][0][k] += distance[j] * factor[k];
					}
				}
=======
				combCluster.a[0][0][0] += 1.0;
				combCluster.a[0][0][1] += heFactor;
				combCluster.a[0][0][2] += vFactor;
				combCluster.a[1][0][0] += heDistance;
				combCluster.a[1][0][1] += heDistance * heFactor;
				combCluster.a[1][0][2] += heDistance * vFactor;
				combCluster.a[2][0][0] += vDistance;
				combCluster.a[2][0][1] += vDistance * heFactor;
				combCluster.a[2][0][2] += vDistance * vFactor;
>>>>>>> 84bcf505
			});

	return;
}

void PSISuperCluster::participateIn(DissociationReaction& reaction, int a[4],
		int b[4]) {

	// Determine which is the other cluster.
	auto& emittedCluster = static_cast<PSICluster&>(
			(reaction.first.getId() == id) ? reaction.second : reaction.first);

	// Check if we already know about the reaction.
	auto rkey = std::make_pair(&(reaction.dissociating), &emittedCluster);
	auto it = effDissociatingList.find(rkey);
	if (it == effDissociatingList.end()) {

		// We did not already know about it.

		// Add it to the network
		auto eret = effDissociatingList.emplace(std::piecewise_construct,
				std::forward_as_tuple(rkey),
				std::forward_as_tuple(reaction,
						static_cast<PSICluster&>(reaction.dissociating),
						static_cast<PSICluster&>(emittedCluster)));
		// Since we already checked and didn't know about the reaction then,
		// we had better have added it with our emplace() call.
		assert(eret.second);
		it = eret.first;
	}
	assert(it != effDissociatingList.end());
	auto& dissPair = it->second;

	// Update the coefficients
	double distance[5] = { }, factor[5] = { };
	distance[0] = 1.0, factor[0] = 1.0;
	if (reaction.dissociating.getType() == ReactantType::PSISuper) {
		auto const& super =
				static_cast<PSICluster const&>(reaction.dissociating);
		for (int i = 0; i < 4; i++) {
			distance[i + 1] = super.getDistance(a[i], i);
		}
	}
	for (int i = 0; i < 4; i++) {
		factor[i + 1] = getFactor(b[i], i);
	}
	// A is the dissociating cluster
<<<<<<< HEAD
	for (int j = 0; j < 5; j++) {
		for (int i = 0; i < 5; i++) {
			dissPair.coefs[i][j] += distance[i] * factor[j];
		}
	}
=======
	dissPair.a[0][0] += 1.0;
	dissPair.a[0][1] += heFactor;
	dissPair.a[0][2] += vFactor;
	dissPair.a[1][0] += firstHeDistance;
	dissPair.a[1][1] += firstHeDistance * heFactor;
	dissPair.a[1][2] += firstHeDistance * vFactor;
	dissPair.a[2][0] += firstVDistance;
	dissPair.a[2][1] += firstVDistance * heFactor;
	dissPair.a[2][2] += firstVDistance * vFactor;
>>>>>>> 84bcf505

	return;
}

void PSISuperCluster::participateIn(DissociationReaction& reaction,
		const std::vector<PendingProductionReactionInfo>& prInfos) {

	// Determine which is the other cluster.
	auto& emittedCluster = static_cast<PSICluster&>(
			(reaction.first.getId() == id) ? reaction.second : reaction.first);

	// Check if we already know about the reaction.
	auto rkey = std::make_pair(&(reaction.dissociating), &emittedCluster);
	auto it = effDissociatingList.find(rkey);
	if (it == effDissociatingList.end()) {

		// We did not already know about it.

		// Add it to the network
		auto eret = effDissociatingList.emplace(std::piecewise_construct,
				std::forward_as_tuple(rkey),
				std::forward_as_tuple(reaction,
						static_cast<PSICluster&>(reaction.dissociating),
						static_cast<PSICluster&>(emittedCluster)));
		// Since we already checked and didn't know about the reaction then,
		// we had better have added it with our emplace() call.
		assert(eret.second);
		it = eret.first;
	}
	assert(it != effDissociatingList.end());
	auto& dissPair = it->second;

	// Update the coefficients
	std::for_each(prInfos.begin(), prInfos.end(),
			[this,&dissPair,&reaction](const PendingProductionReactionInfo& currPRI) {
				// Update the coefficients
				double distance[5] = {}, factor[5] = {};
				distance[0] = 1.0, factor[0] = 1.0;
				if (reaction.dissociating.getType() == ReactantType::PSISuper) {
					auto const& super =
					static_cast<PSICluster const&>(reaction.dissociating);
					for (int i = 0; i < 4; i++) {
						distance[i + 1] = super.getDistance(currPRI.a[i], i);
					}
				}
				for (int i = 0; i < 4; i++) {
					factor[i + 1] = getFactor(currPRI.b[i], i);
				}
				// A is the dissociating cluster
<<<<<<< HEAD
				for (int j = 0; j < 5; j++) {
					for (int i = 0; i < 5; i++) {
						dissPair.coefs[i][j] += distance[i] * factor[j];
					}
				}
=======
				dissPair.a[0][0] += 1.0;
				dissPair.a[0][1] += heFactor;
				dissPair.a[0][2] += vFactor;
				dissPair.a[1][0] += firstHeDistance;
				dissPair.a[1][1] += firstHeDistance * heFactor;
				dissPair.a[1][2] += firstHeDistance * vFactor;
				dissPair.a[2][0] += firstVDistance;
				dissPair.a[2][1] += firstVDistance * heFactor;
				dissPair.a[2][2] += firstVDistance * vFactor;
>>>>>>> 84bcf505
			});

	return;
}

void PSISuperCluster::emitFrom(DissociationReaction& reaction, int a[4]) {

	// Check if we already know about the reaction.
	auto rkey = std::make_pair(&(reaction.first), &(reaction.second));
	auto it = effEmissionList.find(rkey);
	if (it == effEmissionList.end()) {

		// We did not already know about it.

		// Note that we emit from the two rectants according to the given
		// reaction.
		auto eret = effEmissionList.emplace(std::piecewise_construct,
				std::forward_as_tuple(rkey),
				std::forward_as_tuple(reaction,
						static_cast<PSICluster&>(reaction.first),
						static_cast<PSICluster&>(reaction.second)));
		// Since we already checked and didn't know about the reaction then,
		// we had better have added it with our emplace() call.
		assert(eret.second);
		it = eret.first;
	}
	assert(it != effEmissionList.end());
	auto& dissPair = it->second;

	// Update the coefficients
	double distance[5] = { }, factor[5] = { };
	distance[0] = 1.0, factor[0] = 1.0;
	for (int i = 0; i < 4; i++) {
		distance[i + 1] = getDistance(a[i], i);
		factor[i + 1] = getFactor(a[i], i);
	}
	// A is the dissociating cluster
<<<<<<< HEAD
	for (int j = 0; j < 5; j++) {
		for (int i = 0; i < 5; i++) {
			dissPair.coefs[i][j] += distance[i] * factor[j];
		}
	}
=======
	dissPair.a[0][0] += 1.0;
	dissPair.a[0][1] += heFactor;
	dissPair.a[0][2] += vFactor;
	dissPair.a[1][0] += heDistance;
	dissPair.a[1][1] += heDistance * heFactor;
	dissPair.a[1][2] += heDistance * vFactor;
	dissPair.a[2][0] += vDistance;
	dissPair.a[2][1] += vDistance * heFactor;
	dissPair.a[2][2] += vDistance * vFactor;
>>>>>>> 84bcf505

	return;
}

void PSISuperCluster::emitFrom(DissociationReaction& reaction,
		const std::vector<PendingProductionReactionInfo>& prInfos) {

	// Check if we already know about the reaction.
	auto rkey = std::make_pair(&(reaction.first), &(reaction.second));
	auto it = effEmissionList.find(rkey);
	if (it == effEmissionList.end()) {

		// We did not already know about it.

		// Note that we emit from the two rectants according to the given
		// reaction.
		auto eret = effEmissionList.emplace(std::piecewise_construct,
				std::forward_as_tuple(rkey),
				std::forward_as_tuple(reaction,
						static_cast<PSICluster&>(reaction.first),
						static_cast<PSICluster&>(reaction.second)));
		// Since we already checked and didn't know about the reaction then,
		// we had better have added it with our emplace() call.
		assert(eret.second);
		it = eret.first;
	}
	assert(it != effEmissionList.end());
	auto& dissPair = it->second;

	// Update the coefficients
	std::for_each(prInfos.begin(), prInfos.end(),
			[this,&dissPair](const PendingProductionReactionInfo& currPRI) {
				// Update the coefficients
				double distance[5] = {}, factor[5] = {};
				distance[0] = 1.0, factor[0] = 1.0;
				for (int i = 0; i < 4; i++) {
					distance[i+1] = getDistance(currPRI.a[i], i);
					factor[i+1] = getFactor(currPRI.a[i], i);
				}
				// A is the dissociating cluster
<<<<<<< HEAD
				for (int j = 0; j < 5; j++) {
					for (int i = 0; i < 5; i++) {
						dissPair.coefs[i][j] += distance[i] * factor[j];
					}
				}
=======
				dissPair.a[0][0] += 1.0;
				dissPair.a[0][1] += heFactor;
				dissPair.a[0][2] += vFactor;
				dissPair.a[1][0] += heDistance;
				dissPair.a[1][1] += heDistance * heFactor;
				dissPair.a[1][2] += heDistance * vFactor;
				dissPair.a[2][0] += vDistance;
				dissPair.a[2][1] += vDistance * heFactor;
				dissPair.a[2][2] += vDistance * vFactor;
>>>>>>> 84bcf505
			});

	return;
}

void PSISuperCluster::setHeVVector(
		std::set<std::tuple<int, int, int, int> > vec) {
	// Copy the list of coordinates
	heVList = vec;

	// Initialize the dispersion sum
	double nSquare[4] = { };
	// Update the network map, compute the radius and dispersions
	for (auto const& pair : heVList) {
		double rad = (sqrt(3.0) / 4.0) * xolotlCore::tungstenLatticeConstant
				+ pow(
						(3.0 * pow(xolotlCore::tungstenLatticeConstant, 3.0)
								* std::get<3>(pair)) / (8.0 * xolotlCore::pi),
						(1.0 / 3.0))
				- pow(
						(3.0 * pow(xolotlCore::tungstenLatticeConstant, 3.0))
								/ (8.0 * xolotlCore::pi), (1.0 / 3.0));
		reactionRadius += rad / (double) nTot;

		// Compute nSquare for the dispersion
		nSquare[0] += (double) (std::get<0>(pair) * std::get<0>(pair));
		nSquare[1] += (double) (std::get<1>(pair) * std::get<1>(pair));
		nSquare[2] += (double) (std::get<2>(pair) * std::get<2>(pair));
		nSquare[3] += (double) (std::get<3>(pair) * std::get<3>(pair));
	}

	// Loop on the different type of clusters in grouping
	for (int i = 0; i < 4; i++) {
		// Compute the dispersions
		if (sectionWidth[i] == 1)
			dispersion[i] = 1.0;
		else
			dispersion[i] = 2.0
					* (nSquare[i] - (numAtom[i] * (double) nTot * numAtom[i]))
					/ ((double) (nTot * (sectionWidth[i] - 1)));

		// Set the boundaries
		bounds[i] = IntegerRange<IReactant::SizeType>(
				static_cast<IReactant::SizeType>((numAtom[i]
						- (double) sectionWidth[i] / 2.0) + 1),
				static_cast<IReactant::SizeType>((numAtom[i]
						- (double) sectionWidth[i] / 2.0) + sectionWidth[i])
						+ 1);
	}

	return;
}

double PSISuperCluster::getTotalConcentration() const {
	// Initial declarations
	double heDistance = 0.0, dDistance = 0.0, tDistance = 0.0, vDistance = 0.0,
			conc = 0.0;

	// Loop on the indices
	for (auto const& pair : heVList) {
		// Compute the distances
		heDistance = getDistance(std::get<0>(pair), 0);
		dDistance = getDistance(std::get<1>(pair), 1);
		tDistance = getDistance(std::get<2>(pair), 2);
		vDistance = getDistance(std::get<3>(pair), 3);

		// Add the concentration of each cluster in the group times its number of helium
		conc += getConcentration(heDistance, dDistance, tDistance, vDistance);
	}

	return conc;
}

double PSISuperCluster::getTotalAtomConcentration(int axis) const {
	// Initial declarations
	double heDistance = 0.0, dDistance = 0.0, tDistance = 0.0, vDistance = 0.0,
			conc = 0.0;

	if (axis == 0) {
		// Loop on the indices
		for (auto const& pair : heVList) {
			// Compute the distances
			heDistance = getDistance(std::get<0>(pair), 0);
			dDistance = getDistance(std::get<1>(pair), 1);
			tDistance = getDistance(std::get<2>(pair), 2);
			vDistance = getDistance(std::get<3>(pair), 3);

			// Add the concentration of each cluster in the group times its number of helium
			conc += getConcentration(heDistance, dDistance, tDistance,
					vDistance) * (double) std::get<0>(pair);
		}
	} else if (axis == 1) {
		// Loop on the indices
		for (auto const& pair : heVList) {
			// Compute the distances
			heDistance = getDistance(std::get<0>(pair), 0);
			dDistance = getDistance(std::get<1>(pair), 1);
			tDistance = getDistance(std::get<2>(pair), 2);
			vDistance = getDistance(std::get<3>(pair), 3);

			// Add the concentration of each cluster in the group times its number of helium
			conc += getConcentration(heDistance, dDistance, tDistance,
					vDistance) * (double) std::get<1>(pair);
		}
	} else if (axis == 2) {
		// Loop on the indices
		for (auto const& pair : heVList) {
			// Compute the distances
			heDistance = getDistance(std::get<0>(pair), 0);
			dDistance = getDistance(std::get<1>(pair), 1);
			tDistance = getDistance(std::get<2>(pair), 2);
			vDistance = getDistance(std::get<3>(pair), 3);

			// Add the concentration of each cluster in the group times its number of helium
			conc += getConcentration(heDistance, dDistance, tDistance,
					vDistance) * (double) std::get<2>(pair);
		}
	}

	return conc;
}

double PSISuperCluster::getTotalVacancyConcentration() const {
	// Initial declarations
	double heDistance = 0.0, dDistance = 0.0, tDistance = 0.0, vDistance = 0.0,
			conc = 0.0;

	// Loop on the indices
	for (auto const& pair : heVList) {
		// Compute the distances
		heDistance = getDistance(std::get<0>(pair), 0);
		dDistance = getDistance(std::get<1>(pair), 1);
		tDistance = getDistance(std::get<2>(pair), 2);
		vDistance = getDistance(std::get<3>(pair), 3);

		// Add the concentration of each cluster in the group times its number of helium
		conc += getConcentration(heDistance, dDistance, tDistance, vDistance)
				* (double) std::get<3>(pair);
	}

	return conc;
}

double PSISuperCluster::getIntegratedVConcentration(int v) const {
	// Initial declarations
<<<<<<< HEAD
	int heIndex = 0, dIndex = 0, tIndex = 0;
	double heDistance = 0.0, dDistance = 0.0, tDistance = 0.0, vDistance = 0.0,
			conc = 0.0;

	// Loop on the widths
	for (int l = 0; l < sectionWidth[2]; l++) {
		// Compute the tritium index
		tIndex = (int) (numAtom[2] + 0.5 - (double) sectionWidth[2] / 2.0) + l;
		for (int k = 0; k < sectionWidth[1]; k++) {
			// Compute the deuterium index
			dIndex = (int) (numAtom[1] + 0.5 - (double) sectionWidth[1] / 2.0)
					+ k;
			for (int j = 0; j < sectionWidth[0]; j++) {
				// Compute the helium index
				heIndex = (int) (numAtom[0] + 0.5
						- (double) sectionWidth[0] / 2.0) + j;

				// Check if this cluster exists
				if (heVList.find(std::make_tuple(heIndex, dIndex, tIndex, v))
						== heVList.end())
					continue;

				// Compute the distances
				heDistance = getDistance(heIndex, 0);
				dDistance = getDistance(dIndex, 1);
				tDistance = getDistance(tIndex, 2);
				vDistance = getDistance(v, 3);

				// Add the concentration of each cluster in the group times its number of helium
				conc += getConcentration(heDistance, dDistance, tDistance,
						vDistance);
			}
		}
=======
	double heDistance = 0.0, vDistance = 0.0, conc = 0.0;

	// Loop on the indices
	for (auto const& pair : heVList) {
		// Skip the wrong V size
		if (pair.second != v) continue;

		// Compute the distances
		heDistance = getHeDistance(pair.first);
		vDistance = getVDistance(pair.second);

		// Add the concentration of each cluster
		conc += getConcentration(heDistance, vDistance);
>>>>>>> 84bcf505
	}

	return conc;
}

void PSISuperCluster::resetConnectivities() {
	// Clear both sets
	reactionConnectivitySet.clear();
	dissociationConnectivitySet.clear();

	// Connect this cluster to itself since any reaction will affect it
	setReactionConnectivity(id);
	setDissociationConnectivity(id);
	for (int i = 0; i < 4; i++) {
		setReactionConnectivity(momId[i]);
		setDissociationConnectivity(momId[i]);
	}
	// Visit all the reacting pairs
	std::for_each(effReactingList.begin(), effReactingList.end(),
			[this](ProductionPairMap::value_type const& currMapItem) {
				// The cluster is connecting to both clusters in the pair
				auto const& currPair = currMapItem.second;
				setReactionConnectivity(currPair.first.getId());
				setReactionConnectivity(currPair.second.getId());
				for (int i = 0; i < 4; i++) {
					setReactionConnectivity(currPair.first.getMomentId(i));
					setReactionConnectivity(currPair.second.getMomentId(i));
				}
			});

	// Visit all the combining pairs
	std::for_each(effCombiningList.begin(), effCombiningList.end(),
			[this](CombiningClusterMap::value_type const& currMapItem) {
				// The cluster is connecting to the combining cluster
				auto const& currComb = currMapItem.second;
				setReactionConnectivity(currComb.first.getId());
				for (int i = 0; i < 4; i++) {
					setReactionConnectivity(currComb.first.getMomentId(i));
				}
			});

	// Loop over all the dissociating pairs
	std::for_each(effDissociatingList.begin(), effDissociatingList.end(),
			[this](DissociationPairMap::value_type const& currMapItem) {
				// The cluster is connecting to the combining cluster
				auto const& currPair = currMapItem.second;
				setDissociationConnectivity(currPair.first.getId());
				for (int i = 0; i < 4; i++) {
					setDissociationConnectivity(currPair.first.getMomentId(i));
				}
			});

	// Don't loop on the effective emission pairs because
	// this cluster is not connected to them

	// Initialize the partial vector for the moment
	int dof = network.getDOF();
	psiMomentPartials[0].resize(dof, 0.0);
	psiMomentPartials[1].resize(dof, 0.0);
	psiMomentPartials[2].resize(dof, 0.0);
	psiMomentPartials[3].resize(dof, 0.0);

	return;
}

double PSISuperCluster::getDissociationFlux() {
	// Initial declarations
	double flux = 0.0;

	// Sum over all the dissociating pairs
	// TODO consider using std::accumulate.  May also want to change side
	// effect of updating member variables heMomentFlux and
	// vMomentFlux here.
	std::for_each(effDissociatingList.begin(), effDissociatingList.end(),
			[this,&flux](DissociationPairMap::value_type const& currMapItem) {
				auto const& currPair = currMapItem.second;

				// Get the dissociating clusters
				auto const& dissociatingCluster = currPair.first;
				double lA[5] = {};
				lA[0] = dissociatingCluster.getConcentration();
				for (int i = 0; i < 4; i++) {
					lA[i+1] = dissociatingCluster.getMoment(i);
				}

				double sum[5] = {};
				for (int j = 0; j < 5; j++) {
					for (int i = 0; i < 5; i++) {
						sum[j] += currPair.coefs[i][j] * lA[i];
					}
				}
				// Update the flux
				auto value = currPair.kConstant / (double) nTot;
<<<<<<< HEAD
				flux += value * sum[0];
				// Compute the moment fluxes
				for (int i = 0; i < 4; i++) {
					momentFlux[i] += value * sum[i+1];
				}
=======
				flux += value * (currPair.a[0][0] * l0A + currPair.a[1][0] * lHeA + currPair.a[2][0] * lVA);
				// Compute the momentum fluxes
				heMomentumFlux += value
				* (currPair.a[0][1] * l0A + currPair.a[1][1] * lHeA + currPair.a[2][1] * lVA);
				vMomentumFlux += value
				* (currPair.a[0][2] * l0A + currPair.a[1][2] * lHeA + currPair.a[2][2] * lVA);
>>>>>>> 84bcf505
			});

	// Return the flux
	return flux;
}

double PSISuperCluster::getEmissionFlux() {
	// Initial declarations
	double flux = 0.0;

	// Loop over all the emission pairs
	// TODO consider using std::accumulate.  May also want to change side
	// effect of updating member variables heMomentFlux and
	// vMomentFlux here.
	std::for_each(effEmissionList.begin(), effEmissionList.end(),
			[this,&flux](DissociationPairMap::value_type const& currMapItem) {
				auto const& currPair = currMapItem.second;
				double lA[5] = {};
				lA[0] = l0;
				for (int i = 0; i < 4; i++) {
					lA[i+1] = l1[i];
				}

				double sum[5] = {};
				for (int j = 0; j < 5; j++) {
					for (int i = 0; i < 5; i++) {
						sum[j] += currPair.coefs[i][j] * lA[i];
					}
				}
				// Update the flux
				auto value = currPair.kConstant / (double) nTot;
<<<<<<< HEAD
				flux += value * sum[0];
				// Compute the moment fluxes
				for (int i = 0; i < 4; i++) {
					momentFlux[i] -= value * sum[i+1];
				}
=======
				flux += value * (currPair.a[0][0] * l0 + currPair.a[1][0] * l1He + currPair.a[2][0] * l1V);
				// Compute the momentum fluxes
				heMomentumFlux -= value
				* (currPair.a[0][1] * l0 + currPair.a[1][1] * l1He + currPair.a[2][1] * l1V);
				vMomentumFlux -= value
				* (currPair.a[0][2] * l0 + currPair.a[1][2] * l1He + currPair.a[2][2] * l1V);
>>>>>>> 84bcf505
			});

	return flux;
}

double PSISuperCluster::getProductionFlux() {
	// Local declarations
	double flux = 0.0;

	// Sum over all the reacting pairs
	// TODO consider using std::accumulate.  May also want to change side
	// effect of updating member variables heMomentFlux and
	// vMomentFlux here.
	std::for_each(effReactingList.begin(), effReactingList.end(),
			[this,&flux](ProductionPairMap::value_type const& currMapItem) {

				auto const& currPair = currMapItem.second;

				// Get the two reacting clusters
				auto const& firstReactant = currPair.first;
				auto const& secondReactant = currPair.second;
				double lA[5] = {}, lB[5] = {};
				lA[0] = firstReactant.getConcentration();
				lB[0] = secondReactant.getConcentration();
				for (int i = 0; i < 4; i++) {
					lA[i+1] = firstReactant.getMoment(i);
					lB[i+1] = secondReactant.getMoment(i);
				}

				double sum[5] = {};
				for (int k = 0; k < 5; k++) {
					for (int j = 0; j < 5; j++) {
						for (int i = 0; i < 5; i++) {
							sum[k] += currPair.coefs[j][i][k] * lA[j] * lB[i];
						}
					}
				}

				// Update the flux
				auto value = currPair.kConstant / (double) nTot;
<<<<<<< HEAD
				flux += value * sum[0];
				// Compute the moment fluxes
				for (int i = 0; i < 4; i++) {
					momentFlux[i] += value * sum[i+1];
				}
=======
				flux += value
				* (currPair.a[0][0][0] * l0A * l0B + currPair.a[0][1][0] * l0A * lHeB
						+ currPair.a[0][2][0] * l0A * lVB + currPair.a[1][0][0] * lHeA * l0B
						+ currPair.a[1][1][0] * lHeA * lHeB + currPair.a[1][2][0] * lHeA * lVB
						+ currPair.a[2][0][0] * lVA * l0B + currPair.a[2][1][0] * lVA * lHeB
						+ currPair.a[2][2][0] * lVA * lVB);
				// Compute the momentum fluxes
				heMomentumFlux += value
				* (currPair.a[0][0][1] * l0A * l0B + currPair.a[0][1][1] * l0A * lHeB
						+ currPair.a[0][2][1] * l0A * lVB + currPair.a[1][0][1] * lHeA * l0B
						+ currPair.a[1][1][1] * lHeA * lHeB + currPair.a[1][2][1] * lHeA * lVB
						+ currPair.a[2][0][1] * lVA * l0B + currPair.a[2][1][1] * lVA * lHeB
						+ currPair.a[2][2][1] * lVA * lVB);
				vMomentumFlux += value
				* (currPair.a[0][0][2] * l0A * l0B + currPair.a[0][1][2] * l0A * lHeB
						+ currPair.a[0][2][2] * l0A * lVB + currPair.a[1][0][2] * lHeA * l0B
						+ currPair.a[1][1][2] * lHeA * lHeB + currPair.a[1][2][2] * lHeA * lVB
						+ currPair.a[2][0][2] * lVA * l0B + currPair.a[2][1][2] * lVA * lHeB
						+ currPair.a[2][2][2] * lVA * lVB);
>>>>>>> 84bcf505
			});

	// Return the production flux
	return flux;
}

double PSISuperCluster::getCombinationFlux() {
	// Local declarations
	double flux = 0.0;

	// Sum over all the combining clusters
	// TODO consider using std::accumulate.  May also want to change side
	// effect of updating member variables heMomentFlux and
	// vMomentFlux here.
	std::for_each(effCombiningList.begin(), effCombiningList.end(),
			[this,&flux](CombiningClusterMap::value_type const& currMapItem) {
				// Get the combining cluster
				auto const& currComb = currMapItem.second;
				auto const& combiningCluster = currComb.first;
				double lA[5] = {}, lB[5] = {};
				lA[0] = l0;
				lB[0] = combiningCluster.getConcentration();
				for (int i = 0; i < 4; i++) {
					lA[i+1] = l1[i];
					lB[i+1] = combiningCluster.getMoment(i);
				}

				double sum[5] = {};
				for (int k = 0; k < 5; k++) {
					for (int j = 0; j < 5; j++) {
						for (int i = 0; i < 5; i++) {
							sum[k] += currComb.coefs[i][j][k] * lA[i] * lB[j];
						}
					}
				}
				// Update the flux
				auto value = currComb.kConstant / (double) nTot;
<<<<<<< HEAD
				flux += value * sum[0];
				// Compute the moment fluxes
				for (int i = 0; i < 4; i++) {
					momentFlux[i] -= value * sum[i+1];
				}
=======
				flux += value
				* (currComb.a[0][0][0] * l0B * l0 + currComb.a[1][0][0] * l0B * l1He
						+ currComb.a[2][0][0] * l0B * l1V + currComb.a[0][1][0] * lHeB * l0
						+ currComb.a[1][1][0] * lHeB * l1He + currComb.a[2][1][0] * lHeB * l1V
						+ currComb.a[0][2][0] * lVB * l0 + currComb.a[1][2][0] * lVB * l1He
						+ currComb.a[2][2][0] * lVB * l1V);
				// Compute the momentum fluxes
				heMomentumFlux -= value
				* (currComb.a[0][0][1] * l0B * l0 + currComb.a[1][0][1] * l0B * l1He
						+ currComb.a[2][0][1] * l0B * l1V + currComb.a[0][1][1] * lHeB * l0
						+ currComb.a[1][1][1] * lHeB * l1He + currComb.a[2][1][1] * lHeB * l1V
						+ currComb.a[0][2][1] * lVB * l0 + currComb.a[1][2][1] * lVB * l1He
						+ currComb.a[2][2][1] * lVB * l1V);
				vMomentumFlux -= value
				* (currComb.a[0][0][2] * l0B * l0 + currComb.a[1][0][2] * l0B * l1He
						+ currComb.a[2][0][2] * l0B * l1V + currComb.a[0][1][2] * lHeB * l0
						+ currComb.a[1][1][2] * lHeB * l1He + currComb.a[2][1][2] * lHeB * l1V
						+ currComb.a[0][2][2] * lVB * l0 + currComb.a[1][2][2] * lVB * l1He
						+ currComb.a[2][2][2] * lVB * l1V);
>>>>>>> 84bcf505
			});

	return flux;
}

void PSISuperCluster::getPartialDerivatives(
		std::vector<double> & partials) const {
	// Reinitialize the moment partial derivatives vector
	std::fill(psiMomentPartials[0].begin(), psiMomentPartials[0].end(), 0.0);
	std::fill(psiMomentPartials[1].begin(), psiMomentPartials[1].end(), 0.0);
	std::fill(psiMomentPartials[2].begin(), psiMomentPartials[2].end(), 0.0);
	std::fill(psiMomentPartials[3].begin(), psiMomentPartials[3].end(), 0.0);

	// Get the partial derivatives for each reaction type
	getProductionPartialDerivatives(partials);
	getCombinationPartialDerivatives(partials);
	getDissociationPartialDerivatives(partials);
	getEmissionPartialDerivatives(partials);

	return;
}

void PSISuperCluster::getProductionPartialDerivatives(
		std::vector<double> & partials) const {

	// Production
	// A + B --> D, D being this cluster
	// The flux for D is
	// F(C_D) = k+_(A,B)*C_A*C_B
	// Thus, the partial derivatives
	// dF(C_D)/dC_A = k+_(A,B)*C_B
	// dF(C_D)/dC_B = k+_(A,B)*C_A

	// Loop over all the reacting pairs
	std::for_each(effReactingList.begin(), effReactingList.end(),
			[this,&partials](ProductionPairMap::value_type const& currMapItem) {

				auto const& currPair = currMapItem.second;
				// Get the two reacting clusters
				auto const& firstReactant = currPair.first;
				auto const& secondReactant = currPair.second;
				double lA[5] = {}, lB[5] = {};
				lA[0] = firstReactant.getConcentration();
				lB[0] = secondReactant.getConcentration();
				for (int i = 0; i < 4; i++) {
					lA[i+1] = firstReactant.getMoment(i);
					lB[i+1] = secondReactant.getMoment(i);
				}

				double sum[5][5][2] = {};
				for (int k = 0; k < 5; k++) {
					for (int j = 0; j < 5; j++) {
						for (int i = 0; i < 5; i++) {
							sum[k][j][0] += currPair.coefs[j][i][k] * lB[i];
							sum[k][j][1] += currPair.coefs[i][j][k] * lA[i];
						}
					}
				}

				// Compute the contribution from the first and second part of the reacting pair
				auto value = currPair.kConstant / (double) nTot;
<<<<<<< HEAD
				for (int j = 0; j < 5; j++) {
					int indexA = 0, indexB = 0;
					if (j == 0) {
						indexA = firstReactant.getId() - 1;
						indexB = secondReactant.getId() - 1;
					}
					else {
						indexA = firstReactant.getMomentId(j-1) - 1;
						indexB = secondReactant.getMomentId(j-1) - 1;
					}
					partials[indexA] += value * sum[0][j][0];
					partials[indexB] += value * sum[0][j][1];
					for (int i = 0; i < 4; i++) {
						psiMomentPartials[i][indexA] += value * sum[i+1][j][0];
						psiMomentPartials[i][indexB] += value * sum[i+1][j][1];
					}
				}
=======
				auto index = firstReactant.getId() - 1;
				partials[index] += value
				* (currPair.a[0][0][0] * l0B + currPair.a[0][1][0] * lHeB + currPair.a[0][2][0] * lVB);
				psiHeMomentPartials[index] += value
				* (currPair.a[0][0][1] * l0B + currPair.a[0][1][1] * lHeB + currPair.a[0][2][1] * lVB);
				psiVMomentPartials[index] += value
				* (currPair.a[0][0][2] * l0B + currPair.a[0][1][2] * lHeB + currPair.a[0][2][2] * lVB);
				index = firstReactant.getHeMomentumId() - 1;
				partials[index] += value
				* (currPair.a[1][0][0] * l0B + currPair.a[1][1][0] * lHeB + currPair.a[1][2][0] * lVB);
				psiHeMomentPartials[index] += value
				* (currPair.a[1][0][1] * l0B + currPair.a[1][1][1] * lHeB + currPair.a[1][2][1] * lVB);
				psiVMomentPartials[index] += value
				* (currPair.a[1][0][2] * l0B + currPair.a[1][1][2] * lHeB + currPair.a[1][2][2] * lVB);
				index = firstReactant.getVMomentumId() - 1;
				partials[index] += value
				* (currPair.a[2][0][0] * l0B + currPair.a[2][1][0] * lHeB + currPair.a[2][2][0] * lVB);
				psiHeMomentPartials[index] += value
				* (currPair.a[2][0][1] * l0B + currPair.a[2][1][1] * lHeB + currPair.a[2][2][1] * lVB);
				psiVMomentPartials[index] += value
				* (currPair.a[2][0][2] * l0B + currPair.a[2][1][2] * lHeB + currPair.a[2][2][2] * lVB);
				// Compute the contribution from the second part of the reacting pair
				index = secondReactant.getId() - 1;
				partials[index] += value
				* (currPair.a[0][0][0] * l0A + currPair.a[1][0][0] * lHeA + currPair.a[2][0][0] * lVA);
				psiHeMomentPartials[index] += value
				* (currPair.a[0][0][1] * l0A + currPair.a[1][0][1] * lHeA + currPair.a[2][0][1] * lVA);
				psiVMomentPartials[index] += value
				* (currPair.a[0][0][2] * l0A + currPair.a[1][0][2] * lHeA + currPair.a[2][0][2] * lVA);
				index = secondReactant.getHeMomentumId() - 1;
				partials[index] += value
				* (currPair.a[0][1][0] * l0A + currPair.a[1][1][0] * lHeA + currPair.a[2][1][0] * lVA);
				psiHeMomentPartials[index] += value
				* (currPair.a[0][1][1] * l0A + currPair.a[1][1][1] * lHeA + currPair.a[2][1][1] * lVA);
				psiVMomentPartials[index] += value
				* (currPair.a[0][1][2] * l0A + currPair.a[1][1][2] * lHeA + currPair.a[2][1][2] * lVA);
				index = secondReactant.getVMomentumId() - 1;
				partials[index] += value
				* (currPair.a[0][2][0] * l0A + currPair.a[1][2][0] * lHeA + currPair.a[2][2][0] * lVA);
				psiHeMomentPartials[index] += value
				* (currPair.a[0][2][1] * l0A + currPair.a[1][2][1] * lHeA + currPair.a[2][2][1] * lVA);
				psiVMomentPartials[index] += value
				* (currPair.a[0][2][2] * l0A + currPair.a[1][2][2] * lHeA + currPair.a[2][2][2] * lVA);
>>>>>>> 84bcf505
			});

	return;
}

void PSISuperCluster::getCombinationPartialDerivatives(
		std::vector<double> & partials) const {

	// Combination
	// A + B --> D, A being this cluster
	// The flux for A is outgoing
	// F(C_A) = - k+_(A,B)*C_A*C_B
	// Thus, the partial derivatives
	// dF(C_A)/dC_A = - k+_(A,B)*C_B
	// dF(C_A)/dC_B = - k+_(A,B)*C_A

	// Visit all the combining clusters
	std::for_each(effCombiningList.begin(), effCombiningList.end(),
			[this,&partials](CombiningClusterMap::value_type const& currMapItem) {
				// Get the combining clusters
				auto const& currComb = currMapItem.second;
				auto const& cluster = currComb.first;
				double lA[5] = {}, lB[5] = {};
				lA[0] = l0;
				lB[0] = cluster.getConcentration();
				for (int i = 0; i < 4; i++) {
					lA[i+1] = l1[i];
					lB[i+1] = cluster.getMoment(i);
				}

				double sum[5][5][2] = {};
				for (int k = 0; k < 5; k++) {
					for (int j = 0; j < 5; j++) {
						for (int i = 0; i < 5; i++) {
							sum[k][j][0] += currComb.coefs[i][j][k] * lA[i];
							sum[k][j][1] += currComb.coefs[j][i][k] * lB[i];
						}
					}
				}

				// Compute the contribution from the both clusters
				auto value = currComb.kConstant / (double) nTot;
<<<<<<< HEAD
				for (int j = 0; j < 5; j++) {
					int indexA = 0, indexB = 0;
					if (j == 0) {
						indexA = cluster.getId() - 1;
						indexB = id - 1;
					}
					else {
						indexA = cluster.getMomentId(j-1) - 1;
						indexB = momId[j-1] - 1;
					}
					partials[indexA] -= value * sum[0][j][0];
					partials[indexB] -= value * sum[0][j][1];
					for (int i = 0; i < 4; i++) {
						psiMomentPartials[i][indexA] -= value * sum[i+1][j][0];
						psiMomentPartials[i][indexB] -= value * sum[i+1][j][1];
					}
				}
=======
				auto index = cluster.getId() - 1;
				partials[index] -= value
				* (currComb.a[0][0][0] * l0 + currComb.a[1][0][0] * l1He + currComb.a[2][0][0] * l1V);
				psiHeMomentPartials[index] -= value
				* (currComb.a[0][0][1] * l0 + currComb.a[1][0][1] * l1He + currComb.a[2][0][1] * l1V);
				psiVMomentPartials[index] -= value
				* (currComb.a[0][0][2] * l0 + currComb.a[1][0][2] * l1He + currComb.a[2][0][2] * l1V);
				index = cluster.getHeMomentumId() - 1;
				partials[index] -= value
				* (currComb.a[0][1][0] * l0 + currComb.a[1][1][0] * l1He + currComb.a[2][1][0] * l1V);
				psiHeMomentPartials[index] -= value
				* (currComb.a[0][1][1] * l0 + currComb.a[1][1][1] * l1He + currComb.a[2][1][1] * l1V);
				psiVMomentPartials[index] -= value
				* (currComb.a[0][1][2] * l0 + currComb.a[1][1][2] * l1He + currComb.a[2][1][2] * l1V);
				index = cluster.getVMomentumId() - 1;
				partials[index] -= value
				* (currComb.a[0][2][0] * l0 + currComb.a[1][2][0] * l1He + currComb.a[2][2][0] * l1V);
				psiHeMomentPartials[index] -= value
				* (currComb.a[0][2][1] * l0 + currComb.a[1][2][1] * l1He + currComb.a[2][2][1] * l1V);
				psiVMomentPartials[index] -= value
				* (currComb.a[0][2][2] * l0 + currComb.a[1][2][2] * l1He + currComb.a[2][2][2] * l1V);
				// Compute the contribution from this cluster
				index = id - 1;
				partials[index] -= value
				* (currComb.a[0][0][0] * l0B + currComb.a[0][1][0] * lHeB + currComb.a[0][2][0] * lVB);
				psiHeMomentPartials[index] -= value
				* (currComb.a[0][0][1] * l0B + currComb.a[0][1][1] * lHeB + currComb.a[0][2][1] * lVB);
				psiVMomentPartials[index] -= value
				* (currComb.a[0][0][2] * l0B + currComb.a[0][1][2] * lHeB + currComb.a[0][2][2] * lVB);
				index = heMomId - 1;
				partials[index] -= value
				* (currComb.a[1][0][0] * l0B + currComb.a[1][1][0] * lHeB + currComb.a[1][2][0] * lVB);
				psiHeMomentPartials[index] -= value
				* (currComb.a[1][0][1] * l0B + currComb.a[1][1][1] * lHeB + currComb.a[1][2][1] * lVB);
				psiVMomentPartials[index] -= value
				* (currComb.a[1][0][2] * l0B + currComb.a[1][1][2] * lHeB + currComb.a[1][2][2] * lVB);
				index = vMomId - 1;
				partials[index] -= value
				* (currComb.a[2][0][0] * l0B + currComb.a[2][1][0] * lHeB + currComb.a[2][2][0] * lVB);
				psiHeMomentPartials[index] -= value
				* (currComb.a[2][0][1] * l0B + currComb.a[2][1][1] * lHeB + currComb.a[2][2][1] * lVB);
				psiVMomentPartials[index] -= value
				* (currComb.a[2][0][2] * l0B + currComb.a[2][1][2] * lHeB + currComb.a[2][2][2] * lVB);
>>>>>>> 84bcf505
			});

	return;
}

void PSISuperCluster::getDissociationPartialDerivatives(
		std::vector<double> & partials) const {

	// Dissociation
	// A --> B + D, B being this cluster
	// The flux for B is
	// F(C_B) = k-_(B,D)*C_A
	// Thus, the partial derivatives
	// dF(C_B)/dC_A = k-_(B,D)

	// Visit all the dissociating pairs
	std::for_each(effDissociatingList.begin(), effDissociatingList.end(),
			[this,&partials](DissociationPairMap::value_type const& currMapItem) {
				auto& currPair = currMapItem.second;

				// Get the dissociating clusters
				auto const& cluster = currPair.first;
				// Compute the contribution from the dissociating cluster
				auto value = currPair.kConstant / (double) nTot;
<<<<<<< HEAD
				for (int j = 0; j < 5; j++) {
					int index = 0;
					if (j == 0) {
						index = cluster.getId() - 1;
					}
					else {
						index = cluster.getMomentId(j-1) - 1;
					}
					partials[index] += value * currPair.coefs[j][0];
					for (int i = 0; i < 4; i++) {
						psiMomentPartials[i][index] += value * currPair.coefs[j][i];
					}
				}
=======
				auto index = cluster.getId() - 1;
				partials[index] += value * (currPair.a[0][0]);
				psiHeMomentPartials[index] += value * (currPair.a[0][1]);
				psiVMomentPartials[index] += value * (currPair.a[0][2]);
				index = cluster.getHeMomentumId() - 1;
				partials[index] += value * (currPair.a[1][0]);
				psiHeMomentPartials[index] += value * (currPair.a[1][1]);
				psiVMomentPartials[index] += value * (currPair.a[1][2]);
				index = cluster.getVMomentumId() - 1;
				partials[index] += value * (currPair.a[2][0]);
				psiHeMomentPartials[index] += value * (currPair.a[2][1]);
				psiVMomentPartials[index] += value * (currPair.a[2][2]);
>>>>>>> 84bcf505
			});

	return;
}

void PSISuperCluster::getEmissionPartialDerivatives(
		std::vector<double> & partials) const {

	// Emission
	// A --> B + D, A being this cluster
	// The flux for A is
	// F(C_A) = - k-_(B,D)*C_A
	// Thus, the partial derivatives
	// dF(C_A)/dC_A = - k-_(B,D)

	// Visit all the emission pairs
	std::for_each(effEmissionList.begin(), effEmissionList.end(),
			[this,&partials](DissociationPairMap::value_type const& currMapItem) {
				auto& currPair = currMapItem.second;

				// Compute the contribution from the dissociating cluster
				auto value = currPair.kConstant / (double) nTot;
<<<<<<< HEAD
				for (int j = 0; j < 5; j++) {
					int index = 0;
					if (j == 0) {
						index = id - 1;
					}
					else {
						index = momId[j-1] - 1;
					}
					partials[index] -= value * currPair.coefs[j][0];
					for (int i = 0; i < 4; i++) {
						psiMomentPartials[i][index] -= value * currPair.coefs[j][i];
					}
				}
=======
				auto index = id - 1;
				partials[index] -= value * (currPair.a[0][0]);
				psiHeMomentPartials[index] -= value * (currPair.a[0][1]);
				psiVMomentPartials[index] -= value * (currPair.a[0][2]);
				index = heMomId - 1;
				partials[index] -= value * (currPair.a[1][0]);
				psiHeMomentPartials[index] -= value * (currPair.a[1][1]);
				psiVMomentPartials[index] -= value * (currPair.a[1][2]);
				index = vMomId - 1;
				partials[index] -= value * (currPair.a[2][0]);
				psiHeMomentPartials[index] -= value * (currPair.a[2][1]);
				psiVMomentPartials[index] -= value * (currPair.a[2][2]);
>>>>>>> 84bcf505
			});

	return;
}

void PSISuperCluster::getMomentPartialDerivatives(
		std::vector<double> & partials, int axis) const {
	// Loop on the size of the vector
	for (int i = 0; i < partials.size(); i++) {
		// Set to the values that were already computed
		partials[i] = psiMomentPartials[axis][i];
	}

	return;
}

void PSISuperCluster::dumpCoefficients(std::ostream& os,
		PSISuperCluster::ProductionCoefficientBase const& curr) const {

<<<<<<< HEAD
	os << "a[0-4][0-4][0-4]: ";
	for (int k = 0; k < 5; k++) {
		for (int j = 0; j < 5; j++) {
			for (int i = 0; i < 5; i++) {
				os << curr.coefs[k][j][i] << ' ';
			}
		}
	}
=======
	os << "a[0-2][0-2][0-2]: ";
    for(const auto& curr2D : curr.a) {
        for(const auto& curr1D : curr2D) {
            std::copy(curr1D.begin(), curr1D.end(),
                    std::ostream_iterator<double>(os, " "));
        }
    }
>>>>>>> 84bcf505
}

void PSISuperCluster::dumpCoefficients(std::ostream& os,
		PSISuperCluster::SuperClusterDissociationPair const& currPair) const {

<<<<<<< HEAD
	os << "a[0-4][0-4]: ";

	for (int j = 0; j < 5; j++) {
		for (int i = 0; i < 5; i++) {
			os << currPair.coefs[j][i] << ' ';
		}
	}
=======
	os << "a[0-2][0-2]: ";
    for(const auto& curr1D : currPair.a) {
        std::copy(curr1D.begin(), curr1D.end(),
                std::ostream_iterator<double>(os, " "));
    }
>>>>>>> 84bcf505
}

void PSISuperCluster::outputCoefficientsTo(std::ostream& os) const {

	os << "id: " << id << '\n';
	os << "reacting: " << effReactingList.size() << '\n';
	std::for_each(effReactingList.begin(), effReactingList.end(),
			[this,&os](ProductionPairMap::value_type const& currMapItem) {
				auto const& currPair = currMapItem.second;
				os << "first: " << currPair.first.getId()
				<< "; second: " << currPair.second.getId()
				<< "; ";
				dumpCoefficients(os, currPair);
				os << '\n';
			});

	os << "combining: " << effCombiningList.size() << '\n';
	std::for_each(effCombiningList.begin(), effCombiningList.end(),
			[this,&os](CombiningClusterMap::value_type const& currMapItem) {
				auto const& currComb = currMapItem.second;
				os << "other: " << currComb.first.getId()
				<< "; ";
				dumpCoefficients(os, currComb);
				os << '\n';
			});

	os << "dissociating: " << effDissociatingList.size() << '\n';
	std::for_each(effDissociatingList.begin(), effDissociatingList.end(),
			[this,&os](DissociationPairMap::value_type const& currMapItem) {
				auto const& currPair = currMapItem.second;
				os << "first: " << currPair.first.getId()
				<< "; second: " << currPair.second.getId()
				<< "; ";
				dumpCoefficients(os, currPair);
				os << '\n';
			});

	os << "emitting: " << effEmissionList.size() << '\n';
	std::for_each(effEmissionList.begin(), effEmissionList.end(),
			[this,&os](DissociationPairMap::value_type const& currMapItem) {
				auto const& currPair = currMapItem.second;
				os << "first: " << currPair.first.getId()
				<< "; second: " << currPair.second.getId()
				<< "; ";
				dumpCoefficients(os, currPair);
				os << '\n';
			});
}
<|MERGE_RESOLUTION|>--- conflicted
+++ resolved
@@ -94,7 +94,6 @@
 		factor[i + 1] = getFactor(a[i], i);
 	}
 	// First is A, second is B, in A + B -> this
-<<<<<<< HEAD
 	for (int k = 0; k < 5; k++) {
 		for (int j = 0; j < 5; j++) {
 			for (int i = 0; i < 5; i++) {
@@ -103,35 +102,6 @@
 			}
 		}
 	}
-=======
-	prodPair.a[0][0][0] += 1.0;
-	prodPair.a[0][0][1] += heFactor;
-	prodPair.a[0][0][2] += vFactor;
-	prodPair.a[1][0][0] += firstHeDistance;
-	prodPair.a[1][0][1] += firstHeDistance * heFactor;
-	prodPair.a[1][0][2] += firstHeDistance * vFactor;
-	prodPair.a[2][0][0] += firstVDistance;
-	prodPair.a[2][0][1] += firstVDistance * heFactor;
-	prodPair.a[2][0][2] += firstVDistance * vFactor;
-	prodPair.a[0][1][0] += secondHeDistance;
-	prodPair.a[0][1][1] += secondHeDistance * heFactor;
-	prodPair.a[0][1][2] += secondHeDistance * vFactor;
-	prodPair.a[0][2][0] += secondVDistance;
-	prodPair.a[0][2][1] += secondVDistance * heFactor;
-	prodPair.a[0][2][2] += secondVDistance * vFactor;
-	prodPair.a[1][1][0] += firstHeDistance * secondHeDistance;
-	prodPair.a[1][1][1] += firstHeDistance * secondHeDistance * heFactor;
-	prodPair.a[1][1][2] += firstHeDistance * secondHeDistance * vFactor;
-	prodPair.a[1][2][0] += firstHeDistance * secondVDistance;
-	prodPair.a[1][2][1] += firstHeDistance * secondVDistance * heFactor;
-	prodPair.a[1][2][2] += firstHeDistance * secondVDistance * vFactor;
-	prodPair.a[2][1][0] += firstVDistance * secondHeDistance;
-	prodPair.a[2][1][1] += firstVDistance * secondHeDistance * heFactor;
-	prodPair.a[2][1][2] += firstVDistance * secondHeDistance * vFactor;
-	prodPair.a[2][2][0] += firstVDistance * secondVDistance;
-	prodPair.a[2][2][1] += firstVDistance * secondVDistance * heFactor;
-	prodPair.a[2][2][2] += firstVDistance * secondVDistance * vFactor;
->>>>>>> 84bcf505
 
 	return;
 }
@@ -187,7 +157,6 @@
 					factor[i + 1] = getFactor(currPRI.a[i], i);
 				}
 				// First is A, second is B, in A + B -> this
-<<<<<<< HEAD
 				for (int k = 0; k < 5; k++) {
 					for (int j = 0; j < 5; j++) {
 						for (int i = 0; i < 5; i++) {
@@ -195,35 +164,6 @@
 						}
 					}
 				}
-=======
-				prodPair.a[0][0][0] += 1.0;
-				prodPair.a[0][0][1] += heFactor;
-				prodPair.a[0][0][2] += vFactor;
-				prodPair.a[1][0][0] += firstHeDistance;
-				prodPair.a[1][0][1] += firstHeDistance * heFactor;
-				prodPair.a[1][0][2] += firstHeDistance * vFactor;
-				prodPair.a[2][0][0] += firstVDistance;
-				prodPair.a[2][0][1] += firstVDistance * heFactor;
-				prodPair.a[2][0][2] += firstVDistance * vFactor;
-				prodPair.a[0][1][0] += secondHeDistance;
-				prodPair.a[0][1][1] += secondHeDistance * heFactor;
-				prodPair.a[0][1][2] += secondHeDistance * vFactor;
-				prodPair.a[0][2][0] += secondVDistance;
-				prodPair.a[0][2][1] += secondVDistance * heFactor;
-				prodPair.a[0][2][2] += secondVDistance * vFactor;
-				prodPair.a[1][1][0] += firstHeDistance * secondHeDistance;
-				prodPair.a[1][1][1] += firstHeDistance * secondHeDistance * heFactor;
-				prodPair.a[1][1][2] += firstHeDistance * secondHeDistance * vFactor;
-				prodPair.a[1][2][0] += firstHeDistance * secondVDistance;
-				prodPair.a[1][2][1] += firstHeDistance * secondVDistance * heFactor;
-				prodPair.a[1][2][2] += firstHeDistance * secondVDistance * vFactor;
-				prodPair.a[2][1][0] += firstVDistance * secondHeDistance;
-				prodPair.a[2][1][1] += firstVDistance * secondHeDistance * heFactor;
-				prodPair.a[2][1][2] += firstVDistance * secondHeDistance * vFactor;
-				prodPair.a[2][2][0] += firstVDistance * secondVDistance;
-				prodPair.a[2][2][1] += firstVDistance * secondVDistance * heFactor;
-				prodPair.a[2][2][2] += firstVDistance * secondVDistance * vFactor;
->>>>>>> 84bcf505
 			});
 
 	return;
@@ -264,23 +204,11 @@
 	}
 
 	// This is A, itBis is B, in A + B -> C
-<<<<<<< HEAD
 	for (int k = 0; k < 5; k++) {
 		for (int j = 0; j < 5; j++) {
 			combCluster.coefs[j][0][k] += distance[j] * factor[k];
 		}
 	}
-=======
-	combCluster.a[0][0][0] += 1.0;
-	combCluster.a[0][0][1] += heFactor;
-	combCluster.a[0][0][2] += vFactor;
-	combCluster.a[1][0][0] += heDistance;
-	combCluster.a[1][0][1] += heDistance * heFactor;
-	combCluster.a[1][0][2] += heDistance * vFactor;
-	combCluster.a[2][0][0] += vDistance;
-	combCluster.a[2][0][1] += vDistance * heFactor;
-	combCluster.a[2][0][2] += vDistance * vFactor;
->>>>>>> 84bcf505
 
 	return;
 }
@@ -324,23 +252,11 @@
 				}
 
 				// This is A, itBis is B, in A + B -> C
-<<<<<<< HEAD
 				for (int k = 0; k < 5; k++) {
 					for (int j = 0; j < 5; j++) {
 						combCluster.coefs[j][0][k] += distance[j] * factor[k];
 					}
 				}
-=======
-				combCluster.a[0][0][0] += 1.0;
-				combCluster.a[0][0][1] += heFactor;
-				combCluster.a[0][0][2] += vFactor;
-				combCluster.a[1][0][0] += heDistance;
-				combCluster.a[1][0][1] += heDistance * heFactor;
-				combCluster.a[1][0][2] += heDistance * vFactor;
-				combCluster.a[2][0][0] += vDistance;
-				combCluster.a[2][0][1] += vDistance * heFactor;
-				combCluster.a[2][0][2] += vDistance * vFactor;
->>>>>>> 84bcf505
 			});
 
 	return;
@@ -388,23 +304,11 @@
 		factor[i + 1] = getFactor(b[i], i);
 	}
 	// A is the dissociating cluster
-<<<<<<< HEAD
 	for (int j = 0; j < 5; j++) {
 		for (int i = 0; i < 5; i++) {
 			dissPair.coefs[i][j] += distance[i] * factor[j];
 		}
 	}
-=======
-	dissPair.a[0][0] += 1.0;
-	dissPair.a[0][1] += heFactor;
-	dissPair.a[0][2] += vFactor;
-	dissPair.a[1][0] += firstHeDistance;
-	dissPair.a[1][1] += firstHeDistance * heFactor;
-	dissPair.a[1][2] += firstHeDistance * vFactor;
-	dissPair.a[2][0] += firstVDistance;
-	dissPair.a[2][1] += firstVDistance * heFactor;
-	dissPair.a[2][2] += firstVDistance * vFactor;
->>>>>>> 84bcf505
 
 	return;
 }
@@ -454,23 +358,11 @@
 					factor[i + 1] = getFactor(currPRI.b[i], i);
 				}
 				// A is the dissociating cluster
-<<<<<<< HEAD
 				for (int j = 0; j < 5; j++) {
 					for (int i = 0; i < 5; i++) {
 						dissPair.coefs[i][j] += distance[i] * factor[j];
 					}
 				}
-=======
-				dissPair.a[0][0] += 1.0;
-				dissPair.a[0][1] += heFactor;
-				dissPair.a[0][2] += vFactor;
-				dissPair.a[1][0] += firstHeDistance;
-				dissPair.a[1][1] += firstHeDistance * heFactor;
-				dissPair.a[1][2] += firstHeDistance * vFactor;
-				dissPair.a[2][0] += firstVDistance;
-				dissPair.a[2][1] += firstVDistance * heFactor;
-				dissPair.a[2][2] += firstVDistance * vFactor;
->>>>>>> 84bcf505
 			});
 
 	return;
@@ -508,23 +400,11 @@
 		factor[i + 1] = getFactor(a[i], i);
 	}
 	// A is the dissociating cluster
-<<<<<<< HEAD
 	for (int j = 0; j < 5; j++) {
 		for (int i = 0; i < 5; i++) {
 			dissPair.coefs[i][j] += distance[i] * factor[j];
 		}
 	}
-=======
-	dissPair.a[0][0] += 1.0;
-	dissPair.a[0][1] += heFactor;
-	dissPair.a[0][2] += vFactor;
-	dissPair.a[1][0] += heDistance;
-	dissPair.a[1][1] += heDistance * heFactor;
-	dissPair.a[1][2] += heDistance * vFactor;
-	dissPair.a[2][0] += vDistance;
-	dissPair.a[2][1] += vDistance * heFactor;
-	dissPair.a[2][2] += vDistance * vFactor;
->>>>>>> 84bcf505
 
 	return;
 }
@@ -565,23 +445,11 @@
 					factor[i+1] = getFactor(currPRI.a[i], i);
 				}
 				// A is the dissociating cluster
-<<<<<<< HEAD
 				for (int j = 0; j < 5; j++) {
 					for (int i = 0; i < 5; i++) {
 						dissPair.coefs[i][j] += distance[i] * factor[j];
 					}
 				}
-=======
-				dissPair.a[0][0] += 1.0;
-				dissPair.a[0][1] += heFactor;
-				dissPair.a[0][2] += vFactor;
-				dissPair.a[1][0] += heDistance;
-				dissPair.a[1][1] += heDistance * heFactor;
-				dissPair.a[1][2] += heDistance * vFactor;
-				dissPair.a[2][0] += vDistance;
-				dissPair.a[2][1] += vDistance * heFactor;
-				dissPair.a[2][2] += vDistance * vFactor;
->>>>>>> 84bcf505
 			});
 
 	return;
@@ -717,7 +585,7 @@
 		tDistance = getDistance(std::get<2>(pair), 2);
 		vDistance = getDistance(std::get<3>(pair), 3);
 
-		// Add the concentration of each cluster in the group times its number of helium
+		// Add the concentration of each cluster in the group times its number of vacancy
 		conc += getConcentration(heDistance, dDistance, tDistance, vDistance)
 				* (double) std::get<3>(pair);
 	}
@@ -727,55 +595,24 @@
 
 double PSISuperCluster::getIntegratedVConcentration(int v) const {
 	// Initial declarations
-<<<<<<< HEAD
-	int heIndex = 0, dIndex = 0, tIndex = 0;
 	double heDistance = 0.0, dDistance = 0.0, tDistance = 0.0, vDistance = 0.0,
 			conc = 0.0;
-
-	// Loop on the widths
-	for (int l = 0; l < sectionWidth[2]; l++) {
-		// Compute the tritium index
-		tIndex = (int) (numAtom[2] + 0.5 - (double) sectionWidth[2] / 2.0) + l;
-		for (int k = 0; k < sectionWidth[1]; k++) {
-			// Compute the deuterium index
-			dIndex = (int) (numAtom[1] + 0.5 - (double) sectionWidth[1] / 2.0)
-					+ k;
-			for (int j = 0; j < sectionWidth[0]; j++) {
-				// Compute the helium index
-				heIndex = (int) (numAtom[0] + 0.5
-						- (double) sectionWidth[0] / 2.0) + j;
-
-				// Check if this cluster exists
-				if (heVList.find(std::make_tuple(heIndex, dIndex, tIndex, v))
-						== heVList.end())
-					continue;
-
-				// Compute the distances
-				heDistance = getDistance(heIndex, 0);
-				dDistance = getDistance(dIndex, 1);
-				tDistance = getDistance(tIndex, 2);
-				vDistance = getDistance(v, 3);
-
-				// Add the concentration of each cluster in the group times its number of helium
-				conc += getConcentration(heDistance, dDistance, tDistance,
-						vDistance);
-			}
-		}
-=======
-	double heDistance = 0.0, vDistance = 0.0, conc = 0.0;
 
 	// Loop on the indices
 	for (auto const& pair : heVList) {
 		// Skip the wrong V size
-		if (pair.second != v) continue;
+		if (std::get<3>(pair) != v)
+			continue;
 
 		// Compute the distances
-		heDistance = getHeDistance(pair.first);
-		vDistance = getVDistance(pair.second);
-
-		// Add the concentration of each cluster
-		conc += getConcentration(heDistance, vDistance);
->>>>>>> 84bcf505
+		heDistance = getDistance(std::get<0>(pair), 0);
+		dDistance = getDistance(std::get<1>(pair), 1);
+		tDistance = getDistance(std::get<2>(pair), 2);
+		vDistance = getDistance(std::get<3>(pair), 3);
+
+		// Add the concentration of each cluster in the group
+		conc += getConcentration(heDistance, dDistance, tDistance, vDistance)
+				* (double) std::get<3>(pair);
 	}
 
 	return conc;
@@ -869,20 +706,11 @@
 				}
 				// Update the flux
 				auto value = currPair.kConstant / (double) nTot;
-<<<<<<< HEAD
 				flux += value * sum[0];
 				// Compute the moment fluxes
 				for (int i = 0; i < 4; i++) {
 					momentFlux[i] += value * sum[i+1];
 				}
-=======
-				flux += value * (currPair.a[0][0] * l0A + currPair.a[1][0] * lHeA + currPair.a[2][0] * lVA);
-				// Compute the momentum fluxes
-				heMomentumFlux += value
-				* (currPair.a[0][1] * l0A + currPair.a[1][1] * lHeA + currPair.a[2][1] * lVA);
-				vMomentumFlux += value
-				* (currPair.a[0][2] * l0A + currPair.a[1][2] * lHeA + currPair.a[2][2] * lVA);
->>>>>>> 84bcf505
 			});
 
 	// Return the flux
@@ -914,20 +742,11 @@
 				}
 				// Update the flux
 				auto value = currPair.kConstant / (double) nTot;
-<<<<<<< HEAD
 				flux += value * sum[0];
 				// Compute the moment fluxes
 				for (int i = 0; i < 4; i++) {
 					momentFlux[i] -= value * sum[i+1];
 				}
-=======
-				flux += value * (currPair.a[0][0] * l0 + currPair.a[1][0] * l1He + currPair.a[2][0] * l1V);
-				// Compute the momentum fluxes
-				heMomentumFlux -= value
-				* (currPair.a[0][1] * l0 + currPair.a[1][1] * l1He + currPair.a[2][1] * l1V);
-				vMomentumFlux -= value
-				* (currPair.a[0][2] * l0 + currPair.a[1][2] * l1He + currPair.a[2][2] * l1V);
->>>>>>> 84bcf505
 			});
 
 	return flux;
@@ -968,33 +787,11 @@
 
 				// Update the flux
 				auto value = currPair.kConstant / (double) nTot;
-<<<<<<< HEAD
 				flux += value * sum[0];
 				// Compute the moment fluxes
 				for (int i = 0; i < 4; i++) {
 					momentFlux[i] += value * sum[i+1];
 				}
-=======
-				flux += value
-				* (currPair.a[0][0][0] * l0A * l0B + currPair.a[0][1][0] * l0A * lHeB
-						+ currPair.a[0][2][0] * l0A * lVB + currPair.a[1][0][0] * lHeA * l0B
-						+ currPair.a[1][1][0] * lHeA * lHeB + currPair.a[1][2][0] * lHeA * lVB
-						+ currPair.a[2][0][0] * lVA * l0B + currPair.a[2][1][0] * lVA * lHeB
-						+ currPair.a[2][2][0] * lVA * lVB);
-				// Compute the momentum fluxes
-				heMomentumFlux += value
-				* (currPair.a[0][0][1] * l0A * l0B + currPair.a[0][1][1] * l0A * lHeB
-						+ currPair.a[0][2][1] * l0A * lVB + currPair.a[1][0][1] * lHeA * l0B
-						+ currPair.a[1][1][1] * lHeA * lHeB + currPair.a[1][2][1] * lHeA * lVB
-						+ currPair.a[2][0][1] * lVA * l0B + currPair.a[2][1][1] * lVA * lHeB
-						+ currPair.a[2][2][1] * lVA * lVB);
-				vMomentumFlux += value
-				* (currPair.a[0][0][2] * l0A * l0B + currPair.a[0][1][2] * l0A * lHeB
-						+ currPair.a[0][2][2] * l0A * lVB + currPair.a[1][0][2] * lHeA * l0B
-						+ currPair.a[1][1][2] * lHeA * lHeB + currPair.a[1][2][2] * lHeA * lVB
-						+ currPair.a[2][0][2] * lVA * l0B + currPair.a[2][1][2] * lVA * lHeB
-						+ currPair.a[2][2][2] * lVA * lVB);
->>>>>>> 84bcf505
 			});
 
 	// Return the production flux
@@ -1032,33 +829,11 @@
 				}
 				// Update the flux
 				auto value = currComb.kConstant / (double) nTot;
-<<<<<<< HEAD
 				flux += value * sum[0];
 				// Compute the moment fluxes
 				for (int i = 0; i < 4; i++) {
 					momentFlux[i] -= value * sum[i+1];
 				}
-=======
-				flux += value
-				* (currComb.a[0][0][0] * l0B * l0 + currComb.a[1][0][0] * l0B * l1He
-						+ currComb.a[2][0][0] * l0B * l1V + currComb.a[0][1][0] * lHeB * l0
-						+ currComb.a[1][1][0] * lHeB * l1He + currComb.a[2][1][0] * lHeB * l1V
-						+ currComb.a[0][2][0] * lVB * l0 + currComb.a[1][2][0] * lVB * l1He
-						+ currComb.a[2][2][0] * lVB * l1V);
-				// Compute the momentum fluxes
-				heMomentumFlux -= value
-				* (currComb.a[0][0][1] * l0B * l0 + currComb.a[1][0][1] * l0B * l1He
-						+ currComb.a[2][0][1] * l0B * l1V + currComb.a[0][1][1] * lHeB * l0
-						+ currComb.a[1][1][1] * lHeB * l1He + currComb.a[2][1][1] * lHeB * l1V
-						+ currComb.a[0][2][1] * lVB * l0 + currComb.a[1][2][1] * lVB * l1He
-						+ currComb.a[2][2][1] * lVB * l1V);
-				vMomentumFlux -= value
-				* (currComb.a[0][0][2] * l0B * l0 + currComb.a[1][0][2] * l0B * l1He
-						+ currComb.a[2][0][2] * l0B * l1V + currComb.a[0][1][2] * lHeB * l0
-						+ currComb.a[1][1][2] * lHeB * l1He + currComb.a[2][1][2] * lHeB * l1V
-						+ currComb.a[0][2][2] * lVB * l0 + currComb.a[1][2][2] * lVB * l1He
-						+ currComb.a[2][2][2] * lVB * l1V);
->>>>>>> 84bcf505
 			});
 
 	return flux;
@@ -1120,7 +895,6 @@
 
 				// Compute the contribution from the first and second part of the reacting pair
 				auto value = currPair.kConstant / (double) nTot;
-<<<<<<< HEAD
 				for (int j = 0; j < 5; j++) {
 					int indexA = 0, indexB = 0;
 					if (j == 0) {
@@ -1138,51 +912,6 @@
 						psiMomentPartials[i][indexB] += value * sum[i+1][j][1];
 					}
 				}
-=======
-				auto index = firstReactant.getId() - 1;
-				partials[index] += value
-				* (currPair.a[0][0][0] * l0B + currPair.a[0][1][0] * lHeB + currPair.a[0][2][0] * lVB);
-				psiHeMomentPartials[index] += value
-				* (currPair.a[0][0][1] * l0B + currPair.a[0][1][1] * lHeB + currPair.a[0][2][1] * lVB);
-				psiVMomentPartials[index] += value
-				* (currPair.a[0][0][2] * l0B + currPair.a[0][1][2] * lHeB + currPair.a[0][2][2] * lVB);
-				index = firstReactant.getHeMomentumId() - 1;
-				partials[index] += value
-				* (currPair.a[1][0][0] * l0B + currPair.a[1][1][0] * lHeB + currPair.a[1][2][0] * lVB);
-				psiHeMomentPartials[index] += value
-				* (currPair.a[1][0][1] * l0B + currPair.a[1][1][1] * lHeB + currPair.a[1][2][1] * lVB);
-				psiVMomentPartials[index] += value
-				* (currPair.a[1][0][2] * l0B + currPair.a[1][1][2] * lHeB + currPair.a[1][2][2] * lVB);
-				index = firstReactant.getVMomentumId() - 1;
-				partials[index] += value
-				* (currPair.a[2][0][0] * l0B + currPair.a[2][1][0] * lHeB + currPair.a[2][2][0] * lVB);
-				psiHeMomentPartials[index] += value
-				* (currPair.a[2][0][1] * l0B + currPair.a[2][1][1] * lHeB + currPair.a[2][2][1] * lVB);
-				psiVMomentPartials[index] += value
-				* (currPair.a[2][0][2] * l0B + currPair.a[2][1][2] * lHeB + currPair.a[2][2][2] * lVB);
-				// Compute the contribution from the second part of the reacting pair
-				index = secondReactant.getId() - 1;
-				partials[index] += value
-				* (currPair.a[0][0][0] * l0A + currPair.a[1][0][0] * lHeA + currPair.a[2][0][0] * lVA);
-				psiHeMomentPartials[index] += value
-				* (currPair.a[0][0][1] * l0A + currPair.a[1][0][1] * lHeA + currPair.a[2][0][1] * lVA);
-				psiVMomentPartials[index] += value
-				* (currPair.a[0][0][2] * l0A + currPair.a[1][0][2] * lHeA + currPair.a[2][0][2] * lVA);
-				index = secondReactant.getHeMomentumId() - 1;
-				partials[index] += value
-				* (currPair.a[0][1][0] * l0A + currPair.a[1][1][0] * lHeA + currPair.a[2][1][0] * lVA);
-				psiHeMomentPartials[index] += value
-				* (currPair.a[0][1][1] * l0A + currPair.a[1][1][1] * lHeA + currPair.a[2][1][1] * lVA);
-				psiVMomentPartials[index] += value
-				* (currPair.a[0][1][2] * l0A + currPair.a[1][1][2] * lHeA + currPair.a[2][1][2] * lVA);
-				index = secondReactant.getVMomentumId() - 1;
-				partials[index] += value
-				* (currPair.a[0][2][0] * l0A + currPair.a[1][2][0] * lHeA + currPair.a[2][2][0] * lVA);
-				psiHeMomentPartials[index] += value
-				* (currPair.a[0][2][1] * l0A + currPair.a[1][2][1] * lHeA + currPair.a[2][2][1] * lVA);
-				psiVMomentPartials[index] += value
-				* (currPair.a[0][2][2] * l0A + currPair.a[1][2][2] * lHeA + currPair.a[2][2][2] * lVA);
->>>>>>> 84bcf505
 			});
 
 	return;
@@ -1225,7 +954,6 @@
 
 				// Compute the contribution from the both clusters
 				auto value = currComb.kConstant / (double) nTot;
-<<<<<<< HEAD
 				for (int j = 0; j < 5; j++) {
 					int indexA = 0, indexB = 0;
 					if (j == 0) {
@@ -1243,51 +971,6 @@
 						psiMomentPartials[i][indexB] -= value * sum[i+1][j][1];
 					}
 				}
-=======
-				auto index = cluster.getId() - 1;
-				partials[index] -= value
-				* (currComb.a[0][0][0] * l0 + currComb.a[1][0][0] * l1He + currComb.a[2][0][0] * l1V);
-				psiHeMomentPartials[index] -= value
-				* (currComb.a[0][0][1] * l0 + currComb.a[1][0][1] * l1He + currComb.a[2][0][1] * l1V);
-				psiVMomentPartials[index] -= value
-				* (currComb.a[0][0][2] * l0 + currComb.a[1][0][2] * l1He + currComb.a[2][0][2] * l1V);
-				index = cluster.getHeMomentumId() - 1;
-				partials[index] -= value
-				* (currComb.a[0][1][0] * l0 + currComb.a[1][1][0] * l1He + currComb.a[2][1][0] * l1V);
-				psiHeMomentPartials[index] -= value
-				* (currComb.a[0][1][1] * l0 + currComb.a[1][1][1] * l1He + currComb.a[2][1][1] * l1V);
-				psiVMomentPartials[index] -= value
-				* (currComb.a[0][1][2] * l0 + currComb.a[1][1][2] * l1He + currComb.a[2][1][2] * l1V);
-				index = cluster.getVMomentumId() - 1;
-				partials[index] -= value
-				* (currComb.a[0][2][0] * l0 + currComb.a[1][2][0] * l1He + currComb.a[2][2][0] * l1V);
-				psiHeMomentPartials[index] -= value
-				* (currComb.a[0][2][1] * l0 + currComb.a[1][2][1] * l1He + currComb.a[2][2][1] * l1V);
-				psiVMomentPartials[index] -= value
-				* (currComb.a[0][2][2] * l0 + currComb.a[1][2][2] * l1He + currComb.a[2][2][2] * l1V);
-				// Compute the contribution from this cluster
-				index = id - 1;
-				partials[index] -= value
-				* (currComb.a[0][0][0] * l0B + currComb.a[0][1][0] * lHeB + currComb.a[0][2][0] * lVB);
-				psiHeMomentPartials[index] -= value
-				* (currComb.a[0][0][1] * l0B + currComb.a[0][1][1] * lHeB + currComb.a[0][2][1] * lVB);
-				psiVMomentPartials[index] -= value
-				* (currComb.a[0][0][2] * l0B + currComb.a[0][1][2] * lHeB + currComb.a[0][2][2] * lVB);
-				index = heMomId - 1;
-				partials[index] -= value
-				* (currComb.a[1][0][0] * l0B + currComb.a[1][1][0] * lHeB + currComb.a[1][2][0] * lVB);
-				psiHeMomentPartials[index] -= value
-				* (currComb.a[1][0][1] * l0B + currComb.a[1][1][1] * lHeB + currComb.a[1][2][1] * lVB);
-				psiVMomentPartials[index] -= value
-				* (currComb.a[1][0][2] * l0B + currComb.a[1][1][2] * lHeB + currComb.a[1][2][2] * lVB);
-				index = vMomId - 1;
-				partials[index] -= value
-				* (currComb.a[2][0][0] * l0B + currComb.a[2][1][0] * lHeB + currComb.a[2][2][0] * lVB);
-				psiHeMomentPartials[index] -= value
-				* (currComb.a[2][0][1] * l0B + currComb.a[2][1][1] * lHeB + currComb.a[2][2][1] * lVB);
-				psiVMomentPartials[index] -= value
-				* (currComb.a[2][0][2] * l0B + currComb.a[2][1][2] * lHeB + currComb.a[2][2][2] * lVB);
->>>>>>> 84bcf505
 			});
 
 	return;
@@ -1312,7 +995,6 @@
 				auto const& cluster = currPair.first;
 				// Compute the contribution from the dissociating cluster
 				auto value = currPair.kConstant / (double) nTot;
-<<<<<<< HEAD
 				for (int j = 0; j < 5; j++) {
 					int index = 0;
 					if (j == 0) {
@@ -1326,20 +1008,6 @@
 						psiMomentPartials[i][index] += value * currPair.coefs[j][i];
 					}
 				}
-=======
-				auto index = cluster.getId() - 1;
-				partials[index] += value * (currPair.a[0][0]);
-				psiHeMomentPartials[index] += value * (currPair.a[0][1]);
-				psiVMomentPartials[index] += value * (currPair.a[0][2]);
-				index = cluster.getHeMomentumId() - 1;
-				partials[index] += value * (currPair.a[1][0]);
-				psiHeMomentPartials[index] += value * (currPair.a[1][1]);
-				psiVMomentPartials[index] += value * (currPair.a[1][2]);
-				index = cluster.getVMomentumId() - 1;
-				partials[index] += value * (currPair.a[2][0]);
-				psiHeMomentPartials[index] += value * (currPair.a[2][1]);
-				psiVMomentPartials[index] += value * (currPair.a[2][2]);
->>>>>>> 84bcf505
 			});
 
 	return;
@@ -1362,7 +1030,6 @@
 
 				// Compute the contribution from the dissociating cluster
 				auto value = currPair.kConstant / (double) nTot;
-<<<<<<< HEAD
 				for (int j = 0; j < 5; j++) {
 					int index = 0;
 					if (j == 0) {
@@ -1376,20 +1043,6 @@
 						psiMomentPartials[i][index] -= value * currPair.coefs[j][i];
 					}
 				}
-=======
-				auto index = id - 1;
-				partials[index] -= value * (currPair.a[0][0]);
-				psiHeMomentPartials[index] -= value * (currPair.a[0][1]);
-				psiVMomentPartials[index] -= value * (currPair.a[0][2]);
-				index = heMomId - 1;
-				partials[index] -= value * (currPair.a[1][0]);
-				psiHeMomentPartials[index] -= value * (currPair.a[1][1]);
-				psiVMomentPartials[index] -= value * (currPair.a[1][2]);
-				index = vMomId - 1;
-				partials[index] -= value * (currPair.a[2][0]);
-				psiHeMomentPartials[index] -= value * (currPair.a[2][1]);
-				psiVMomentPartials[index] -= value * (currPair.a[2][2]);
->>>>>>> 84bcf505
 			});
 
 	return;
@@ -1409,44 +1062,23 @@
 void PSISuperCluster::dumpCoefficients(std::ostream& os,
 		PSISuperCluster::ProductionCoefficientBase const& curr) const {
 
-<<<<<<< HEAD
 	os << "a[0-4][0-4][0-4]: ";
-	for (int k = 0; k < 5; k++) {
-		for (int j = 0; j < 5; j++) {
-			for (int i = 0; i < 5; i++) {
-				os << curr.coefs[k][j][i] << ' ';
-			}
+	for (const auto& curr2D : curr.coefs) {
+		for (const auto& curr1D : curr2D) {
+			std::copy(curr1D.begin(), curr1D.end(),
+					std::ostream_iterator<double>(os, " "));
 		}
 	}
-=======
-	os << "a[0-2][0-2][0-2]: ";
-    for(const auto& curr2D : curr.a) {
-        for(const auto& curr1D : curr2D) {
-            std::copy(curr1D.begin(), curr1D.end(),
-                    std::ostream_iterator<double>(os, " "));
-        }
-    }
->>>>>>> 84bcf505
 }
 
 void PSISuperCluster::dumpCoefficients(std::ostream& os,
 		PSISuperCluster::SuperClusterDissociationPair const& currPair) const {
 
-<<<<<<< HEAD
 	os << "a[0-4][0-4]: ";
-
-	for (int j = 0; j < 5; j++) {
-		for (int i = 0; i < 5; i++) {
-			os << currPair.coefs[j][i] << ' ';
-		}
-	}
-=======
-	os << "a[0-2][0-2]: ";
-    for(const auto& curr1D : currPair.a) {
-        std::copy(curr1D.begin(), curr1D.end(),
-                std::ostream_iterator<double>(os, " "));
-    }
->>>>>>> 84bcf505
+	for (const auto& curr1D : currPair.coefs) {
+		std::copy(curr1D.begin(), curr1D.end(),
+				std::ostream_iterator<double>(os, " "));
+	}
 }
 
 void PSISuperCluster::outputCoefficientsTo(std::ostream& os) const {
