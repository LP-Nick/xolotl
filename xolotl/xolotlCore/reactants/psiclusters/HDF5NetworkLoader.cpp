--- conflicted
+++ resolved
@@ -7,21 +7,16 @@
 #include <xolotlPerf.h>
 #include "xolotlCore/io/XFile.h"
 
-
 namespace xolotlCore {
 
 std::unique_ptr<IReactionNetwork> HDF5NetworkLoader::load(
 		const IOptions& options) {
 	// Get the dataset from the HDF5 files
-<<<<<<< HEAD
 	int normalSize = 0, superSize = 0;
-	HDF5Utils::readNetworkSize(fileName, normalSize, superSize);
-=======
-    XFile networkFile(fileName);
-    auto networkGroup = networkFile.getGroup<XFile::NetworkGroup>();
-    assert(networkGroup);
-    auto networkVector = networkGroup->readNetwork();
->>>>>>> 090d075a
+	XFile networkFile(fileName);
+	auto networkGroup = networkFile.getGroup<XFile::NetworkGroup>();
+	assert(networkGroup);
+	networkGroup->readNetworkSize(normalSize, superSize);
 
 	// Initialization
 	int numHe = 0, numV = 0, numI = 0, numD = 0, numT = 0;
@@ -35,10 +30,13 @@
 
 	// Loop on the clusters
 	for (int i = 0; i < normalSize + superSize; i++) {
+		// Open the cluster group
+		XFile::ClusterGroup clusterGroup(*networkGroup, i);
+
 		if (i < normalSize) {
 			// Normal cluster
 			// Read the composition
-			auto comp = HDF5Utils::readCluster(i, formationEnergy,
+			auto comp = clusterGroup.readCluster(formationEnergy,
 					migrationEnergy, diffusionFactor);
 			numHe = comp[toCompIdx(Species::He)];
 			numD = comp[toCompIdx(Species::D)];
@@ -60,7 +58,7 @@
 			pushPSICluster(network, reactants, nextCluster);
 		} else {
 			// Super cluster
-			auto heVList = HDF5Utils::readSuperCluster(i);
+			auto heVList = clusterGroup.readSuperCluster();
 
 			// Create the cluster
 			auto nextCluster = createPSISuperCluster(heVList, *network);
@@ -84,7 +82,7 @@
 	network->setPhaseSpace(nDim, list);
 
 	// Set the reactions
-	HDF5Utils::readReactions(*network);
+	networkGroup->readReactions(*network);
 
 	// Recompute Ids and network size
 	network->reinitializeNetwork();
