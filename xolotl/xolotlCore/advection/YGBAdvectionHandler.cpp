// Includes
#include "YGBAdvectionHandler.h"

namespace xolotlCore {

void YGBAdvectionHandler::initialize(const IReactionNetwork& network,
		IReactionNetwork::SparseFillMap& ofillMap) {
	// Clear the index and sink strength vectors
	advectingClusters.clear();
	sinkStrengthVector.clear();

	// Loop on all the reactants
	for (IReactant const& currReactant : network.getAll()) {

		auto const& cluster = static_cast<IReactant const&>(currReactant);

		// Get its diffusion coefficient
		double diffFactor = cluster.getDiffusionFactor();

		// Don't do anything if the diffusion factor is 0.0
		if (xolotlCore::equal(diffFactor, 0.0))
			continue;

		// Keep only the helium clusters
		if (cluster.getType() != ReactantType::He)
			continue;

		// Get its size
		int heSize = cluster.getSize();

		// Switch on the size to get the sink strength (in eV.nm3)
		double sinkStrength = 0.0;
		switch (heSize) {
		case 1:
			sinkStrength = 0.54e-3;
			break;
		case 2:
			sinkStrength = 1.01e-3;
			break;
		case 3:
			sinkStrength = 3.03e-3;
			break;
		case 4:
			sinkStrength = 3.93e-3;
			break;
		case 5:
			sinkStrength = 7.24e-3;
			break;
		case 6:
			sinkStrength = 10.82e-3;
			break;
		case 7:
			sinkStrength = 19.26e-3;
			break;
		}

		// If the sink strength is still 0.0, this cluster is not advecting
		if (xolotlCore::equal(sinkStrength, 0.0))
			continue;

		// Note that the current cluster is advecting.
		advectingClusters.emplace_back(cluster);

		// Add the sink strength to the vector
		sinkStrengthVector.push_back(sinkStrength);

		// Set the off-diagonal part for the Jacobian to 1
		// Get its id
		int index = cluster.getId() - 1;
		// Set the ofill value to 1 for this cluster
		ofillMap[index].emplace_back(index);
	}

	return;
}

void YGBAdvectionHandler::computeAdvection(const IReactionNetwork& network,
<<<<<<< HEAD
		const NDPoint<3>& pos, double **concVector, double *updatedConcOffset,
		double hxLeft, double hxRight, int ix, int xs, double hy, int iy,
		double hz, int iz) const {
=======
		const Point<3>& pos, double **concVector, double *updatedConcOffset,
		double hxLeft, double hxRight, int ix, double hy, int iy, double hz,
		int iz) const {
>>>>>>> 5eca44f2

	// Consider each advecting cluster.
	// TODO Maintaining a separate index assumes that advectingClusters is
	// visited in same order as advectionGrid array for given point
	// and the sinkStrengthVector.
	// Currently true with C++11, but we'd like to be able to visit the
	// advecting clusters in any order (so that we can parallelize).
	// Maybe with a zip? or a std::transform?
	int advClusterIdx = 0;
	for (IReactant const& currReactant : advectingClusters) {

		auto const& cluster = static_cast<IReactant const&>(currReactant);
		int index = cluster.getId() - 1;

		// If we are on the sink, the behavior is not the same
		// Both sides are giving their concentrations to the center
		if (isPointOnSink(pos)) {
			double oldBottomConc = concVector[3][index]; // bottom
			double oldTopConc = concVector[4][index]; // top

			double conc = (3.0 * sinkStrengthVector[advClusterIdx]
					* cluster.getDiffusionCoefficient(ix + 1))
					* ((oldBottomConc / pow(hy, 5)) + (oldTopConc / pow(hy, 5)))
					/ (xolotlCore::kBoltzmann * cluster.getTemperature(ix + 1));

			// Update the concentration of the cluster
			updatedConcOffset[index] += conc;
		}
		// Here we are NOT on the GB sink
		else {
			// Get the initial concentrations
			double oldConc = concVector[0][index]; // middle
			double oldRightConc = concVector[4 * (pos[1] > location)
					+ 3 * (pos[1] < location)][index]; // top or bottom

			// Get the a=d and b=d+h positions
			double a = fabs(location - pos[1]);
			double b = fabs(location - pos[1]) + hy;

			// Compute the concentration as explained in the description of the method
			double conc = (3.0 * sinkStrengthVector[advClusterIdx]
					* cluster.getDiffusionCoefficient(ix + 1))
					* ((oldRightConc / pow(b, 4)) - (oldConc / pow(a, 4)))
					/ (xolotlCore::kBoltzmann * cluster.getTemperature(ix + 1)
							* hy);

			// Update the concentration of the cluster
			updatedConcOffset[index] += conc;
		}

		++advClusterIdx;
	}

	return;
}

void YGBAdvectionHandler::computePartialsForAdvection(
		const IReactionNetwork& network, double *val, int *indices,
<<<<<<< HEAD
		const NDPoint<3>& pos, double hxLeft, double hxRight, int ix, int xs,
		double hy, int iy, double hz, int iz) const {
=======
		const Point<3>& pos, double hxLeft, double hxRight, int ix, double hy,
		int iy, double hz, int iz) const {
>>>>>>> 5eca44f2

	// Consider each advecting cluster.
	// TODO Maintaining a separate index assumes that advectingClusters is
	// visited in same order as advectionGrid array for given point
	// and the sinkStrengthVector.
	// Currently true with C++11, but we'd like to be able to visit the
	// advecting clusters in any order (so that we can parallelize).
	// Maybe with a zip? or a std::transform?
	int advClusterIdx = 0;
	for (IReactant const& currReactant : advectingClusters) {

		auto const& cluster = static_cast<IReactant const&>(currReactant);

		int index = cluster.getId() - 1;
		// Get the diffusion coefficient of the cluster
		double diffCoeff = cluster.getDiffusionCoefficient(ix + 1);
		// Get the sink strength value
		double sinkStrength = sinkStrengthVector[advClusterIdx];

		// Set the cluster index that will be used by PetscSolver
		// to compute the row and column indices for the Jacobian
		indices[advClusterIdx] = index;

		// If we are on the sink, the partial derivatives are not the same
		// Both sides are giving their concentrations to the center
		if (isPointOnSink(pos)) {
			val[advClusterIdx * 2] = (3.0 * sinkStrength * diffCoeff)
					/ (xolotlCore::kBoltzmann * cluster.getTemperature(ix + 1)
							* pow(hy, 5)); // top or bottom
			val[(advClusterIdx * 2) + 1] = val[advClusterIdx * 2]; // top or bottom
		}
		// Here we are NOT on the GB sink
		else {
			// Get the a=d and b=d+h positions
			double a = fabs(location - pos[1]);
			double b = fabs(location - pos[1]) + hy;

			// Compute the partial derivatives for advection of this cluster as
			// explained in the description of this method
			val[advClusterIdx * 2] = -(3.0 * sinkStrength * diffCoeff)
					/ (xolotlCore::kBoltzmann * cluster.getTemperature(ix + 1)
							* hy * pow(a, 4)); // middle
			val[(advClusterIdx * 2) + 1] = (3.0 * sinkStrength * diffCoeff)
					/ (xolotlCore::kBoltzmann * cluster.getTemperature(ix + 1)
							* hy * pow(b, 4)); // top or bottom
		}

		++advClusterIdx;
	}

	return;
}

std::array<int, 3> YGBAdvectionHandler::getStencilForAdvection(
		const NDPoint<3>& pos) const {

	// The second index is positive by convention if we are on the sink
	if (isPointOnSink(pos))
		return {0, 1, 0};
	// The second index is positive if pos[1] > location
	// negative if pos[1] < location
	return {0, (pos[1] > location) - (pos[1] < location), 0};
}

}/* end namespace xolotlCore */<|MERGE_RESOLUTION|>--- conflicted
+++ resolved
@@ -75,15 +75,9 @@
 }
 
 void YGBAdvectionHandler::computeAdvection(const IReactionNetwork& network,
-<<<<<<< HEAD
 		const NDPoint<3>& pos, double **concVector, double *updatedConcOffset,
-		double hxLeft, double hxRight, int ix, int xs, double hy, int iy,
-		double hz, int iz) const {
-=======
-		const Point<3>& pos, double **concVector, double *updatedConcOffset,
 		double hxLeft, double hxRight, int ix, double hy, int iy, double hz,
 		int iz) const {
->>>>>>> 5eca44f2
 
 	// Consider each advecting cluster.
 	// TODO Maintaining a separate index assumes that advectingClusters is
@@ -142,13 +136,8 @@
 
 void YGBAdvectionHandler::computePartialsForAdvection(
 		const IReactionNetwork& network, double *val, int *indices,
-<<<<<<< HEAD
-		const NDPoint<3>& pos, double hxLeft, double hxRight, int ix, int xs,
-		double hy, int iy, double hz, int iz) const {
-=======
-		const Point<3>& pos, double hxLeft, double hxRight, int ix, double hy,
+		const NDPoint<3>& pos, double hxLeft, double hxRight, int ix, double hy,
 		int iy, double hz, int iz) const {
->>>>>>> 5eca44f2
 
 	// Consider each advecting cluster.
 	// TODO Maintaining a separate index assumes that advectingClusters is
