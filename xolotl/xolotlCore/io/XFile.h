--- conflicted
+++ resolved
@@ -63,8 +63,8 @@
 		static const std::string nTBurstAttrName;
 
 		// Names of the vacancy attributes.
-		static const std::string nVAttrName;
-		static const std::string prevVFluxAttrName;
+		static const std::string nVBulkAttrName;
+		static const std::string prevVBulkFluxAttrName;
 
 		// Names of the int attributes
 		static const std::string nIntersBulkAttrName;
@@ -675,15 +675,9 @@
 	 */
 	XFile(fs::path path, const std::vector<double>& grid,
 			const HeaderGroup::NetworkCompsType& compVec, MPI_Comm _comm =
-<<<<<<< HEAD
-					MPI_COMM_WORLD, int ny = 0, double hy = 0.0, int nz = 0,
-			double hz = 0.0, AccessMode mode =
-					AccessMode::CreateOrTruncateIfExists);
-=======
 			MPI_COMM_WORLD, int ny = 0, double hy = 0.0, int nz = 0, double hz =
 					0.0,
 			AccessMode mode = AccessMode::CreateOrTruncateIfExists);
->>>>>>> 4331c295
 
 	/**
 	 * Open an existing checkpoint or network file.
