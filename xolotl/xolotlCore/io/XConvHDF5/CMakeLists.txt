
<<<<<<< HEAD
# Find the Boost libraries we (potentially) use.
# Note that we only need to list Boost component libraries that have a
# library implementation (i.e., not header only) as required components.
FIND_PACKAGE(Boost OPTIONAL_COMPONENTS program_options filesystem)
IF (Boost_FOUND)
    message(STATUS "Boost version ${Boost_VERSION} found.")
    INCLUDE_DIRECTORIES(${Boost_INCLUDE_DIR})
ENDIF()
include_directories(${CMAKE_SOURCE_DIR}/xolotlCore/io/)

# Define the executable and the sources needed to build it.
add_executable(xconv main.cpp)

# Specify libraries needed to build the executable.
target_link_libraries(xconv xolotlIO ${Boost_LIBRARIES})
=======
if (HAVE_FILESYSTEM_LIBRARY AND Boost_PROGRAM_OPTIONS_FOUND)

    message(STATUS "Building XConvHDF5 utility")

    # Define the executable and the sources needed to build it.
    add_executable(xconv main.cpp)

    # Specify libraries needed to build the executable.
    target_link_libraries(xconv xolotlIO ${Boost_LIBRARIES})
else()
    message(STATUS "Not building XConvHDF5 utility (have required Boost libraries)")
endif()
>>>>>>> 53bdf7c6
<|MERGE_RESOLUTION|>--- conflicted
+++ resolved
@@ -1,24 +1,8 @@
+if (HAVE_FILESYSTEM_LIBRARY AND Boost_PROGRAM_OPTIONS_FOUND)
+    message(STATUS "Building XConvHDF5 utility")
 
-<<<<<<< HEAD
-# Find the Boost libraries we (potentially) use.
-# Note that we only need to list Boost component libraries that have a
-# library implementation (i.e., not header only) as required components.
-FIND_PACKAGE(Boost OPTIONAL_COMPONENTS program_options filesystem)
-IF (Boost_FOUND)
-    message(STATUS "Boost version ${Boost_VERSION} found.")
-    INCLUDE_DIRECTORIES(${Boost_INCLUDE_DIR})
-ENDIF()
-include_directories(${CMAKE_SOURCE_DIR}/xolotlCore/io/)
-
-# Define the executable and the sources needed to build it.
-add_executable(xconv main.cpp)
-
-# Specify libraries needed to build the executable.
-target_link_libraries(xconv xolotlIO ${Boost_LIBRARIES})
-=======
-if (HAVE_FILESYSTEM_LIBRARY AND Boost_PROGRAM_OPTIONS_FOUND)
-
-    message(STATUS "Building XConvHDF5 utility")
+	# Where to find include files.
+	include_directories(${CMAKE_SOURCE_DIR}/xolotlCore/io/)
 
     # Define the executable and the sources needed to build it.
     add_executable(xconv main.cpp)
@@ -28,4 +12,3 @@
 else()
     message(STATUS "Not building XConvHDF5 utility (have required Boost libraries)")
 endif()
->>>>>>> 53bdf7c6
