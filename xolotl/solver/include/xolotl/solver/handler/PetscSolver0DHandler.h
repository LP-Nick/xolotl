--- conflicted
+++ resolved
@@ -105,7 +105,6 @@
 	}
 
 	/**
-<<<<<<< HEAD
 	.* \see ISolverHandler.h
 	 */
 	void
@@ -114,14 +113,15 @@
 	{
 		temperatures = temperature;
 		depths = std::vector<double>(1, 1.0);
-=======
+	}
+
+	/**
 	 * \see ISolverHandler.h
 	 */
 	void
 	setSurfaceOffset(int offset, int j = -1, int k = -1)
 	{
 		return;
->>>>>>> 7693b656
 	}
 };
 // end class PetscSolver0DHandler
