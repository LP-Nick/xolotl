#ifndef PETSCSOLVER3DHANDLER_H
#define PETSCSOLVER3DHANDLER_H

// Includes
#include <xolotl/solver/handler/PetscSolverHandler.h>

namespace xolotl
{
namespace solver
{
namespace handler
{
/**
 * This class is a subclass of PetscSolverHandler and implement all the methods
 * needed to solve the DR equations in 3D using PETSc from Argonne National
 * Laboratory.
 */
class PetscSolver3DHandler : public PetscSolverHandler
{
private:
	//! The position of the surface
	std::vector<std::vector<IdType>> surfacePosition;

public:
	PetscSolver3DHandler() = delete;

	/**
	 * Construct a PetscSolver3DHandler.
	 *
	 * @param _network The reaction network to use.
	 */
	PetscSolver3DHandler(
		NetworkType& _network, const options::IOptions& options) :
		PetscSolverHandler(_network, options)
	{
	}

	//! The Destructor
	~PetscSolver3DHandler()
	{
	}

	/**
	 * \see ISolverHandler.h
	 */
	void
	createSolverContext(DM& da);

	/**
	 * Initialize the concentration solution vector.
	 * \see ISolverHandler.h
	 */
	void
	initializeConcentration(DM& da, Vec& C, DM& oldDA, Vec& oldC);

	/**
	 * \see ISolverHandler.h
	 */
	void
	initGBLocation(DM& da, Vec& C);

	/**
	 * \see ISolverHandler.h
	 */
	std::vector<
		std::vector<std::vector<std::vector<std::pair<IdType, double>>>>>
	getConcVector(DM& da, Vec& C);

	/**
	 * \see ISolverHandler.h
	 */
	void
	setConcVector(DM& da, Vec& C,
		std::vector<
			std::vector<std::vector<std::vector<std::pair<IdType, double>>>>>&
			concVector);

	/**
	 * \see ISolverHandler.h
	 */
	void
	updateConcentration(TS& ts, Vec& localC, Vec& F, PetscReal ftime);

	/**
	 * \see ISolverHandler.h
	 */
	void
	computeJacobian(TS& ts, Vec& localC, Mat& J, PetscReal ftime);

	/**
	 * \see ISolverHandler.h
	 */
	IdType
	getSurfacePosition(IdType j = -1, IdType k = -1) const
	{
		return surfacePosition[j][k];
	}

	/**
	 * \see ISolverHandler.h
	 */
	void
	setSurfacePosition(IdType pos, IdType j = -1, IdType k = -1)
	{
		surfacePosition[j][k] = pos;

		return;
	}

	/**
<<<<<<< HEAD
	.* \see ISolverHandler.h
	 */
	void
	getNetworkTemperature(
		std::vector<double>& temperatures, std::vector<double>& depths)
	{
		temperatures = temperature;
		for (auto i = 0; i < temperature.size(); i++) {
			if (localXS + i == nX + 1)
				depths.push_back(grid[localXS + i] -
					grid[surfacePosition[localYS][localZS] + 1]);
			else
				depths.push_back(
					(grid[localXS + i + 1] + grid[localXS + i]) / 2.0 -
					grid[surfacePosition[localYS][localZS] + 1]);
		}
=======
	 * \see ISolverHandler.h
	 */
	void
	setSurfaceOffset(int offset, int j = -1, int k = -1)
	{
		return;
>>>>>>> 7693b656
	}
};
// end class PetscSolver3DHandler

} /* namespace handler */
} /* namespace solver */
} /* namespace xolotl */
#endif<|MERGE_RESOLUTION|>--- conflicted
+++ resolved
@@ -108,7 +108,6 @@
 	}
 
 	/**
-<<<<<<< HEAD
 	.* \see ISolverHandler.h
 	 */
 	void
@@ -125,14 +124,15 @@
 					(grid[localXS + i + 1] + grid[localXS + i]) / 2.0 -
 					grid[surfacePosition[localYS][localZS] + 1]);
 		}
-=======
+	}
+
+	/**
 	 * \see ISolverHandler.h
 	 */
 	void
 	setSurfaceOffset(int offset, int j = -1, int k = -1)
 	{
 		return;
->>>>>>> 7693b656
 	}
 };
 // end class PetscSolver3DHandler
