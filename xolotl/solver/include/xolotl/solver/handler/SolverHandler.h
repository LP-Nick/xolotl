--- conflicted
+++ resolved
@@ -159,49 +159,9 @@
 	 * Constructor.
 	 *
 	 * @param _network The reaction network to use.
-	 * @param _perfHandler The perf handler to use.
-	 */
-<<<<<<< HEAD
-	SolverHandler(NetworkType& _network) :
-		network(_network),
-		networkName(""),
-		nX(0),
-		nY(0),
-		nZ(0),
-		hY(0.0),
-		hZ(0.0),
-		localXS(0),
-		localXM(0),
-		localYS(0),
-		localYM(0),
-		localZS(0),
-		localZM(0),
-		leftOffset(1),
-		rightOffset(1),
-		bottomOffset(1),
-		topOffset(1),
-		frontOffset(1),
-		backOffset(1),
-		initialVConc(0.0),
-		electronicStoppingPower(0.0),
-		dimension(-1),
-		portion(0.0),
-		movingSurface(false),
-		isMirror(true),
-		useAttenuation(false),
-		sputteringYield(0.0),
-		fluxHandler(nullptr),
-		temperatureHandler(nullptr),
-		diffusionHandler(nullptr),
-		rngSeed(0),
-		heVRatio(4.0),
-		previousTime(0.0),
-		nXeGB(0.0)
-	{
-	}
-=======
+	 * @param options The options.
+	 */
 	SolverHandler(NetworkType& _network, const options::IOptions& options);
->>>>>>> 6d32d02b
 
 public:
 	//! The Constructor
@@ -213,131 +173,9 @@
 	 * \see ISolverHandler.h
 	 */
 	void
-<<<<<<< HEAD
-	initializeHandlers(
-		std::shared_ptr<core::material::IMaterialHandler> material,
-		std::shared_ptr<core::temperature::ITemperatureHandler> tempHandler,
-		const options::IOptions& opts) override
-	{
-		// Determine who I am.
-		int myProcId = -1;
-		auto xolotlComm = util::getMPIComm();
-		MPI_Comm_rank(xolotlComm, &myProcId);
-
-		// Initialize our random number generator.
-		bool useRNGSeedFromOptions = false;
-		std::tie(useRNGSeedFromOptions, rngSeed) = opts.getRNGSeed();
-		if (not useRNGSeedFromOptions) {
-			// User didn't give a seed value to use, so
-			// use something based on current time and our proc id
-			// so that it is different from run to run, and should
-			// be different across all processes within a given run.
-			rngSeed = time(NULL);
-		}
-		if (opts.printRNGSeed()) {
-			std::cout << "Proc " << myProcId << " using RNG seed value "
-					  << rngSeed << std::endl;
-		}
-		rng = std::make_unique<util::RandomNumberGenerator<int, unsigned int>>(
-			rngSeed + myProcId);
-
-		// Set the network loader
-		networkName = opts.getNetworkFilename();
-
-		// Set the grid options
-		generateGrid(opts);
-
-		// Set the flux handler
-		fluxHandler = material->getFluxHandler().get();
-
-		// Set the temperature handler
-		temperatureHandler = tempHandler.get();
-
-		// Set the diffusion handler
-		diffusionHandler = material->getDiffusionHandler().get();
-
-		// Set the advection handlers
-		auto handlers = material->getAdvectionHandler();
-		for (auto handler : handlers) {
-			advectionHandlers.push_back(handler.get());
-		}
-
-		// Set the minimum size for the average radius computation
-		auto numSpecies = network.getSpeciesListSize();
-		minRadiusSizes = std::vector<size_t>(numSpecies, 1);
-		auto minSizes = opts.getRadiusMinSizes();
-		for (auto i = 0; i < std::min(minSizes.size(), minRadiusSizes.size());
-			 i++) {
-			minRadiusSizes[i] = minSizes[i];
-		}
-
-		// Set the initial vacancy concentration
-		initialVConc = opts.getInitialVConcentration();
-
-		// Set the electronic stopping power
-		electronicStoppingPower = opts.getZeta();
-
-		// Set the number of dimension
-		dimension = opts.getDimensionNumber();
-
-		// Set the void portion
-		portion = opts.getVoidPortion();
-
-		// Set the sputtering yield
-		sputteringYield = opts.getSputteringYield();
-
-		// Set the HeV ratio
-		heVRatio = opts.getHeVRatio();
-
-		// Boundary conditions in the X direction
-		if (opts.getBCString() == "periodic")
-			isMirror = false;
-
-		// Set the boundary conditions (= 1: free surface; = 0: mirror)
-		leftOffset = opts.getLeftBoundary();
-		rightOffset = opts.getRightBoundary();
-		bottomOffset = opts.getBottomBoundary();
-		topOffset = opts.getTopBoundary();
-		frontOffset = opts.getFrontBoundary();
-		backOffset = opts.getBackBoundary();
-
-		// Should we be able to move the surface?
-		auto map = opts.getProcesses();
-		movingSurface = map["movingSurface"];
-		// Should we be able to attenuate the modified trap mutation?
-		useAttenuation = map["attenuation"];
-
-		// Some safeguards about what to use with what
-		if (leftOffset == 0 &&
-			(map["advec"] || map["modifiedTM"] || map["movingSurface"] ||
-				map["bursting"])) {
-			throw std::runtime_error(
-				"\nThe left side of the grid is set to use a reflective "
-				"boundary condition but you want to use processes that are "
-				"intrinsically related to a free surface (advection, modified "
-				"trap mutation, moving surface, bubble bursting).");
-		}
-
-		// Complains if processes that should not be used together are used
-		if (map["attenuation"] && !map["modifiedTM"]) {
-			throw std::runtime_error(
-				"\nYou want to use the attenuation on the modified trap "
-				"mutation but you are not using the modifiedTM process, it "
-				"doesn't make any sense.");
-		}
-		if (map["modifiedTM"] && !map["reaction"]) {
-			throw std::runtime_error(
-				"\nYou want to use the modified trap mutation but the reaction "
-				"process is not set, it doesn't make any sense.");
-		}
-
-		return;
-	}
-=======
 	initializeHandlers(core::material::IMaterialHandler* material,
 		core::temperature::ITemperatureHandler* tempHandler,
 		const options::IOptions& opts) override;
->>>>>>> 6d32d02b
 
 	/**
 	 * \see ISolverHandler.h
