#pragma once

// Includes
#include <xolotl/core/Constants.h>
#include <xolotl/solver/handler/ISolverHandler.h>
#include <xolotl/util/MPIUtils.h>
#include <xolotl/util/RandomNumberGenerator.h>

namespace xolotl
{
namespace solver
{
namespace handler
{
/**
 * This class and its subclasses realize the ISolverHandler interface to solve
 * the advection-diffusion-reaction problem with currently supported solvers.
 */
class SolverHandler : public ISolverHandler
{
public:
	using NetworkType = core::network::IReactionNetwork;

	using ConcentrationsView = typename NetworkType::ConcentrationsView;
	using FluxesView = typename NetworkType::FluxesView;
	using SparseFillMap = typename NetworkType::SparseFillMap;

protected:
	/**
	 * The vector to know where the GB are.
	 *
	 * The first pair is the location of a grid point (X,Y),
	 */
	std::vector<std::array<IdType, 3>> gbVector;

	//! The name of the network file
	std::string networkName;

	//! The name of the free GB file
	std::string gbFileName;

	//! The original network created from the network loader.
	NetworkType& network;

<<<<<<< HEAD
	//! The number of Jacobian entries (per block) from the network
	int nNetworkEntries;
=======
	//! the original perf handler created.
	perf::IPerfHandler& perfHandler;
>>>>>>> 1650c682

	//! Vector storing the grid in the x direction
	std::vector<double> grid;

	//! Vector storing the previous grid in the x direction
	std::vector<double> oldGrid;

	//! Vector storing the grid for the temperature
	std::vector<double> temperatureGrid;

	//! The current temperature on the grid.
	std::vector<double> temperature;

	//! The number of grid points in the depth direction.
	IdType nX;

	//! The number of grid points in the Y direction.
	IdType nY;

	//! The number of grid points in the Z direction.
	IdType nZ;

	//! The grid step size in the y direction.
	double hY;

	//! The grid step size in the z direction.
	double hZ;

	//! The power used for the temperature grid step size.
	double tempGridPower;

	//! The local start of grid points in the X direction.
	IdType localXS;

	//! The local width of grid points in the X direction.
	IdType localXM;

	//! The local start of grid points in the Y direction.
	IdType localYS;

	//! The local width of grid points in the Y direction.
	IdType localYM;

	//! The local start of grid points in the Z direction.
	IdType localZS;

	//! The local width of grid points in the Z direction.
	IdType localZM;

	//! The number of grid points by which the boundary condition should be
	//! shifted at this side.
	IdType leftOffset, rightOffset, bottomOffset, topOffset, frontOffset,
		backOffset;

	//! The initial vacancy concentration.
	std::vector<std::pair<IdType, double>> initialConc;

	//! The vector of quantities to pass to MOOSE.
	// 0: Xe rate, 1: previous flux, 2: monomer concentration, 3: volume
	// fraction
	std::vector<std::vector<std::vector<std::array<double, 4>>>> localNE;

	//! The electronic stopping power for re-solution
	double electronicStoppingPower;

	//! The original flux handler created.
	core::flux::IFluxHandler* fluxHandler;

	//! The original temperature handler created.
	core::temperature::ITemperatureHandler* temperatureHandler;

	//! the original viz handler created.
	std::shared_ptr<viz::IVizHandler> vizHandler;

	//! The original diffusion handler created.
	core::diffusion::IDiffusionHandler* diffusionHandler;

	//! The original Soret diffusion handler created.
	core::modified::ISoretDiffusionHandler* soretDiffusionHandler;

	//! The vector of advection handlers.
	std::vector<core::advection::IAdvectionHandler*> advectionHandlers;

	//! The number of dimensions for the problem.
	int dimension;

	//! If the user wants to move the surface.
	bool movingSurface;

	//! If the user wants to burst bubbles.
	bool bubbleBursting;

	//! If the user wants to use x mirror boundary conditions or periodic ones.
	bool isMirror;

	//! If the user wants to use x Robin boundary conditions for temperature.
	bool isRobin;

	//! If the user wants to attenuate the modified trap mutation.
	bool useAttenuation;

	//! What type of temperature grid to use.
	bool sameTemperatureGrid;

	//! If the user wants to use a temporal profile for the flux.
	bool fluxTempProfile;

	//! The sputtering yield for the problem.
	double sputteringYield;

	//! The depth parameter for the bubble bursting.
	double tauBursting;

	//! The factor involved in computing bursting likelihood.
	double burstingFactor;

	//! The ratio of He per V in a bubble.
	double heVRatio;

	//! The value to use to seed the random number generator.
	unsigned int rngSeed;

	//! The minimum sizes for average radius computation.
	std::vector<size_t> minRadiusSizes;

	//! The previous time.
	double previousTime;

	//! The number of xenon atoms that went to the GB
	double nXeGB;

	//! The grid options
	std::string gridType;
	std::string gridFileName;
	double gridParam0, gridParam1, gridParam2, gridParam3, gridParam4,
		gridParam5;

	//! The random number generator to use.
	std::unique_ptr<util::RandomNumberGenerator<int, unsigned int>> rng;

	/**
	 * Method generating the grid in the x direction
	 *
	 * @param surfaceOffset The number of grid point to add/remove at the
	 * surface
	 */
	void
	generateGrid(int surfaceOffset);

	/**
	 * Constructor.
	 *
	 * @param _network The reaction network to use.
	 * @param _perfHandler The perf handler to use.
	 */
	SolverHandler(NetworkType& _network, perf::IPerfHandler& _perfHandler,
		const options::IOptions& options);

public:
	//! The Constructor
	SolverHandler() = delete;

	virtual ~SolverHandler();

	/**
	 * \see ISolverHandler.h
	 */
	void
	initializeHandlers(core::material::IMaterialHandler* material,
		core::temperature::ITemperatureHandler* tempHandler,
		const options::IOptions& opts) override;

	/**
	 * \see ISolverHandler.h
	 */
	void
	generateTemperatureGrid() override
	{
		// Don't do anything if we want the same grid as the cluster one
		if (sameTemperatureGrid) {
			temperatureGrid = grid;
			return;
		}

		// If the temperature grid already existed we need to save its values
		std::vector<double> oldGrid;
		if (temperatureGrid.size() > 0)
			oldGrid = temperatureGrid;
		// Clear the grid
		temperatureGrid.clear();

		// Doesn't mean anything in 0D
		if (grid.size() == 0)
			return;

		// Compute the total width
		auto n = grid.size() - 2;
		auto width =
			((grid[grid.size() - 3] + grid[grid.size() - 2]) / 2.0 - grid[1]);

		auto newWidth = width;
		auto newH = pow(newWidth, 1 / tempGridPower) / (n - 1.5);

		// Surface
		temperatureGrid.push_back(0);
		temperatureGrid.push_back(pow(newH, tempGridPower));

		// Material
		for (auto i = 2; i < grid.size(); i++) {
			auto j = i - 1;
			temperatureGrid.push_back(
				temperatureGrid[1] + (pow(j * newH, tempGridPower)));
		}

		// The temperature values need to be updated to match the new grid
		if (oldGrid.size() == 0)
			return;

		// Get the default temperature vector if needed
		auto localTemp = temperature;
		// First, broadcast the temperature vector so that each
		// rank can access any temperature on the grid.
		auto xolotlComm = util::getMPIComm();
		int procId;
		MPI_Comm_rank(xolotlComm, &procId);
		int worldSize;
		MPI_Comm_size(xolotlComm, &worldSize);

		// Need to create an array of size worldSize where each entry
		// is the number of element on the given procId
		int toSend = localXM;
		// Ghost cells
		if (localXS == 0 || localXS + localXM == nX)
			toSend++;
		if (localXS == 0 && localXS + localXM == nX)
			toSend++;

		// Receiving array for number of elements
		int counts[worldSize];
		MPI_Allgather(&toSend, 1, MPI_INT, counts, 1, MPI_INT, xolotlComm);

		// Define the displacements
		int displacements[worldSize];
		for (auto i = 0; i < worldSize; i++) {
			if (i == 0)
				displacements[i] = 0;
			else
				displacements[i] = displacements[i - 1] + counts[i - 1];
		}

		// Receiving array for temperatures
		double broadcastedTemp[nX + 2];
		double valuesToSend[toSend];
		if (localXS == 0) {
			for (auto i = 0; i < toSend; i++) {
				valuesToSend[i] = localTemp[i];
			}
		}
		else {
			for (auto i = 0; i < toSend; i++) {
				valuesToSend[i] = localTemp[i + 1];
			}
		}
		MPI_Allgatherv(&valuesToSend, toSend, MPI_DOUBLE, &broadcastedTemp,
			counts, displacements, MPI_DOUBLE, xolotlComm);

		// Now we can interpolate the temperature for the local grid
		std::vector<double> toReturn;
		// Loop on the local grid including ghosts
		for (auto i = localXS; i < localXS + localXM + 2; i++) {
			// Left of surface
			if (i < 0) {
				toReturn.push_back(broadcastedTemp[nX]);
				continue;
			}
			// Get the grid location
			double loc = 0.0;
			if (i == 0)
				loc = temperatureGrid[0] - temperatureGrid[1];
			else
				loc = (temperatureGrid[i - 1] + temperatureGrid[i]) / 2.0 -
					temperatureGrid[1];

			bool matched = false;
			IdType jKeep = 0;
			// Look for it in the temperature grid
			for (auto j = jKeep; j < nX + 1; j++) {
				double tempLoc1 = 0.0,
					   tempLoc2 =
						   (oldGrid[j] + oldGrid[j + 1]) / 2.0 - oldGrid[1];
				if (j == 0)
					tempLoc1 = oldGrid[0] - oldGrid[1];
				else
					tempLoc1 = (oldGrid[j - 1] + oldGrid[j]) / 2.0 - oldGrid[1];

				if (loc >= tempLoc1 && loc < tempLoc2) {
					double xLoc = (loc - tempLoc1) / (tempLoc2 - tempLoc1);
					double y1 = broadcastedTemp[j], y2 = broadcastedTemp[j + 1];
					toReturn.push_back(y1 + xLoc * (y2 - y1));
					matched = true;
					jKeep = j;
					break;
				}
			}

			if (not matched)
				toReturn.push_back(broadcastedTemp[nX]);
		}

		temperature = toReturn;
	}

	/**
	 * \see ISolverHandler.h
	 */
	std::vector<double>
	getXGrid() const override
	{
		return grid;
	}

	/**
	 * \see ISolverHandler.h
	 */
	std::vector<double>
	getTemperatureGrid() const override
	{
		return temperatureGrid;
	}

	/**
	 * \see ISolverHandler.h
	 */
	double
	getStepSizeY() const override
	{
		return hY;
	}

	/**
	 * \see ISolverHandler.h
	 */
	double
	getStepSizeZ() const override
	{
		return hZ;
	}

	/**
	 * \see ISolverHandler.h
	 */
	int
	getDimension() const override
	{
		return dimension;
	}

	/**
	 * \see ISolverHandler.h
	 */
	std::vector<std::pair<IdType, double>>
	getInitialConc() const override
	{
		return initialConc;
	}

	/**
	 * \see ISolverHandler.h
	 */
	double
	getSputteringYield() const override
	{
		return sputteringYield;
	}

	/**
	 * \see ISolverHandler.h
	 */
	double
	getTauBursting() const override
	{
		return tauBursting;
	}

	/**
	 * \see ISolverHandler.h
	 */
	double
	getBurstingFactor() const override
	{
		return burstingFactor;
	}

	/**
	 * \see ISolverHandler.h
	 */
	double
	getHeVRatio() const override
	{
		return heVRatio;
	}

	/**
	 * \see ISolverHandler.h
	 */
	void
	createLocalNE(IdType a, IdType b = 1, IdType c = 1) override;

	/**
	 * \see ISolverHandler.h
	 */
	void
	setLocalXeRate(double rate, IdType i, IdType j = 0, IdType k = 0) override
	{
		std::get<0>(localNE[i][j][k]) += rate;
	}

	/**
	 * \see ISolverHandler.h
	 */
	void
	setLocalNE(
		const std::vector<std::vector<std::vector<std::array<double, 4>>>>&
			rateVector) override
	{
		localNE = rateVector;
	}

	/**
	 * \see ISolverHandler.h
	 */
	std::vector<std::vector<std::vector<std::array<double, 4>>>>&
	getLocalNE() override
	{
		return localNE;
	}

	/**
	 * \see ISolverHandler.h
	 */
	void
	setPreviousXeFlux(
		double flux, IdType i, IdType j = 0, IdType k = 0) override
	{
		std::get<1>(localNE[i][j][k]) = flux;
	}

	/**
	 * \see ISolverHandler.h
	 */
	void
	setMonomerConc(double conc, IdType i, IdType j = 0, IdType k = 0) override
	{
		std::get<2>(localNE[i][j][k]) = conc;
	}

	/**
	 * \see ISolverHandler.h
	 */
	void
	setVolumeFraction(
		double frac, IdType i, IdType j = 0, IdType k = 0) override
	{
		std::get<3>(localNE[i][j][k]) = frac;
	}

	/**
	 * \see ISolverHandler.h
	 */
	void
	setLocalCoordinates(IdType xs, IdType xm, IdType ys = 0, IdType ym = 0,
		IdType zs = 0, IdType zm = 0) override
	{
		localXS = xs;
		localXM = xm;
		localYS = ys;
		localYM = ym;
		localZS = zs;
		localZM = zm;
	}

	/**
	 * \see ISolverHandler.h
	 */
	void
	getLocalCoordinates(IdType& xs, IdType& xm, IdType& Mx, IdType& ys,
		IdType& ym, IdType& My, IdType& zs, IdType& zm, IdType& Mz) override
	{
		xs = localXS;
		xm = localXM;
		Mx = nX;
		ys = localYS;
		ym = localYM;
		My = nY;
		zs = localZS;
		zm = localZM;
		Mz = nZ;
	}

	/**
	 * \see ISolverHandler.h
	 */
	IdType
	getLeftOffset() const override
	{
		return leftOffset;
	}

	/**
	 * \see ISolverHandler.h
	 */
	IdType
	getRightOffset() const override
	{
		return rightOffset;
	}

	/**
	 * \see ISolverHandler.h
	 */
	bool
	moveSurface() const override
	{
		return movingSurface;
	}

	/**
	 * \see ISolverHandler.h
	 */
	bool
	burstBubbles() const override
	{
		return bubbleBursting;
	}

	/**
	 * \see ISolverHandler.h
	 */
	bool
	temporalFlux() const override
	{
		return fluxTempProfile;
	}

	/**
	 * \see ISolverHandler.h
	 */
	double
	getPreviousTime() override
	{
		return previousTime;
	}

	/**
	 * \see ISolverHandler.h
	 */
	void
	setPreviousTime(double time, bool updateFluence = false) override
	{
		previousTime = time;
		if (updateFluence)
			fluxHandler->computeFluence(time);
	}

	/**
	 * \see ISolverHandler.h
	 */
	double
	getNXeGB() override
	{
		return nXeGB;
	}

	/**
	 * \see ISolverHandler.h
	 */
	void
	setNXeGB(double nXe) override
	{
		nXeGB = nXe;
	}

	/**
	 * \see ISolverHandler.h
	 */
	std::vector<size_t>
	getMinSizes() const override
	{
		return minRadiusSizes;
	}

	/**
	 * \see ISolverHandler.h
	 */
	core::flux::IFluxHandler*
	getFluxHandler() const override
	{
		return fluxHandler;
	}

	/**
	 * \see ISolverHandler.h
	 */
	core::temperature::ITemperatureHandler*
	getTemperatureHandler() const override
	{
		return temperatureHandler;
	}

	/**
	 * \see ISolverHandler.h
	 */
	perf::IPerfHandler*
	getPerfHandler() const override
	{
		return &perfHandler;
	}

	/**
	 * \see ISolverHandler.h
	 */
	std::shared_ptr<viz::IVizHandler>
	getVizHandler() const override
	{
		return vizHandler;
	}

	/**
	 * \see ISolverHandler.h
	 */
	core::diffusion::IDiffusionHandler*
	getDiffusionHandler() const override
	{
		return diffusionHandler;
	}

	/**
	 * \see ISolverHandler.h
	 */
	core::modified::ISoretDiffusionHandler*
	getSoretDiffusionHandler() const override
	{
		return soretDiffusionHandler;
	}

	/**
	 * \see ISolverHandler.h
	 */
	core::advection::IAdvectionHandler*
	getAdvectionHandler() const override
	{
		return advectionHandlers[0];
	}

	/**
	 * \see ISolverHandler.h
	 */
	std::vector<core::advection::IAdvectionHandler*>
	getAdvectionHandlers() const override
	{
		return advectionHandlers;
	}

	/**
	 * \see ISolverHandler.h
	 */
	virtual core::network::IReactionNetwork&
	getNetwork() const override
	{
		return network;
	}

	/**
	 * \see ISolverHandler.h
	 */
	std::string
	getNetworkName() const override
	{
		return networkName;
	}

	/**
	 * \see ISolverHandler.h
	 */
	util::RandomNumberGenerator<int, unsigned int>&
	getRNG(void) const override
	{
		return *rng;
	}

	/**
	 * \see ISolverHandler.h
	 */
	std::vector<std::array<IdType, 3>>
	getGBVector() const override
	{
		return gbVector;
	}

	/**
	 * \see ISolverHandler.h
	 */
	void
	setGBLocation(IdType i, IdType j = 0, IdType k = 0) override;

	/**
	 * \see ISolverHandler.h
	 */
	void
	resetGBVector() override
	{
		gbVector.clear();
	}

	/**
	 * \see ISolverHandler.h
	 */
	std::vector<double>
	interpolateTemperature(
		std::vector<double> localTemp = std::vector<double>()) override
	{
		// No need to interpolate if the grid are the same
		if (sameTemperatureGrid)
			return temperature;

		// Get the default temperature vector if needed
		if (localTemp.size() == 0)
			localTemp = temperature;
		// First, broadcast the temperature vector so that each
		// rank can access any temperature on the grid.
		auto xolotlComm = util::getMPIComm();
		int procId;
		MPI_Comm_rank(xolotlComm, &procId);
		int worldSize;
		MPI_Comm_size(xolotlComm, &worldSize);

		// Need to create an array of size worldSize where each entry
		// is the number of element on the given procId
		int toSend = localXM;
		// Ghost cells
		if (localXS == 0 || localXS + localXM == nX)
			toSend++;
		if (localXS == 0 && localXS + localXM == nX)
			toSend++;

		// Receiving array for number of elements
		int counts[worldSize];
		MPI_Allgather(&toSend, 1, MPI_INT, counts, 1, MPI_INT, xolotlComm);

		// Define the displacements
		int displacements[worldSize];
		for (auto i = 0; i < worldSize; i++) {
			if (i == 0)
				displacements[i] = 0;
			else
				displacements[i] = displacements[i - 1] + counts[i - 1];
		}

		// Receiving array for temperatures
		double broadcastedTemp[nX + 2];
		double valuesToSend[toSend];
		if (localXS == 0) {
			for (auto i = 0; i < toSend; i++) {
				valuesToSend[i] = localTemp[i];
			}
		}
		else {
			for (auto i = 0; i < toSend; i++) {
				valuesToSend[i] = localTemp[i + 1];
			}
		}
		MPI_Allgatherv(&valuesToSend, toSend, MPI_DOUBLE, &broadcastedTemp,
			counts, displacements, MPI_DOUBLE, xolotlComm);

		// Now we can interpolate the temperature for the local grid
		std::vector<double> toReturn;
		// Loop on the local grid including ghosts
		for (auto i = localXS; i < localXS + localXM + 2; i++) {
			// Get the grid location
			double loc = 0.0;
			if (i == 0)
				loc = grid[0] - grid[1];
			else
				loc = (grid[i - 1] + grid[i]) / 2.0 - grid[1];

			bool matched = false;
			IdType jKeep = 0;
			// Look for it in the temperature grid
			for (auto j = jKeep; j < nX + 1; j++) {
				double tempLoc1 = 0.0,
					   tempLoc2 =
						   (temperatureGrid[j] + temperatureGrid[j + 1]) / 2.0 -
					temperatureGrid[1];
				if (j == 0)
					tempLoc1 = temperatureGrid[0] - temperatureGrid[1];
				else
					tempLoc1 =
						(temperatureGrid[j - 1] + temperatureGrid[j]) / 2.0 -
						temperatureGrid[1];

				if (loc >= tempLoc1 && loc < tempLoc2) {
					double xLoc = (loc - tempLoc1) / (tempLoc2 - tempLoc1);
					double y1 = broadcastedTemp[j], y2 = broadcastedTemp[j + 1];
					toReturn.push_back(y1 + xLoc * (y2 - y1));
					matched = true;
					jKeep = j;
					break;
				}
			}

			if (not matched) {
				toReturn.push_back(broadcastedTemp[nX + 1]);
			}
		}

		return toReturn;
	}
};
} /* namespace handler */
} /* namespace solver */
} /* namespace xolotl */<|MERGE_RESOLUTION|>--- conflicted
+++ resolved
@@ -42,13 +42,11 @@
 	//! The original network created from the network loader.
 	NetworkType& network;
 
-<<<<<<< HEAD
+	//! the original perf handler created.
+	perf::IPerfHandler& perfHandler;
+
 	//! The number of Jacobian entries (per block) from the network
 	int nNetworkEntries;
-=======
-	//! the original perf handler created.
-	perf::IPerfHandler& perfHandler;
->>>>>>> 1650c682
 
 	//! Vector storing the grid in the x direction
 	std::vector<double> grid;
