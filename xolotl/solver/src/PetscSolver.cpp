--- conflicted
+++ resolved
@@ -368,10 +368,7 @@
 
 			// Catch the change in surface
 			// Get the converged reason from PETSc
-<<<<<<< HEAD
-			ierr = TSGetConvergedReason(ts, &reason);
-			checkPetscError(
-				ierr, "PetscSolver::solve: TSGetConvergedReason failed.");
+			PetscCallVoid(TSGetConvergedReason(ts, &reason));
 			if (reason == TS_CONVERGED_USER) {
 				std::cout << "Caught the change of surface!" << std::endl;
 
@@ -383,49 +380,22 @@
 				loopNumber++;
 
 				// Save the time
-				ierr = TSGetTime(ts, &time);
-				checkPetscError(ierr, "PetscSolver::solve: TSGetTime failed.");
+				PetscCallVoid(TSGetTime(ts, &time));
 
 				// Save the old DA and associated vector
 				PetscInt dof;
-				ierr = DMDAGetDof(da, &dof);
-				checkPetscError(ierr, "PetscSolver::solve: DMDAGetDof failed.");
-
-				ierr = DMDACreateCompatibleDMDA(da, dof, &oldDA);
-				checkPetscError(ierr,
-					"PetscSolver::solve: DMDACreateCompatibleDMDA failed.");
+				PetscCallVoid(DMDAGetDof(da, &dof));
+
+				PetscCallVoid(DMDACreateCompatibleDMDA(da, dof, &oldDA));
 
 				// Save the old vector as a natural one to make the transfer
 				// easier
-				ierr = DMDACreateNaturalVector(oldDA, &oldC);
-				checkPetscError(ierr,
-					"PetscSolver::solve: DMDACreateNaturalVector failed.");
-				ierr = DMDAGlobalToNaturalBegin(oldDA, C, INSERT_VALUES, oldC);
-				ierr = DMDAGlobalToNaturalEnd(oldDA, C, INSERT_VALUES, oldC);
-				checkPetscError(
-					ierr, "PetscSolver::solve: DMDAGlobalToNatural failed.");
+				PetscCallVoid(DMDACreateNaturalVector(oldDA, &oldC));
+				PetscCallVoid(
+					DMDAGlobalToNaturalBegin(oldDA, C, INSERT_VALUES, oldC));
+				PetscCallVoid(
+					DMDAGlobalToNaturalEnd(oldDA, C, INSERT_VALUES, oldC));
 			}
-=======
-			PetscCallVoid(TSGetConvergedReason(ts, &reason));
-			if (reason == TS_CONVERGED_USER)
-				std::cout << "Caught the change of surface!" << std::endl;
-
-			// Save the time
-			PetscCallVoid(TSGetTime(ts, &time));
-
-			// Save the old DA and associated vector
-			PetscInt dof;
-			PetscCallVoid(DMDAGetDof(da, &dof));
-
-			PetscCallVoid(DMDACreateCompatibleDMDA(da, dof, &oldDA));
-
-			// Save the old vector as a natural one to make the transfer easier
-			PetscCallVoid(DMDACreateNaturalVector(oldDA, &oldC));
-			PetscCallVoid(
-				DMDAGlobalToNaturalBegin(oldDA, C, INSERT_VALUES, oldC));
-			PetscCallVoid(
-				DMDAGlobalToNaturalEnd(oldDA, C, INSERT_VALUES, oldC));
->>>>>>> e84edee7
 		}
 		else {
 			throw std::string("PetscSolver Exception: Unable to solve! Data "
