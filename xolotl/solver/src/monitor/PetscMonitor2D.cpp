#include <xolotl/core/Constants.h>
#include <xolotl/core/network/IPSIReactionNetwork.h>
#include <xolotl/core/network/NEReactionNetwork.h>
#include <xolotl/io/XFile.h>
#include <xolotl/perf/ScopedTimer.h>
#include <xolotl/solver/PetscSolver.h>
#include <xolotl/solver/monitor/PetscMonitor2D.h>
#include <xolotl/solver/monitor/PetscMonitorFunctions.h>
#include <xolotl/util/Log.h>
#include <xolotl/util/MPIUtils.h>
#include <xolotl/viz/dataprovider/CvsXDataProvider.h>
#include <xolotl/viz/dataprovider/CvsXYDataProvider.h>

namespace xolotl
{
namespace solver
{
namespace monitor
{
PetscErrorCode
monitorSurface(
	TS ts, PetscInt timestep, PetscReal time, Vec solution, void* ictx)
{
	PetscFunctionBeginUser;
	PetscErrorCode ierr = static_cast<PetscMonitor2D*>(ictx)->monitorSurface(
		ts, timestep, time, solution);
	CHKERRQ(ierr);
	PetscFunctionReturn(0);
}

void
PetscMonitor2D::setup(int loop)
{
	PetscErrorCode ierr;

	_loopNumber = loop;

	_gbTimer = _solverHandler->getPerfHandler()->getTimer("monitor2D:GB");

	// Get the process ID
	auto xolotlComm = util::getMPIComm();
	int procId;
	MPI_Comm_rank(xolotlComm, &procId);

	// Get the xolotlViz handler registry
	auto vizHandlerRegistry = _solverHandler->getVizHandler();

	// Flags to launch the monitors or not
	PetscBool flagCheck, flagPerf, flagHeRetention, flagXeRetention, flagStatus,
		flag2DPlot, flagLargest;

	// Check the option -check_collapse
	ierr = PetscOptionsHasName(NULL, NULL, "-check_collapse", &flagCheck);
	checkPetscError(ierr,
		"setupPetsc2DMonitor: PetscOptionsHasName (-check_collapse) failed.");

	// Check the option -plot_perf
	ierr = PetscOptionsHasName(NULL, NULL, "-plot_perf", &flagPerf);
	checkPetscError(
		ierr, "setupPetsc2DMonitor: PetscOptionsHasName (-plot_perf) failed.");

	// Check the option -plot_2d
	ierr = PetscOptionsHasName(NULL, NULL, "-plot_2d", &flag2DPlot);
	checkPetscError(
		ierr, "setupPetsc2DMonitor: PetscOptionsHasName (-plot_2d) failed.");

	// Check the option -helium_retention
	ierr =
		PetscOptionsHasName(NULL, NULL, "-helium_retention", &flagHeRetention);
	checkPetscError(ierr,
		"setupPetsc2DMonitor: PetscOptionsHasName (-helium_retention) failed.");

	// Check the option -xenon_retention
	ierr =
		PetscOptionsHasName(NULL, NULL, "-xenon_retention", &flagXeRetention);
	checkPetscError(ierr,
		"setupPetsc2DMonitor: PetscOptionsHasName (-xenon_retention) failed.");

	// Check the option -start_stop
	ierr = PetscOptionsHasName(NULL, NULL, "-start_stop", &flagStatus);
	checkPetscError(
		ierr, "setupPetsc2DMonitor: PetscOptionsHasName (-start_stop) failed.");

	// Check the option -largest_conc
	ierr = PetscOptionsHasName(NULL, NULL, "-largest_conc", &flagLargest);
	checkPetscError(ierr,
		"setupPetsc2DMonitor: PetscOptionsHasName (-largest_conc) failed.");

	// Get the da from _ts
	DM da;
	ierr = TSGetDM(_ts, &da);
	checkPetscError(ierr, "setupPetsc2DMonitor: TSGetDM failed.");

	// Get the total size of the grid
	PetscInt Mx, My;
	ierr = DMDAGetInfo(da, PETSC_IGNORE, &Mx, &My, PETSC_IGNORE, PETSC_IGNORE,
		PETSC_IGNORE, PETSC_IGNORE, PETSC_IGNORE, PETSC_IGNORE, PETSC_IGNORE,
		PETSC_IGNORE, PETSC_IGNORE, PETSC_IGNORE);
	checkPetscError(ierr, "setupPetsc2DMonitor: DMDAGetInfo failed.");

	// Get the network and its size
	auto& network = _solverHandler->getNetwork();
	// Get the number of species
	auto numSpecies = network.getSpeciesListSize();

	// Create data depending on the boundary conditions
	if (_solverHandler->getLeftOffset() == 1) {
		_nSurf = std::vector<std::vector<double>>(
			numSpecies, std::vector<double>(My, 0.0));
		_previousSurfFlux = std::vector<std::vector<double>>(
			numSpecies, std::vector<double>(My, 0.0));
	}
	if (_solverHandler->getRightOffset() == 1) {
		_nBulk = std::vector<std::vector<double>>(
			numSpecies, std::vector<double>(My, 0.0));
		_previousBulkFlux = std::vector<std::vector<double>>(
			numSpecies, std::vector<double>(My, 0.0));
	}

	// Determine if we have an existing restart file,
	// and if so, it it has had timesteps written to it.
	std::unique_ptr<io::XFile> networkFile;
	std::unique_ptr<io::XFile::TimestepGroup> lastTsGroup;
	std::string networkName = _solverHandler->getNetworkName();
	bool hasConcentrations = false;
	if (not networkName.empty()) {
		networkFile = std::make_unique<io::XFile>(networkName);
		auto concGroup = networkFile->getGroup<io::XFile::ConcentrationGroup>();
		hasConcentrations = (concGroup and concGroup->hasTimesteps());
		if (hasConcentrations and _loopNumber == 0) {
			lastTsGroup = concGroup->getLastTimestepGroup();
		}
	}

	// Set the post step processing to stop the solver if the time step
	// collapses
	if (flagCheck) {
		// Find the threshold
		PetscBool flag;
		ierr = PetscOptionsGetReal(
			NULL, NULL, "-check_collapse", &timeStepThreshold, &flag);
		checkPetscError(ierr,
			"setupPetsc2DMonitor: PetscOptionsGetReal (-check_collapse) "
			"failed.");
		if (!flag)
			timeStepThreshold = 1.0e-16;

		// Set the post step process that tells the solver when to stop if the
		// time step collapse
		ierr = TSSetPostStep(_ts, checkTimeStep);
		checkPetscError(
			ierr, "setupPetsc2DMonitor: TSSetPostStep (checkTimeStep) failed.");
	}

	// If the user wants the surface to be able to move
	if (_solverHandler->moveSurface()) {
		// Clear the vector just in case
		_iClusterIds.clear();

		using NetworkType = core::network::IPSIReactionNetwork;
		using AmountType = NetworkType::AmountType;
		auto psiNetwork = dynamic_cast<NetworkType*>(&network);
		// Get the number of species
		auto numSpecies = psiNetwork->getSpeciesListSize();
		auto specIdI = psiNetwork->getInterstitialSpeciesId();

		// Initialize the composition
		auto comp = std::vector<AmountType>(numSpecies, 0);

		// Loop on interstital clusters
		bool iClusterExists = true;
		AmountType iSize = 1;
		while (iClusterExists) {
			comp[specIdI()] = iSize;
			auto clusterId = psiNetwork->findClusterId(comp);
			// Check that the helium cluster is present in the network
			if (clusterId != NetworkType::invalidIndex()) {
				_iClusterIds.push_back(clusterId);
				iSize++;
			}
			else
				iClusterExists = false;
		}

<<<<<<< HEAD
		// Get the interstitial information at the surface if concentrations
		// were stored
		if (hasConcentrations) {
			assert(lastTsGroup);
=======
			// Get the interstitial information at the surface if concentrations
			// were stored
			if (hasConcentrations and _loopNumber == 0) {
				assert(lastTsGroup);

				// Get the names of the species in the network
				std::vector<std::string> names;
				for (auto id = core::network::SpeciesId(numSpecies); id; ++id) {
					names.push_back(network.getSpeciesName(id));
				}

				// Loop on the names
				for (auto i = 0; i < names.size(); i++) {
					// Create the n attribute name
					std::ostringstream nName;
					nName << "n" << names[i] << "Surf";
					// Read quantity attribute
					_nSurf[i] = lastTsGroup->readData2D(nName.str());

					// Create the previous flux attribute name
					std::ostringstream prevFluxName;
					prevFluxName << "previousFlux" << names[i] << "Surf";
					// Read the attribute
					_previousSurfFlux[i] =
						lastTsGroup->readData2D(prevFluxName.str());
				}
>>>>>>> 7693b656

			// Get the names of the species in the network
			std::vector<std::string> names;
			for (auto id = core::network::SpeciesId(numSpecies); id; ++id) {
				names.push_back(network.getSpeciesName(id));
			}

<<<<<<< HEAD
			// Loop on the names
			for (auto i = 0; i < names.size(); i++) {
				// Create the n attribute name
				std::ostringstream nName;
				nName << "n" << names[i] << "Surf";
				// Read quantity attribute
				_nSurf[i] = lastTsGroup->readData2D(nName.str());

				// Create the previous flux attribute name
				std::ostringstream prevFluxName;
				prevFluxName << "previousFlux" << names[i] << "Surf";
				// Read the attribute
				_previousSurfFlux[i] =
					lastTsGroup->readData2D(prevFluxName.str());
=======
			// Get the sputtering yield
			_sputteringYield = _solverHandler->getSputteringYield();

			// Master process
			if (procId == 0 and _loopNumber == 0) {
				// Clear the file where the surface will be written
				std::ofstream outputFile;
				outputFile.open("surface.txt");
				outputFile << "#time heights" << std::endl;
				outputFile.close();
>>>>>>> 7693b656
			}

			// Get the previous time from the HDF5 file
			double previousTime = lastTsGroup->readPreviousTime();
			_solverHandler->setPreviousTime(previousTime);
		}

		// Get the sputtering yield
		_sputteringYield = _solverHandler->getSputteringYield();

		// Master process
		if (procId == 0) {
			// Clear the file where the surface will be written
			std::ofstream outputFile;
			outputFile.open("surface.txt");
			outputFile << "#time heights" << std::endl;
			outputFile.close();
		}

		// Set directions and terminate flags for the surface event
		PetscInt direction[1];
		PetscBool terminate[1];
		direction[0] = 0;
		terminate[0] = PETSC_FALSE;
		// Set the TSEvent
		ierr = TSSetEventHandler(_ts, 1, direction, terminate,
			monitor::eventFunction, monitor::postEventFunction, this);
		checkPetscError(ierr,
			"setupPetsc2DMonitor: TSSetEventHandler (eventFunction2D) failed.");
	}

	// Set the monitor to save performance plots (has to be in parallel)
	if (flagPerf) {
		// Only the master process will create the plot
		if (procId == 0) {
			// Create a ScatterPlot
			_perfPlot = vizHandlerRegistry->getPlot(viz::PlotType::SCATTER);

			// Create and set the label provider
			auto labelProvider = std::make_shared<viz::LabelProvider>();
			labelProvider->axis1Label = "Process ID";
			labelProvider->axis2Label = "Solver Time";

			// Give it to the plot
			_perfPlot->setLabelProvider(labelProvider);

			// Create the data provider
			auto dataProvider =
				std::make_shared<viz::dataprovider::CvsXDataProvider>();

			// Give it to the plot
			_perfPlot->setDataProvider(dataProvider);
		}

		// monitorPerf will be called at each timestep
		ierr = TSMonitorSet(_ts, monitor::monitorPerf, this, nullptr);
		checkPetscError(
			ierr, "setupPetsc2DMonitor: TSMonitorSet (monitorPerf) failed.");
	}

	// Set the monitor to compute the helium retention
	if (flagHeRetention) {
		auto fluxHandler = _solverHandler->getFluxHandler();
		// Get the previous time if concentrations were stored and initialize
		// the fluence
		if (hasConcentrations and _loopNumber == 0) {
			assert(lastTsGroup);

			// Get the previous time from the HDF5 file
			double previousTime = lastTsGroup->readPreviousTime();
			_solverHandler->setPreviousTime(previousTime);
			// Increment the fluence with the value at this current timestep
			fluxHandler->computeFluence(previousTime);

			// Get the names of the species in the network
			std::vector<std::string> names;
			for (auto id = core::network::SpeciesId(numSpecies); id; ++id) {
				names.push_back(network.getSpeciesName(id));
			}

			// If the surface is a free surface
			if (_solverHandler->getLeftOffset() == 1) {
				// Loop on the names
				for (auto i = 0; i < names.size(); i++) {
					// Create the n attribute name
					std::ostringstream nName;
					nName << "n" << names[i] << "Surf";
					// Read quantity attribute
					_nSurf[i] = lastTsGroup->readData2D(nName.str());

					// Create the previous flux attribute name
					std::ostringstream prevFluxName;
					prevFluxName << "previousFlux" << names[i] << "Surf";
					// Read the attribute
					_previousSurfFlux[i] =
						lastTsGroup->readData2D(prevFluxName.str());
				}
			}

			// If the bottom is a free surface
			if (_solverHandler->getRightOffset() == 1) {
				// Loop on the names
				for (auto i = 0; i < names.size(); i++) {
					// Create the n attribute name
					std::ostringstream nName;
					nName << "n" << names[i] << "Bulk";
					// Read quantity attribute
					_nBulk[i] = lastTsGroup->readData2D(nName.str());

					// Create the previous flux attribute name
					std::ostringstream prevFluxName;
					prevFluxName << "previousFlux" << names[i] << "Bulk";
					// Read the attribute
					_previousBulkFlux[i] =
						lastTsGroup->readData2D(prevFluxName.str());
				}
			}
		}

		// computeFluence will be called at each timestep
		ierr = TSMonitorSet(_ts, monitor::computeFluence, this, nullptr);
		checkPetscError(
			ierr, "setupPetsc2DMonitor: TSMonitorSet (computeFluence) failed.");

		// computeHeliumRetention2D will be called at each timestep
		ierr =
			TSMonitorSet(_ts, monitor::computeHeliumRetention, this, nullptr);
		checkPetscError(ierr,
			"setupPetsc2DMonitor: TSMonitorSet (computeHeliumRetention) "
			"failed.");

		// Master process
		if (procId == 0 and _loopNumber == 0) {
			auto numSpecies = network.getSpeciesListSize();
			// Uncomment to clear the file where the retention will be written
			std::ofstream outputFile;
			outputFile.open("retentionOut.txt");
			outputFile << "#time fluence ";
			for (auto id = core::network::SpeciesId(numSpecies); id; ++id) {
				auto speciesName = network.getSpeciesName(id);
				outputFile << speciesName << "_content ";
			}
			if (_solverHandler->getRightOffset() == 1) {
				for (auto id = core::network::SpeciesId(numSpecies); id; ++id) {
					auto speciesName = network.getSpeciesName(id);
					outputFile << speciesName << "_bulk ";
				}
			}
			if (_solverHandler->getLeftOffset() == 1) {
				for (auto id = core::network::SpeciesId(numSpecies); id; ++id) {
					auto speciesName = network.getSpeciesName(id);
					outputFile << speciesName << "_surface ";
				}
			}
			outputFile << std::endl;
			outputFile.close();

			if (_solverHandler->temporalFlux()) {
				// Open an additional file that will keep the flux evolution
				outputFile.open("instantFlux.txt");
				outputFile << "#time ";

				// Get the generated clusters
				auto indices = fluxHandler->getFluxIndices();

				// Get the bounds
				auto bounds = network.getAllClusterBounds();
				// Loop on them
				for (auto i : indices) {
					for (auto id = core::network::SpeciesId(numSpecies); id;
						 ++id) {
						auto speciesName = network.getSpeciesName(id);
						if (bounds[i][2 * id()] > 0)
							outputFile << speciesName << "_"
									   << bounds[i][2 * id()];
					}
					outputFile << " ";
				}
				outputFile << std::endl;
				outputFile.close();
			}
		}
	}

	// Set the monitor to compute the xenon retention
	if (flagXeRetention) {
		// Get the da from _ts
		DM da;
		ierr = TSGetDM(_ts, &da);
		checkPetscError(ierr, "setupPetsc2DMonitor: TSGetDM failed.");
		// Get the local boundaries
		PetscInt xm, ym;
		ierr = DMDAGetCorners(da, NULL, NULL, NULL, &xm, &ym, NULL);
		checkPetscError(ierr, "setupPetsc2DMonitor: DMDAGetCorners failed.");
		// Create the local vectors on each process
		_solverHandler->createLocalNE(xm, ym);

		// Get the previous time if concentrations were stored and initialize
		// the fluence
		if (hasConcentrations and _loopNumber == 0) {
			assert(lastTsGroup);

			// Get the previous time from the HDF5 file
			double previousTime = lastTsGroup->readPreviousTime();
			_solverHandler->setPreviousTime(previousTime);
			// Initialize the fluence
			auto fluxHandler = _solverHandler->getFluxHandler();
			// Increment the fluence with the value at this current timestep
			fluxHandler->computeFluence(previousTime);
		}

		// computeFluence will be called at each timestep
		ierr = TSMonitorSet(_ts, monitor::computeFluence, this, nullptr);
		checkPetscError(
			ierr, "setupPetsc2DMonitor: TSMonitorSet (computeFluence) failed.");

		// computeXenonRetention2D will be called at each timestep
		ierr = TSMonitorSet(_ts, monitor::computeXenonRetention, this, nullptr);
		checkPetscError(ierr,
			"setupPetsc2DMonitor: TSMonitorSet (computeXenonRetention) "
			"failed.");

		// Master process
		if (procId == 0 and _loopNumber == 0) {
			// Uncomment to clear the file where the retention will be written
			std::ofstream outputFile;
			outputFile.open("retentionOut.txt");
			outputFile << "#time Xenon_content radius partial_radius "
						  "Xenon_gb"
					   << std::endl;
			outputFile.close();
		}
	}

	// Set the monitor to save surface plots of clusters concentration
	if (flag2DPlot) {
		// Only the master process will create the plot
		if (procId == 0) {
			// Create a SurfacePlot
			_surfacePlot = vizHandlerRegistry->getPlot(viz::PlotType::SURFACE);

			// Create and set the label provider
			auto labelProvider = std::make_shared<viz::LabelProvider>();
			labelProvider->axis1Label = "Depth (nm)";
			labelProvider->axis2Label = "Y (nm)";
			labelProvider->axis3Label = "Concentration";

			// Give it to the plot
			_surfacePlot->setLabelProvider(labelProvider);

			// Create the data provider
			auto dataProvider =
				std::make_shared<viz::dataprovider::CvsXYDataProvider>();

			// Give it to the plot
			_surfacePlot->setDataProvider(dataProvider);
		}

		// monitorSurface2D will be called at each timestep
		ierr = TSMonitorSet(_ts, monitor::monitorSurface, this, nullptr);
		checkPetscError(
			ierr, "setupPetsc2DMonitor: TSMonitorSet (monitorSurface) failed.");
	}

	// Set the monitor to monitor the concentration of the largest cluster
	if (flagLargest) {
		// Look for the largest cluster
		auto& network = _solverHandler->getNetwork();
		_largestClusterId = network.getLargestClusterId();

		// Find the threshold
		PetscBool flag;
		ierr = PetscOptionsGetReal(
			NULL, NULL, "-largest_conc", &_largestThreshold, &flag);
		checkPetscError(ierr,
			"setupPetsc2DMonitor: PetscOptionsGetReal (-largest_conc) failed.");

		// monitorLargest2D will be called at each timestep
		ierr = TSMonitorSet(_ts, monitor::monitorLargest, this, nullptr);
		checkPetscError(
			ierr, "setupPetsc2DMonitor: TSMonitorSet (monitorLargest) failed.");
	}

	// Set the monitor to save the status of the simulation in hdf5 file
	if (flagStatus) {
		// Find the stride to know how often the HDF5 file has to be written
		PetscBool flag;
		ierr =
			PetscOptionsGetReal(NULL, NULL, "-start_stop", &_hdf5Stride, &flag);
		checkPetscError(ierr,
			"setupPetsc2DMonitor: PetscOptionsGetReal (-start_stop) failed.");
		if (!flag)
			_hdf5Stride = 1.0;

		if (hasConcentrations and _loopNumber == 0) {
			assert(lastTsGroup);

			// Get the previous time from the HDF5 file
			double previousTime = lastTsGroup->readPreviousTime();
			_solverHandler->setPreviousTime(previousTime);
			_hdf5Previous = (PetscInt)(previousTime / _hdf5Stride);
		}

		// Don't do anything if both files have the same name
		if (_hdf5OutputName != _solverHandler->getNetworkName() and
			_loopNumber == 0) {
			// Create and initialize a checkpoint file.
			// We do this in its own scope so that the file
			// is closed when the file object goes out of scope.
			// We want it to close before we (potentially) copy
			// the network from another file using a single-process
			// MPI communicator.
			{
				io::XFile checkpointFile(_hdf5OutputName, 1, xolotlComm);
			}

			// Copy the network group from the given file (if it has one).
			// We open the files using a single-process MPI communicator
			// because it is faster for a single process to do the
			// copy with HDF5's H5Ocopy implementation than it is
			// when all processes call the copy function.
			// The checkpoint file must be closed before doing this.
			writeNetwork(
				xolotlComm, _hdf5OutputName, _solverHandler->getNetworkName());
		}

		// startStop2D will be called at each timestep
		ierr = TSMonitorSet(_ts, monitor::startStop, this, nullptr);
		checkPetscError(
			ierr, "setupPetsc2DMonitor: TSMonitorSet (startStop) failed.");
	}

	// Set the monitor to simply change the previous time to the new time
	// monitorTime will be called at each timestep
	ierr = TSMonitorSet(_ts, monitor::monitorTime, this, nullptr);
	checkPetscError(
		ierr, "setupPetsc2DMonitor: TSMonitorSet (monitorTime) failed.");
}

PetscErrorCode
PetscMonitor2D::monitorLargest(
	TS ts, PetscInt timestep, PetscReal time, Vec solution)
{
	// Initial declaration
	PetscErrorCode ierr;
	double ***solutionArray, *gridPointSolution;
	IdType xs, xm, Mx, ys, ym, My, zs, zm, Mz;

	PetscFunctionBeginUser;

	// Get the da from ts
	DM da;
	ierr = TSGetDM(ts, &da);
	CHKERRQ(ierr);

	// Get the solutionArray
	ierr = DMDAVecGetArrayDOF(da, solution, &solutionArray);
	CHKERRQ(ierr);

	// Get local coordinates
	_solverHandler->getLocalCoordinates(xs, xm, Mx, ys, ym, My, zs, zm, Mz);

	// Loop on the local grid
	for (auto j = ys; j < ys + ym; j++)
		for (auto i = xs; i < xs + xm; i++) {
			// Get the pointer to the beginning of the solution data for this
			// grid point
			gridPointSolution = solutionArray[j][i];
			// Check the concentration
			if (gridPointSolution[_largestClusterId] > _largestThreshold) {
				ierr = TSSetConvergedReason(ts, TS_CONVERGED_USER);
				CHKERRQ(ierr);
				// Send an error
				throw std::runtime_error(
					"\nxolotlSolver::Monitor2D: The largest "
					"cluster concentration is too high!!");
			}
		}

	// Restore the solutionArray
	ierr = DMDAVecRestoreArrayDOF(da, solution, &solutionArray);
	CHKERRQ(ierr);

	PetscFunctionReturn(0);
}

PetscErrorCode
PetscMonitor2D::startStop(
	TS ts, PetscInt timestep, PetscReal time, Vec solution)
{
	// Initial declaration
	PetscErrorCode ierr;
	const double ***solutionArray, *gridPointSolution;
	IdType xs, xm, Mx, ys, ym, My, zs, zm, Mz;

	PetscFunctionBeginUser;

	// Get local coordinates
	_solverHandler->getLocalCoordinates(xs, xm, Mx, ys, ym, My, zs, zm, Mz);

	// Compute the dt
	double previousTime = _solverHandler->getPreviousTime();
	double dt = time - previousTime;

	// Don't do anything if it is not on the stride
	if (((PetscInt)((time + dt / 10.0) / _hdf5Stride) <= _hdf5Previous) &&
		timestep > 0)
		PetscFunctionReturn(0);

	// Update the previous time
	if ((PetscInt)((time + dt / 10.0) / _hdf5Stride) > _hdf5Previous)
		_hdf5Previous++;

	// Gets the process ID (important when it is running in parallel)
	auto xolotlComm = util::getMPIComm();
	int procId;
	MPI_Comm_rank(xolotlComm, &procId);

	// Get the da from ts
	DM da;
	ierr = TSGetDM(ts, &da);
	CHKERRQ(ierr);

	// Get the solutionArray
	ierr = DMDAVecGetArrayDOFRead(da, solution, &solutionArray);
	CHKERRQ(ierr);

	// Get the network and dof
	auto& network = _solverHandler->getNetwork();
	const auto dof = network.getDOF();

	// Create an array for the concentration
	double concArray[dof + 1][2];

	// Get the vector of positions of the surface
	std::vector<int> surfaceIndices;
	for (auto i = 0; i < My; i++) {
		surfaceIndices.push_back(_solverHandler->getSurfacePosition(i));
	}

	// Open the existing checkpoint file.
	io::XFile checkpointFile(
		_hdf5OutputName, xolotlComm, io::XFile::AccessMode::OpenReadWrite);

	// Get the current time step
	double currentTimeStep;
	ierr = TSGetTimeStep(ts, &currentTimeStep);
	CHKERRQ(ierr);

	// Add a concentration sub group
	auto concGroup = checkpointFile.getGroup<io::XFile::ConcentrationGroup>();
	assert(concGroup);
	auto tsGroup = concGroup->addTimestepGroup(
		_loopNumber, timestep, time, previousTime, currentTimeStep);

	// Get the names of the species in the network
	auto numSpecies = network.getSpeciesListSize();
	std::vector<std::string> names;
	for (auto id = core::network::SpeciesId(numSpecies); id; ++id) {
		names.push_back(network.getSpeciesName(id));
	}

	if (_solverHandler->moveSurface() || _solverHandler->getLeftOffset() == 1) {
		// Write the surface positions and the associated interstitial
		// quantities in the concentration sub group
		tsGroup->writeSurface2D(
			surfaceIndices, _nSurf, _previousSurfFlux, names);
	}

	// Write the bottom impurity information if the bottom is a free surface
	if (_solverHandler->getRightOffset() == 1)
		tsGroup->writeBottom2D(_nBulk, _previousBulkFlux, names);

	// Loop on the full grid
	for (auto j = 0; j < My; j++) {
		for (auto i = 0; i < Mx; i++) {
			// Wait for all the processes
			MPI_Barrier(xolotlComm);

			// Size of the concentration that will be stored
			int concSize = -1;
			// To save which proc has the information
			int concId = 0;
			// To know which process should write
			bool write = false;

			// If it is the locally owned part of the grid
			if (i >= xs && i < xs + xm && j >= ys && j < ys + ym) {
				write = true;
				// Get the pointer to the beginning of the solution data for
				// this grid point
				gridPointSolution = solutionArray[j][i];

				// Loop on the concentrations
				for (auto l = 0; l < dof + 1; l++) {
					if (std::fabs(gridPointSolution[l]) > 1.0e-16) {
						// Increase concSize
						concSize++;
						// Fill the concArray
						concArray[concSize][0] = (double)l;
						concArray[concSize][1] = gridPointSolution[l];
					}
				}

				// Increase concSize one last time
				concSize++;

				// Save the procId
				concId = procId;
			}

			// Get which processor will send the information
			int concProc = 0;
			MPI_Allreduce(&concId, &concProc, 1, MPI_INT, MPI_SUM, xolotlComm);

			// Broadcast the size
			MPI_Bcast(&concSize, 1, MPI_INT, concProc, xolotlComm);

			// Skip the grid point if the size is 0
			if (concSize == 0)
				continue;

			// All processes create the dataset and fill it
			tsGroup->writeConcentrationDataset(
				concSize, concArray, write, i, j);
		}
	}

	// Restore the solutionArray
	ierr = DMDAVecRestoreArrayDOFRead(da, solution, &solutionArray);
	CHKERRQ(ierr);

	PetscFunctionReturn(0);
}

PetscErrorCode
PetscMonitor2D::computeHeliumRetention(
	TS ts, PetscInt timestep, PetscReal time, Vec solution)
{
	// Initial declarations
	PetscErrorCode ierr;
	IdType xs, xm, Mx, ys, ym, My, zs, zm, Mz;

	PetscFunctionBeginUser;

	// Get local coordinates
	_solverHandler->getLocalCoordinates(xs, xm, Mx, ys, ym, My, zs, zm, Mz);

	// Get the flux handler.
	auto fluxHandler = _solverHandler->getFluxHandler();
	// Get the diffusion handler
	auto diffusionHandler = _solverHandler->getDiffusionHandler();

	// Get the da from ts
	DM da;
	ierr = TSGetDM(ts, &da);
	CHKERRQ(ierr);

	// Get the physical grid in the x direction
	auto grid = _solverHandler->getXGrid();

	// Setup step size variables
	double hy = _solverHandler->getStepSizeY();

	// Get the network
	using NetworkType = core::network::IPSIReactionNetwork;
	auto& network = dynamic_cast<NetworkType&>(_solverHandler->getNetwork());
	const auto dof = network.getDOF();

	// Get the array of concentration
	double ***solutionArray, *gridPointSolution;
	ierr = DMDAVecGetArrayDOFRead(da, solution, &solutionArray);
	CHKERRQ(ierr);

	// Store the concentration over the grid
	auto numSpecies = network.getSpeciesListSize();
	auto specIdI = network.getInterstitialSpeciesId();
	auto myConcData = std::vector<double>(numSpecies, 0.0);

	// Loop on the grid
	for (auto yj = ys; yj < ys + ym; yj++) {
		// Get the surface position
		auto surfacePos = _solverHandler->getSurfacePosition(yj);

		for (auto xi = xs; xi < xs + xm; xi++) {
			// Boundary conditions
			if (xi < surfacePos + _solverHandler->getLeftOffset() ||
				xi >= Mx - _solverHandler->getRightOffset())
				continue;

			// Get the pointer to the beginning of the solution data for this
			// grid point
			gridPointSolution = solutionArray[yj][xi];

			double hx = grid[xi + 1] - grid[xi];

			using HostUnmanaged = Kokkos::View<double*, Kokkos::HostSpace,
				Kokkos::MemoryUnmanaged>;
			auto hConcs = HostUnmanaged(gridPointSolution, dof);
			auto dConcs = Kokkos::View<double*>("Concentrations", dof);
			deep_copy(dConcs, hConcs);

			// Get the total concentrations at this grid point
			using Quant = core::network::IReactionNetwork::TotalQuantity;
			std::vector<Quant> quant;
			quant.reserve(numSpecies);
			for (auto id = core::network::SpeciesId(numSpecies); id; ++id) {
				quant.push_back({Quant::Type::atom, id, 1});
			}
			auto totals = network.getTotalsVec(dConcs, quant);
			for (auto id = core::network::SpeciesId(numSpecies); id; ++id) {
				myConcData[id()] += totals[id()] * hx * hy;
			}
		}
	}

	// Get the current process ID
	auto xolotlComm = util::getMPIComm();
	int procId;
	MPI_Comm_rank(xolotlComm, &procId);

	// Sum all the concentrations through MPI reduce
	auto totalConcData = std::vector<double>(numSpecies, 0.0);

	MPI_Reduce(myConcData.data(), totalConcData.data(), myConcData.size(),
		MPI_DOUBLE, MPI_SUM, 0, xolotlComm);

	// Get the delta time from the previous timestep to this timestep
	double previousTime = _solverHandler->getPreviousTime();
	double dt = time - previousTime;

	// Look at the fluxes going in the bulk if the bottom is a free surface
	if (_solverHandler->getLeftOffset() == 1) {
		// Get the vector of diffusing clusters
		auto diffusingIds = diffusionHandler->getDiffusingIds();

		// Loop on every Y position
		for (auto j = 0; j < My; j++) {
			// Set the surface position
			auto xi = _solverHandler->getSurfacePosition(j) + 1;
			// Value to know on which processor is the bottom
			int surfProc = 0;

			// Check we are on the right proc
			if (xi >= xs && xi < xs + xm && j >= ys && j < ys + ym) {
				// Compute the total number of impurities that left at the
				// surface
				if (timestep > 0) {
					for (auto i = 0; i < numSpecies; ++i) {
						if (i == specIdI() && _solverHandler->moveSurface())
							continue;
						_nSurf[i][j] += _previousSurfFlux[i][j] * dt;
					}
				}
				auto myFluxData = std::vector<double>(numSpecies, 0.0);

				// Get the pointer to the beginning of the solution data for
				// this grid point
				gridPointSolution = solutionArray[j][xi];

				// Factor for finite difference
				double hxLeft = 0.0, hxRight = 0.0;
				if (xi >= 1 && xi < Mx) {
					hxLeft = (grid[xi + 1] - grid[xi - 1]) / 2.0;
					hxRight = (grid[xi + 2] - grid[xi]) / 2.0;
				}
				else if (xi < 1) {
					hxLeft = grid[xi + 1] - grid[xi];
					hxRight = (grid[xi + 2] - grid[xi]) / 2.0;
				}
				else {
					hxLeft = (grid[xi + 1] - grid[xi - 1]) / 2.0;
					hxRight = grid[xi + 1] - grid[xi];
				}
				double factor = 2.0 * hy / (hxLeft + hxRight);

				network.updateOutgoingDiffFluxes(gridPointSolution, factor,
					diffusingIds, myFluxData, xi - xs);

				// Take into account the surface advection
				// Get the surface advection handler
				auto advecHandler = _solverHandler->getAdvectionHandler();
				// Get the sink strengths and advecting clusters
				auto sinkStrengths = advecHandler->getSinkStrengths();
				auto advecClusters = advecHandler->getAdvectingClusters();
				// Set the distance from the surface
				double distance = (grid[xi] + grid[xi + 1]) / 2.0 - grid[1] -
					advecHandler->getLocation();

				network.updateOutgoingAdvecFluxes(gridPointSolution,
					3.0 * hy /
						(core::kBoltzmann * distance * distance * distance *
							distance),
					advecClusters, sinkStrengths, myFluxData, xi - xs);

				for (auto i = 0; i < numSpecies; ++i) {
					if (i == specIdI() && _solverHandler->moveSurface())
						continue;
					_previousSurfFlux[i][j] = myFluxData[i];
				}

				// Set the bottom processor
				surfProc = procId;
			}

			// Get which processor will send the information
			int surfId = 0;
			MPI_Allreduce(&surfProc, &surfId, 1, MPI_INT, MPI_SUM, xolotlComm);

			// Send the information about impurities
			// to the other processes
			std::vector<double> countFluxData;
			for (auto i = 0; i < numSpecies; ++i) {
				countFluxData.push_back(_nSurf[i][j]);
				countFluxData.push_back(_previousSurfFlux[i][j]);
			}
			MPI_Bcast(countFluxData.data(), countFluxData.size(), MPI_DOUBLE,
				surfId, xolotlComm);

			// Extract impurity data from broadcast buffer.
			for (auto i = 0; i < numSpecies; ++i) {
				_nSurf[i][j] = countFluxData[2 * i];
				_previousSurfFlux[i][j] = countFluxData[(2 * i) + 1];
			}
		}
	}

	// Look at the fluxes going in the bulk if the bottom is a free surface
	if (_solverHandler->getRightOffset() == 1) {
		// Set the bottom surface position
		auto xi = Mx - 2;

		// Get the vector of diffusing clusters
		auto diffusingIds = diffusionHandler->getDiffusingIds();

		// Loop on every Y position
		for (auto j = 0; j < My; j++) {
			// Value to know on which processor is the bottom
			int bottomProc = 0;

			// Check we are on the right proc
			if (xi >= xs && xi < xs + xm && j >= ys && j < ys + ym) {
				// Compute the total number of impurities that left at the
				// surface
				if (timestep > 0) {
					for (auto i = 0; i < numSpecies; ++i) {
						_nBulk[i][j] += _previousBulkFlux[i][j] * dt;
					}
				}
				auto myFluxData = std::vector<double>(numSpecies, 0.0);

				// Get the pointer to the beginning of the solution data for
				// this grid point
				gridPointSolution = solutionArray[j][xi];

				// Factor for finite difference
				double hxLeft = 0.0, hxRight = 0.0;
				if (xi >= 1 && xi < Mx) {
					hxLeft = (grid[xi + 1] - grid[xi - 1]) / 2.0;
					hxRight = (grid[xi + 2] - grid[xi]) / 2.0;
				}
				else if (xi < 1) {
					hxLeft = grid[xi + 1] - grid[xi];
					hxRight = (grid[xi + 2] - grid[xi]) / 2.0;
				}
				else {
					hxLeft = (grid[xi + 1] - grid[xi - 1]) / 2.0;
					hxRight = grid[xi + 1] - grid[xi];
				}
				double factor = 2.0 * hy / (hxLeft + hxRight);

				network.updateOutgoingDiffFluxes(gridPointSolution, factor,
					diffusingIds, myFluxData, xi - xs);

				for (auto i = 0; i < numSpecies; ++i) {
					_previousBulkFlux[i][j] = myFluxData[i];
				}

				// Set the bottom processor
				bottomProc = procId;
			}

			// Get which processor will send the information
			int bottomId = 0;
			MPI_Allreduce(
				&bottomProc, &bottomId, 1, MPI_INT, MPI_SUM, xolotlComm);

			// Send the information about impurities
			// to the other processes
			std::vector<double> countFluxData;
			for (auto i = 0; i < numSpecies; ++i) {
				countFluxData.push_back(_nBulk[i][j]);
				countFluxData.push_back(_previousBulkFlux[i][j]);
			}
			MPI_Bcast(countFluxData.data(), countFluxData.size(), MPI_DOUBLE,
				bottomId, xolotlComm);

			// Extract impurity data from broadcast buffer.
			for (auto i = 0; i < numSpecies; ++i) {
				_nBulk[i][j] = countFluxData[2 * i];
				_previousBulkFlux[i][j] = countFluxData[(2 * i) + 1];
			}
		}
	}

	// Master process
	if (procId == 0) {
		// Compute the total surface irradiated by the helium flux
		double surface = (double)My * hy;

		// Rescale the concentration
		for (auto i = 0; i < numSpecies; ++i) {
			totalConcData[i] /= surface;
		}
		auto totalBulk = std::vector<double>(numSpecies, 0.0);
		// Look if the bottom is a free surface
		if (_solverHandler->getRightOffset() == 1) {
			for (auto i = 0; i < numSpecies; ++i) {
				for (auto j = 0; j < My; j++) {
					totalBulk[i] += _nBulk[i][j];
				}
				totalBulk[i] = totalBulk[i] / surface;
			}
		}
		auto totalSurf = std::vector<double>(numSpecies, 0.0);
		// Look if the bottom is a free surface
		if (_solverHandler->getLeftOffset() == 1) {
			for (auto i = 0; i < numSpecies; ++i) {
				for (auto j = 0; j < My; j++) {
					totalSurf[i] += _nSurf[i][j];
				}
				totalSurf[i] = totalSurf[i] / surface;
			}
		}

		// Get the fluence
		auto fluence = fluxHandler->getFluence();

		// Print the result
		util::StringStream ss;
		ss << "\nTime: " << time << '\n';
		for (auto id = core::network::SpeciesId(numSpecies); id; ++id) {
			ss << network.getSpeciesName(id)
			   << " content = " << totalConcData[id()] << '\n';
		}
		ss << "Fluence = " << fluence[0] << "\n\n";
		XOLOTL_LOG << ss.str();

		// Uncomment to write the retention and the fluence in a file
		std::ofstream outputFile;
		outputFile.open("retentionOut.txt", std::ios::app);
		outputFile << time << ' ' << fluence[0] << " ";
		for (auto i = 0; i < numSpecies; ++i) {
			outputFile << totalConcData[i] << " ";
		}
		if (_solverHandler->getRightOffset() == 1) {
			for (auto i = 0; i < numSpecies; ++i) {
				outputFile << totalBulk[i] << ' ';
			}
		}
		if (_solverHandler->getLeftOffset() == 1) {
			for (auto i = 0; i < numSpecies; ++i) {
				outputFile << totalSurf[i] << ' ';
			}
		}
		outputFile << std::endl;
		outputFile.close();

		if (_solverHandler->temporalFlux()) {
			// Open an additional file that will keep the flux evolution
			outputFile.open("instantFlux.txt", std::ios::app);
			outputFile << time << " ";
			// Get the flux information
			auto instantFlux = fluxHandler->getInstantFlux(time);
			// Loop on it
			for (auto flux : instantFlux) {
				outputFile << flux << " ";
			}

			outputFile << std::endl;
			outputFile.close();
		}
	}

	// Restore the solutionArray
	ierr = DMDAVecRestoreArrayDOFRead(da, solution, &solutionArray);
	CHKERRQ(ierr);

	PetscFunctionReturn(0);
}

PetscErrorCode
PetscMonitor2D::computeXenonRetention(
	TS ts, PetscInt timestep, PetscReal time, Vec solution)
{
	// Initial declarations
	PetscErrorCode ierr;
	IdType xs, xm, Mx, ys, ym, My, zs, zm, Mz;

	PetscFunctionBeginUser;

	perf::ScopedTimer myTimer(_gbTimer);

	// Get local coordinates
	_solverHandler->getLocalCoordinates(xs, xm, Mx, ys, ym, My, zs, zm, Mz);

	// Get the da from ts
	DM da;
	ierr = TSGetDM(ts, &da);
	CHKERRQ(ierr);

	// Get the physical grid
	auto grid = _solverHandler->getXGrid();

	// Setup step size variables
	double hy = _solverHandler->getStepSizeY();

	using NetworkType = core::network::NEReactionNetwork;
	using Spec = typename NetworkType::Species;
	using Composition = typename NetworkType::Composition;

	// Degrees of freedom is the total number of clusters in the network
	auto& network = dynamic_cast<NetworkType&>(_solverHandler->getNetwork());
	const auto dof = network.getDOF();

	// Get the complete data array, including ghost cells
	Vec localSolution;
	ierr = DMGetLocalVector(da, &localSolution);
	CHKERRQ(ierr);
	ierr = DMGlobalToLocalBegin(da, solution, INSERT_VALUES, localSolution);
	CHKERRQ(ierr);
	ierr = DMGlobalToLocalEnd(da, solution, INSERT_VALUES, localSolution);
	CHKERRQ(ierr);
	// Get the array of concentration
	PetscReal ***solutionArray, *gridPointSolution;
	ierr = DMDAVecGetArrayDOFRead(da, localSolution, &solutionArray);
	CHKERRQ(ierr);

	// Store the concentration and other values over the grid
	double xeConcentration = 0.0, bubbleConcentration = 0.0, radii = 0.0,
		   partialBubbleConcentration = 0.0, partialRadii = 0.0;

	// Get the minimum size for the radius
	auto minSizes = _solverHandler->getMinSizes();

	// Get Xe_1
	Composition xeComp = Composition::zero();
	xeComp[Spec::Xe] = 1;
	auto xeCluster = network.findCluster(xeComp, plsm::HostMemSpace{});
	auto xeId = xeCluster.getId();

	// Loop on the grid
	for (auto yj = ys; yj < ys + ym; yj++)
		for (auto xi = xs; xi < xs + xm; xi++) {
			// Get the pointer to the beginning of the solution data for this
			// grid point
			gridPointSolution = solutionArray[yj][xi];

			using HostUnmanaged = Kokkos::View<double*, Kokkos::HostSpace,
				Kokkos::MemoryUnmanaged>;
			auto hConcs = HostUnmanaged(gridPointSolution, dof);
			auto dConcs = Kokkos::View<double*>("Concentrations", dof);
			deep_copy(dConcs, hConcs);

			double hx = grid[xi + 1] - grid[xi];

			// Get the concentrations
			using TQ = core::network::IReactionNetwork::TotalQuantity;
			using Q = TQ::Type;
			using TQA = util::Array<TQ, 6>;
			auto id = core::network::SpeciesId(
				Spec::Xe, network.getSpeciesListSize());
			auto ms = static_cast<AmountType>(minSizes[id()]);
			auto totals = network.getTotals(dConcs,
				TQA{TQ{Q::total, id, 1}, TQ{Q::atom, id, 1},
					TQ{Q::radius, id, 1}, TQ{Q::total, id, ms},
					TQ{Q::radius, id, ms}, TQ{Q::volume, id, ms}});

			bubbleConcentration += totals[0] * hx * hy;
			xeConcentration += totals[1] * hx * hy;
			radii += totals[2] * hx * hy;
			partialBubbleConcentration += totals[3] * hx * hy;
			partialRadii += totals[4] * hx * hy;

			_solverHandler->setVolumeFraction(totals[5], xi - xs, yj - ys);

			_solverHandler->setMonomerConc(
				gridPointSolution[xeCluster.getId()], xi - xs, yj - ys);
		}

	// Get the current process ID
	auto xolotlComm = util::getMPIComm();
	int procId;
	MPI_Comm_rank(xolotlComm, &procId);

	// Sum all the concentrations through MPI reduce
	std::array<double, 5> myConcData{xeConcentration, bubbleConcentration,
		radii, partialBubbleConcentration, partialRadii};
	std::array<double, 5> totalConcData{0.0, 0.0, 0.0, 0.0, 0.0};
	MPI_Reduce(myConcData.data(), totalConcData.data(), myConcData.size(),
		MPI_DOUBLE, MPI_SUM, 0, xolotlComm);

	// GB
	// Get the delta time from the previous timestep to this timestep
	double dt = time - _solverHandler->getPreviousTime();
	// Sum and gather the previous flux
	double globalXeFlux = 0.0;
	// Get the vector from the solver handler
	auto gbVector = _solverHandler->getGBVector();
	// Get the previous Xe flux vector
	auto& localNE = _solverHandler->getLocalNE();
	// Loop on the GB
	for (auto const& pair : gbVector) {
		// Middle
		auto xi = std::get<0>(pair);
		auto yj = std::get<1>(pair);
		// Check we are on the right proc
		if (xi >= xs && xi < xs + xm && yj >= ys && yj < ys + ym) {
			double previousXeFlux = std::get<1>(localNE[xi - xs][yj - ys][0]);
			globalXeFlux += previousXeFlux * (grid[xi + 1] - grid[xi]) * hy;
			// Set the amount in the vector we keep
			_solverHandler->setLocalXeRate(
				previousXeFlux * dt, xi - xs, yj - ys);
		}
	}
	double totalXeFlux = 0.0;
	MPI_Reduce(
		&globalXeFlux, &totalXeFlux, 1, MPI_DOUBLE, MPI_SUM, 0, xolotlComm);
	// Master process
	if (procId == 0) {
		// Get the previous value of Xe that went to the GB
		double nXenon = _solverHandler->getNXeGB();
		// Compute the total number of Xe that went to the GB
		nXenon += totalXeFlux * dt;
		_solverHandler->setNXeGB(nXenon);
	}

	// Get the number of species
	auto numSpecies = network.getSpeciesListSize();

	// Get the vector of diffusing clusters
	auto diffusionHandler = _solverHandler->getDiffusionHandler();
	auto diffusingIds = diffusionHandler->getDiffusingIds();

	// Loop on the GB
	for (auto const& pair : gbVector) {
		// Local rate
		auto myRate = std::vector<double>(numSpecies, 0.0);
		// Define left and right with reference to the middle point
		// Middle
		auto xi = std::get<0>(pair);
		auto yj = std::get<1>(pair);

		// Factor for finite difference
		double hxLeft = 0.0, hxRight = 0.0;
		if (xi >= 1 && xi < Mx) {
			hxLeft = (grid[xi + 1] - grid[xi - 1]) / 2.0;
			hxRight = (grid[xi + 2] - grid[xi]) / 2.0;
		}
		else if (xi < 1) {
			hxLeft = grid[xi + 1] - grid[xi];
			hxRight = (grid[xi + 2] - grid[xi]) / 2.0;
		}
		else {
			hxLeft = (grid[xi + 1] - grid[xi - 1]) / 2.0;
			hxRight = grid[xi + 1] - grid[xi];
		}
		double factor = 2.0 / (hxLeft + hxRight);

		// Check we are on the right proc
		if (xi >= xs && xi < xs + xm && yj >= ys && yj < ys + ym) {
			// X segment
			// Left
			xi = std::get<0>(pair) - 1;
			// Get the pointer to the beginning of the solution data for this
			// grid point
			gridPointSolution = solutionArray[yj][xi];
			// Compute the flux coming from the left
			network.updateOutgoingDiffFluxes(gridPointSolution, factor / hxLeft,
				diffusingIds, myRate, xi + 1 - xs);

			// Right
			xi = std::get<0>(pair) + 1;
			gridPointSolution = solutionArray[yj][xi];
			// Compute the flux coming from the right
			network.updateOutgoingDiffFluxes(gridPointSolution,
				factor / hxRight, diffusingIds, myRate, xi + 1 - xs);

			// Y segment
			// Bottom
			xi = std::get<0>(pair);
			yj = std::get<1>(pair) - 1;
			gridPointSolution = solutionArray[yj][xi];
			// Compute the flux coming from the bottom
			network.updateOutgoingDiffFluxes(gridPointSolution, 1.0 / (hy * hy),
				diffusingIds, myRate, xi + 1 - xs);

			// Top
			yj = std::get<1>(pair) + 1;
			gridPointSolution = solutionArray[yj][xi];
			// Compute the flux coming from the top
			network.updateOutgoingDiffFluxes(gridPointSolution, 1.0 / (hy * hy),
				diffusingIds, myRate, xi + 1 - xs);

			// Middle
			xi = std::get<0>(pair);
			yj = std::get<1>(pair);
			_solverHandler->setPreviousXeFlux(myRate[0], xi - xs, yj - ys);
		}
	}

	// Master process
	if (procId == 0) {
		// Compute the total surface irradiated
		double surface = (double)My * hy;
		// Get the number of Xe that went to the GB
		double nXenon = _solverHandler->getNXeGB();

		totalConcData[0] = totalConcData[0] / surface;

		// Print the result
		XOLOTL_LOG << "\nTime: " << time << '\n'
				   << "Xenon concentration = " << totalConcData[0] << '\n'
				   << "Xenon GB = " << nXenon / surface << "\n\n";

		// Make sure the average partial radius makes sense
		double averagePartialRadius = 0.0;
		if (totalConcData[3] > 1.e-16) {
			averagePartialRadius = totalConcData[4] / totalConcData[3];
		}

		// Uncomment to write the retention and the fluence in a file
		std::ofstream outputFile;
		outputFile.open("retentionOut.txt", std::ios::app);
		outputFile << time << " " << totalConcData[0] << " "
				   << totalConcData[2] / totalConcData[1] << " "
				   << averagePartialRadius << " " << nXenon / surface
				   << std::endl;
		outputFile.close();
	}

	// Restore the solutionArray
	ierr = DMDAVecRestoreArrayDOFRead(da, localSolution, &solutionArray);
	CHKERRQ(ierr);
	ierr = DMRestoreLocalVector(da, &localSolution);
	CHKERRQ(ierr);

	PetscFunctionReturn(0);
}

PetscErrorCode
PetscMonitor2D::eventFunction(
	TS ts, PetscReal time, Vec solution, PetscScalar* fvalue)
{
	// Initial declaration
	PetscErrorCode ierr;
	double ***solutionArray, *gridPointSolution;
	IdType xs, xm, Mx, ys, ym, My, zs, zm, Mz;

	PetscFunctionBeginUser;

	fvalue[0] = 1.0;
	_depthPositions.clear();

	PetscInt tsNumber = -1;
	ierr = TSGetStepNumber(ts, &tsNumber);

	// Skip if it is the same TS as before
	if (tsNumber == _previousTSNumber)
		PetscFunctionReturn(0);

	// Set the previous TS number
	_previousTSNumber = tsNumber;

	// Gets the process ID
	auto xolotlComm = util::getMPIComm();
	int procId;
	MPI_Comm_rank(xolotlComm, &procId);

	// Get the da from ts
	DM da;
	ierr = TSGetDM(ts, &da);
	CHKERRQ(ierr);

	// Get the solutionArray
	ierr = DMDAVecGetArrayDOFRead(da, solution, &solutionArray);
	CHKERRQ(ierr);

	// Get local coordinates
	_solverHandler->getLocalCoordinates(xs, xm, Mx, ys, ym, My, zs, zm, Mz);

	// Get the network
	using NetworkType = core::network::IPSIReactionNetwork;
	auto& network = dynamic_cast<NetworkType&>(_solverHandler->getNetwork());
	// Get the number of species
	auto numSpecies = network.getSpeciesListSize();
	auto specIdI = network.getInterstitialSpeciesId();

	// Get the physical grid
	auto grid = _solverHandler->getXGrid();
	// Get the step size in Y
	double hy = _solverHandler->getStepSizeY();

	// Get the flux handler to know the flux amplitude.
	auto fluxHandler = _solverHandler->getFluxHandler();
	double heliumFluxAmplitude = fluxHandler->getFluxAmplitude();

	// Get the delta time from the previous timestep to this timestep
	double dt = time - _solverHandler->getPreviousTime();

	// Work of the moving surface first
	if (_solverHandler->moveSurface()) {
		// Write the initial surface positions
		if (procId == 0 and tsNumber == 0) {
			std::ofstream outputFile;
			outputFile.open("surface.txt", std::ios::app);
			outputFile << time << " ";

			// Loop on the possible yj
			for (auto yj = 0; yj < My; yj++) {
				// Get the position of the surface at yj
				auto surfacePos = _solverHandler->getSurfacePosition(yj);
				outputFile << grid[surfacePos + 1] - grid[1] << " ";
			}
			outputFile << std::endl;
			outputFile.close();
		}

		// Loop on the possible yj
		for (auto yj = 0; yj < My; yj++) {
			if (tsNumber > 0) {
				// Compute the total density of intersitials that escaped from
				// the surface since last timestep using the stored flux
				_nSurf[specIdI()][yj] += _previousSurfFlux[specIdI()][yj] * dt;

				// Remove the sputtering yield since last timestep
				_nSurf[specIdI()][yj] -=
					_sputteringYield * heliumFluxAmplitude * dt * hy;
			}

			// Get the position of the surface at yj
			const auto surfacePos = _solverHandler->getSurfacePosition(yj);
			auto xi = surfacePos + _solverHandler->getLeftOffset();
			double hxLeft = 0.0, hxRight = 0.0;
			if (xi >= 1 && xi < Mx) {
				hxLeft = (grid[xi + 1] - grid[xi - 1]) / 2.0;
				hxRight = (grid[xi + 2] - grid[xi]) / 2.0;
			}
			else if (xi < 1) {
				hxLeft = grid[xi + 1] - grid[xi];
				hxRight = (grid[xi + 2] - grid[xi]) / 2.0;
			}
			else {
				hxLeft = (grid[xi + 1] - grid[xi - 1]) / 2.0;
				hxRight = grid[xi + 1] - grid[xi];
			}

			// Initialize the value for the flux
			auto myFlux = std::vector<double>(numSpecies, 0.0);

			// if xi is on this process
			if (xi >= xs && xi < xs + xm && yj >= ys && yj < ys + ym) {
				// Get the concentrations at xi = surfacePos + 1
				gridPointSolution = solutionArray[yj][xi];

				// Factor for finite difference
				double factor = hy * 2.0 / (hxLeft + hxRight);

				network.updateOutgoingDiffFluxes(
					gridPointSolution, factor, _iClusterIds, myFlux, xi - xs);
			}

			// Check if the surface on the left and/or right sides are higher
			// than at this grid point
			PetscInt yLeft = yj - 1, yRight = yj + 1;
			if (yLeft < 0)
				yLeft = My - 1; // Periodicity
			if (yRight == My)
				yRight = 0; // Periodicity
			// We want the position just at the surface now
			xi = surfacePos;
			// Do the left side first
			auto leftSurf = _solverHandler->getSurfacePosition(yLeft);
			if (leftSurf < surfacePos) {
				// Loop on every grid point above
				for (auto currentX = xi; currentX >= xi; --currentX) {
					// If this is the locally owned part of the grid
					if (currentX >= xs && currentX < xs + xm && yLeft >= ys &&
						yLeft < ys + ym) {
						// Get the concentrations at xi = surfacePos
						gridPointSolution = solutionArray[yLeft][currentX];
						double hX = 0.0;
						if (currentX - 1 < 0) {
							hX = grid[currentX + 1] - grid[currentX];
						}
						else {
							hX =
								(grid[currentX + 1] - grid[currentX - 1]) / 2.0;
						}

						network.updateOutgoingDiffFluxes(gridPointSolution,
							hX / hy, _iClusterIds, myFlux, currentX - xs);
					}
				}
			}
			// Now do the right side
			auto rightSurf = _solverHandler->getSurfacePosition(yRight);
			if (rightSurf < surfacePos) {
				// Loop on every grid point above
				for (auto currentX = xi; currentX >= xi; --currentX) {
					// If this is the locally owned part of the grid
					if (currentX >= xs && currentX < xs + xm && yRight >= ys &&
						yRight < ys + ym) {
						// Get the concentrations at xi = surfacePos
						gridPointSolution = solutionArray[yRight][currentX];
						double hX = 0.0;
						if (currentX - 1 < 0) {
							hX = grid[currentX + 1] - grid[currentX];
						}
						else {
							hX =
								(grid[currentX + 1] - grid[currentX - 1]) / 2.0;
						}

						network.updateOutgoingDiffFluxes(gridPointSolution,
							hX / hy, _iClusterIds, myFlux, currentX - xs);
					}
				}
			}

			// Gather newFlux values at this position
			double newTotalFlux = 0.0;
			MPI_Allreduce(&myFlux[specIdI()], &newTotalFlux, 1, MPI_DOUBLE,
				MPI_SUM, xolotlComm);

			// Update the previous flux
			_previousSurfFlux[specIdI()][yj] = newTotalFlux;

			// Compare nInterstitials to the threshold to know if we should move
			// the surface

			xi = surfacePos + _solverHandler->getLeftOffset();

			// The density of tungsten is 62.8 atoms/nm3, thus the threshold is
			double threshold =
				core::tungstenDensity * (grid[xi] - grid[xi - 1]) * hy;
			if (_nSurf[specIdI()][yj] > threshold) {
				// The surface is moving
				fvalue[0] = 0.0;
			}

			// Update the threshold for erosion (the cell size is not the same)
			threshold = core::tungstenDensity * (grid[xi + 1] - grid[xi]) * hy;
			// Moving the surface back
			if (_nSurf[specIdI()][yj] < -threshold * 0.9) {
				// The surface is moving
				fvalue[0] = 0.0;
			}
		}
	}

	// Restore the solutionArray
	ierr = DMDAVecRestoreArrayDOFRead(da, solution, &solutionArray);
	CHKERRQ(ierr);

	PetscFunctionReturn(0);
}

PetscErrorCode
PetscMonitor2D::postEventFunction(TS ts, PetscInt nevents, PetscInt eventList[],
	PetscReal time, Vec solution, PetscBool)
{
	// Initial declaration
	PetscErrorCode ierr;
	double ***solutionArray, *gridPointSolution;
	IdType xs, xm, Mx, ys, ym, My, zs, zm, Mz;

	PetscFunctionBeginUser;

	// Check if the surface has moved
	if (nevents == 0)
		PetscFunctionReturn(0);

	// Gets the process ID
	auto xolotlComm = util::getMPIComm();
	int procId;
	MPI_Comm_rank(xolotlComm, &procId);

	// Get the da from ts
	DM da;
	ierr = TSGetDM(ts, &da);
	CHKERRQ(ierr);

	// Get the solutionArray
	ierr = DMDAVecGetArrayDOF(da, solution, &solutionArray);
	CHKERRQ(ierr);

	// Get local coordinates
	_solverHandler->getLocalCoordinates(xs, xm, Mx, ys, ym, My, zs, zm, Mz);

	// Get the network
	auto& network = _solverHandler->getNetwork();
	auto dof = network.getDOF();

	// Get the physical grid
	auto grid = _solverHandler->getXGrid();
	// Get the step size in Y
	double hy = _solverHandler->getStepSizeY();

<<<<<<< HEAD
=======
	// Take care of bursting
	using NetworkType = core::network::IPSIReactionNetwork;
	auto psiNetwork = dynamic_cast<NetworkType*>(&network);
	auto specIdV = psiNetwork->getVacancySpeciesId();
	auto specIdI = psiNetwork->getInterstitialSpeciesId();
	auto nBurst = std::vector<double>(3, 0.0);

	bool surfaceMoved = false;

	// Loop on each bursting depth
	for (auto i = 0; i < _depthPositions.size(); i++) {
		// Get the coordinates of the point
		auto xi = _depthPositions[i].second, yj = _depthPositions[i].first;
		// Get the pointer to the beginning of the solution data for this grid
		// point
		gridPointSolution = solutionArray[yj][xi];

		// Get the surface position
		auto surfacePos = _solverHandler->getSurfacePosition(yj);
		// Get the distance from the surface
		double distance =
			(grid[xi] + grid[xi + 1]) / 2.0 - grid[surfacePos + 1];

		std::cout << "bursting at: " << yj * hy << " " << distance << std::endl;

		// Pinhole case
		if (xi >= xs && xi < xs + xm && yj >= ys && yj < ys + ym) {
			psiNetwork->updateBurstingConcs(gridPointSolution, 0.0, nBurst);
		}

		//		// Crater case
		//		PetscInt yLeft = yj - 1, yRight = yj + 1;
		//		if (yLeft < 0)
		//			yLeft = My - 1; // Periodicity
		//		if (yRight == My)
		//			yRight = 0; // Periodicity
		//
		//		// Loop on every grid point above
		//		for (auto currentX = xi; currentX > surfacePos; --currentX) {
		//			// If this is the locally owned part of the grid
		//			if (currentX >= xs && currentX < xs + xm && yj >= ys &&
		//				yj < ys + ym) {
		//				gridPointSolution = solutionArray[yj][currentX];
		//				// Get the total I and V concentrations
		//				using HostUnmanaged = Kokkos::View<double*,
		// Kokkos::HostSpace, 					Kokkos::MemoryUnmanaged>;
		// auto hConcs
		// = HostUnmanaged(gridPointSolution, dof); 				auto dConcs
		// = Kokkos::View<double*>("Concentrations", dof); deep_copy(dConcs,
		// hConcs); 				double iConc =
		// psiNetwork->getTotalAtomConcentration(dConcs, specIdI, 1);
		// double vConc =
		// psiNetwork->getTotalAtomConcentration(dConcs, specIdV, 1);
		//				// The density of tungsten is 62.8 atoms/nm3
		//				double wConc = (core::tungstenDensity - vConc + iConc)
		/// 2.0;
		//
		//				// Reset the concentrations
		//				for (auto l = 0; l < dof; ++l) {
		//					gridPointSolution[l] = 0.0;
		//				}
		//
		//				// Pass the tungsten concentration to the sides
		//				// Do the left side first
		//				if (_solverHandler->getSurfacePosition(yLeft) <
		// currentX)
		//{
		//					// if we are on the right process
		//					if (currentX >= xs && currentX < xs + xm && yLeft >=
		// ys
		//&& 						yLeft < ys + ym) {
		//						// Get the concentrations at currentX
		//						gridPointSolution =
		// solutionArray[yLeft][currentX];
		// gridPointSolution[_iClusterIds[0]] += wConc;
		//					}
		//				}
		//				// Now do the right side
		//				if (_solverHandler->getSurfacePosition(yRight) <
		// currentX)
		//{
		//					// if we are on the right process
		//					if (currentX >= xs && currentX < xs + xm && yRight
		//>= ys
		//&& 						yRight < ys + ym) {
		//						// Get the concentrations at currentX
		//						gridPointSolution =
		// solutionArray[yRight][currentX];
		// gridPointSolution[_iClusterIds[0]]
		//+= wConc;
		//					}
		//				}
		//			}
		//		}
		//
		//		// Update the surface position
		//		_solverHandler->setSurfacePosition(xi, yj);
		//
		//		// Reset the I flux and count
		//		nInterstitial2D[yLeft] += nInterstitial2D[yj] / 2.0;
		//		nInterstitial2D[yRight] += nInterstitial2D[yj] / 2.0;
		//		nInterstitial2D[yj] = 0.0;
		//		previousIFlux2D[yj] = 0.0;
		//
		//		surfaceMoved = true;
	}

	// Add up the local quantities
	auto globalBurst = std::vector<double>(3, 0.0);
	MPI_Allreduce(
		nBurst.data(), globalBurst.data(), 3, MPI_DOUBLE, MPI_SUM, xolotlComm);
	_nHeliumBurst += globalBurst[0];
	_nDeuteriumBurst += globalBurst[1];
	_nTritiumBurst += globalBurst[2];

>>>>>>> 7693b656
	// Now takes care of moving surface
	bool moving = false;
	for (auto i = 0; i < nevents; i++) {
		if (eventList[i] == 0)
			moving = true;
	}

	// Skip if nothing is moving
	if (!moving) {
		// Restore the solutionArray
		ierr = DMDAVecRestoreArrayDOF(da, solution, &solutionArray);
		CHKERRQ(ierr);

		PetscFunctionReturn(0);
	}

<<<<<<< HEAD
	// Get the initial vacancy concentration
	double initialVConc = _solverHandler->getInitialVConc();

	// Get the network
	using NetworkType = core::network::IPSIReactionNetwork;
	using AmountType = NetworkType::AmountType;
	auto psiNetwork = dynamic_cast<NetworkType*>(&network);

	auto specIdI = psiNetwork->getInterstitialSpeciesId();

=======
>>>>>>> 7693b656
	// Loop on the possible yj
	for (auto yj = 0; yj < My; yj++) {
		// Get the position of the surface at yj
		auto surfacePos = _solverHandler->getSurfacePosition(yj);
		auto xi = surfacePos + _solverHandler->getLeftOffset();

		// The density of tungsten is 62.8 atoms/nm3, thus the threshold is
		double threshold =
			core::tungstenDensity * (grid[xi] - grid[xi - 1]) * hy;

		// Move the surface up
		if (_nSurf[specIdI()][yj] > threshold) {
			int nGridPoints = 0;
			// Move the surface up until it is smaller than the next threshold
			while (_nSurf[specIdI()][yj] > threshold &&
				surfacePos + _solverHandler->getLeftOffset() - 2 >= 0) {
				// Move the surface higher
				surfacePos--;
				xi = surfacePos + _solverHandler->getLeftOffset();
				nGridPoints++;
				// Update the number of interstitials
				_nSurf[specIdI()][yj] -= threshold;
				// Update the thresold
				threshold =
					core::tungstenDensity * (grid[xi] - grid[xi - 1]) * hy;
			}

			// Throw an exception if the position is negative
			if (surfacePos + _solverHandler->getLeftOffset() < 2) {
				_solverHandler->setSurfaceOffset(nGridPoints);
				ierr = TSSetConvergedReason(ts, TS_CONVERGED_USER);
				CHKERRQ(ierr);
				PetscFunctionReturn(0);
			}

			// Set it in the solver
			_solverHandler->setSurfacePosition(surfacePos, yj);

			// Initialize the concentrations and the temperature on the new grid
			// points Get the surface temperature
			double temp = 0.0;
			if (xi >= xs && xi < xs + xm && yj >= ys && yj < ys + ym) {
				temp = solutionArray[yj][xi][dof];
			}
			double surfTemp = 0.0;
			MPI_Allreduce(&temp, &surfTemp, 1, MPI_DOUBLE, MPI_SUM, xolotlComm);
			// Loop on the new grid points
			while (nGridPoints >= 0) {
				// Position of the newly created grid point
				xi = surfacePos + nGridPoints;

				// If xi is on this process
				if (xi >= xs && xi < xs + xm && yj >= ys && yj < ys + ym) {
					// Get the concentrations
					gridPointSolution = solutionArray[yj][xi];

					// Set the new surface temperature
					gridPointSolution[dof] = surfTemp;

					// Reset the concentrations
					for (auto l = 0; l < dof; ++l) {
						gridPointSolution[l] = 0.0;
					}

					auto initialConc = _solverHandler->getInitialConc();

					if (nGridPoints > 0) {
						// Initialize the concentration
						for (auto pair : initialConc) {
							gridPointSolution[pair.first] = pair.second;
						}
					}
				}

				// Decrease the number of grid points
				--nGridPoints;
			}
		}

		// Moving the surface back
		else if (_nSurf[specIdI()][yj] < -threshold / 10.0) {
			// Move it back as long as the number of interstitials in negative
			while (_nSurf[specIdI()][yj] < 0.0) {
				// Compute the threshold to a deeper grid point
				threshold =
					core::tungstenDensity * (grid[xi + 1] - grid[xi]) * hy;
				// Set all the concentrations to 0.0 at xi = surfacePos + 1
				// if xi is on this process
				if (xi >= xs && xi < xs + xm && yj >= ys && yj < ys + ym) {
					// Get the concentrations at xi = surfacePos + 1
					gridPointSolution = solutionArray[yj][xi];
					// Loop on DOF
					for (auto i = 0; i < dof; i++) {
						gridPointSolution[i] = 0.0;
					}
				}

				// Move the surface deeper
				surfacePos++;
				xi = surfacePos + _solverHandler->getLeftOffset();
				// Update the number of interstitials
				_nSurf[specIdI()][yj] += threshold;
			}

			// Printing information about the extension of the material
			if (procId == 0) {
				XOLOTL_LOG << "Removing grid points to the grid on " << yj * hy
						   << " at time: " << time << " s.";
			}

			// Set it in the solver
			_solverHandler->setSurfacePosition(surfacePos, yj);
		}
	}

	// Check if the overall surface should be moved back as well
	auto minSurf = _solverHandler->getSurfacePosition(0);
	// Loop on the possible yj
	for (auto yj = 0; yj < My; yj++) {
		// Get the position of the surface at yj
		auto surfacePos = _solverHandler->getSurfacePosition(yj);
		if (surfacePos < minSurf)
			minSurf = surfacePos;
	}
	if (minSurf > 0) {
		_solverHandler->setSurfaceOffset(minSurf);
		ierr = TSSetConvergedReason(ts, TS_CONVERGED_USER);
		CHKERRQ(ierr);
		PetscFunctionReturn(0);
	}

	// Write the surface positions
	if (procId == 0) {
		std::ofstream outputFile;
		outputFile.open("surface.txt", std::ios::app);
		outputFile << time << " ";

		// Loop on the possible yj
		for (auto yj = 0; yj < My; yj++) {
			// Get the position of the surface at yj
			auto surfacePos = _solverHandler->getSurfacePosition(yj);
			outputFile << grid[surfacePos + 1] - grid[1] << " ";
		}
		outputFile << std::endl;
		outputFile.close();
	}

	// Restore the solutionArray
	ierr = DMDAVecRestoreArrayDOF(da, solution, &solutionArray);
	CHKERRQ(ierr);

	PetscFunctionReturn(0);
}

PetscErrorCode
PetscMonitor2D::monitorSurface(
	TS ts, PetscInt timestep, PetscReal time, Vec solution)
{
	// Initial declarations
	PetscErrorCode ierr;
	const double ***solutionArray, *gridPointSolution;
	IdType xs, xm, Mx, ys, ym, My, zs, zm, Mz;

	PetscFunctionBeginUser;

	double x = 0.0, y = 0.0;

	// Don't do anything if it is not on the stride
	if (timestep % 10 != 0)
		PetscFunctionReturn(0);

	// Gets the process ID
	auto xolotlComm = util::getMPIComm();
	int procId;
	MPI_Comm_rank(xolotlComm, &procId);

	// Get the da from ts
	DM da;
	ierr = TSGetDM(ts, &da);
	CHKERRQ(ierr);

	// Get the solutionArray
	ierr = DMDAVecGetArrayDOFRead(da, solution, &solutionArray);
	CHKERRQ(ierr);
	CHKERRQ(ierr);

	// Get local coordinates
	_solverHandler->getLocalCoordinates(xs, xm, Mx, ys, ym, My, zs, zm, Mz);

	// Get the physical grid in the x direction
	auto grid = _solverHandler->getXGrid();

	// Setup step size variables
	double hy = _solverHandler->getStepSizeY();

	// Choice of the cluster to be plotted
	IdType iCluster = 0;

	// Create a DataPoint vector to store the data to give to the data provider
	// for the visualization
	auto myPoints =
		std::make_shared<std::vector<viz::dataprovider::DataPoint>>();
	// Create a point here so that it is not created and deleted in the loop
	viz::dataprovider::DataPoint thePoint;

	// Loop on the full grid
	for (auto j = 0; j < My; j++) {
		for (auto i = 0; i < Mx; i++) {
			// If it is the locally owned part of the grid
			if (i >= xs && i < xs + xm && j >= ys && j < ys + ym) {
				// Get the pointer to the beginning of the solution data for
				// this grid point
				gridPointSolution = solutionArray[j][i];
				// Compute x and y
				x = (grid[i] + grid[i + 1]) / 2.0 - grid[1];
				y = (double)j * hy;

				// If it is procId 0 just store the value in the myPoints vector
				if (procId == 0) {
					// Modify the Point with the gridPointSolution[iCluster] as
					// the value and add it to myPoints
					thePoint.value = gridPointSolution[iCluster];
					thePoint.t = time;
					thePoint.x = x;
					thePoint.y = y;
					myPoints->push_back(thePoint);
				}
				// Else, the values must be sent to procId 0
				else {
					// Send the value of the local position to the master
					// process
					MPI_Send(&x, 1, MPI_DOUBLE, 0, 10, xolotlComm);
					// Send the value of the local position to the master
					// process
					MPI_Send(&y, 1, MPI_DOUBLE, 0, 11, xolotlComm);

					// Send the value of the concentration to the master process
					MPI_Send(&gridPointSolution[iCluster], 1, MPI_DOUBLE, 0, 12,
						xolotlComm);
				}
			}
			// Else if it is NOT the locally owned part of the grid but still
			// procId == 0, it should receive the values for the point and add
			// them to myPoint
			else if (procId == 0) {
				// Get the position
				MPI_Recv(&x, 1, MPI_DOUBLE, MPI_ANY_SOURCE, 10, xolotlComm,
					MPI_STATUS_IGNORE);
				MPI_Recv(&y, 1, MPI_DOUBLE, MPI_ANY_SOURCE, 11, xolotlComm,
					MPI_STATUS_IGNORE);

				// and the concentration
				double conc = 0.0;
				MPI_Recv(&conc, 1, MPI_DOUBLE, MPI_ANY_SOURCE, 12, xolotlComm,
					MPI_STATUS_IGNORE);

				// Modify the Point with the received values and add it to
				// myPoints
				thePoint.value = conc;
				thePoint.t = time;
				thePoint.x = x;
				thePoint.y = y;
				myPoints->push_back(thePoint);
			}

			// Wait for everybody at each grid point
			MPI_Barrier(xolotlComm);
		}
	}

	// Plot everything from procId == 0
	if (procId == 0) {
		// Get the data provider and give it the points
		_surfacePlot->getDataProvider()->setDataPoints(myPoints);

		// Change the title of the plot and the name of the data
		std::stringstream title;
		// TODO: get the name or comp of the cluster
		title << "First Cluster";
		_surfacePlot->getDataProvider()->setDataName(title.str());
		title << " concentration";
		_surfacePlot->plotLabelProvider->titleLabel = title.str();
		// Give the time to the label provider
		std::stringstream timeLabel;
		timeLabel << "time: " << std::setprecision(4) << time << "s";
		_surfacePlot->plotLabelProvider->timeLabel = timeLabel.str();
		// Get the current time step
		PetscReal currentTimeStep;
		ierr = TSGetTimeStep(ts, &currentTimeStep);
		CHKERRQ(ierr);
		// Give the timestep to the label provider
		std::stringstream timeStepLabel;
		timeStepLabel << "dt: " << std::setprecision(4) << currentTimeStep
					  << "s";
		_surfacePlot->plotLabelProvider->timeStepLabel = timeStepLabel.str();

		// Render and save in file
		std::stringstream fileName;
		fileName << "surface_TS" << timestep << ".png";
		_surfacePlot->render(fileName.str());
	}

	// Restore the solutionArray
	ierr = DMDAVecRestoreArrayDOFRead(da, solution, &solutionArray);
	CHKERRQ(ierr);

	PetscFunctionReturn(0);
}
} // namespace monitor
} // namespace solver
} // namespace xolotl<|MERGE_RESOLUTION|>--- conflicted
+++ resolved
@@ -182,39 +182,10 @@
 				iClusterExists = false;
 		}
 
-<<<<<<< HEAD
 		// Get the interstitial information at the surface if concentrations
 		// were stored
-		if (hasConcentrations) {
+		if (hasConcentrations and _loopNumber == 0) {
 			assert(lastTsGroup);
-=======
-			// Get the interstitial information at the surface if concentrations
-			// were stored
-			if (hasConcentrations and _loopNumber == 0) {
-				assert(lastTsGroup);
-
-				// Get the names of the species in the network
-				std::vector<std::string> names;
-				for (auto id = core::network::SpeciesId(numSpecies); id; ++id) {
-					names.push_back(network.getSpeciesName(id));
-				}
-
-				// Loop on the names
-				for (auto i = 0; i < names.size(); i++) {
-					// Create the n attribute name
-					std::ostringstream nName;
-					nName << "n" << names[i] << "Surf";
-					// Read quantity attribute
-					_nSurf[i] = lastTsGroup->readData2D(nName.str());
-
-					// Create the previous flux attribute name
-					std::ostringstream prevFluxName;
-					prevFluxName << "previousFlux" << names[i] << "Surf";
-					// Read the attribute
-					_previousSurfFlux[i] =
-						lastTsGroup->readData2D(prevFluxName.str());
-				}
->>>>>>> 7693b656
 
 			// Get the names of the species in the network
 			std::vector<std::string> names;
@@ -222,7 +193,6 @@
 				names.push_back(network.getSpeciesName(id));
 			}
 
-<<<<<<< HEAD
 			// Loop on the names
 			for (auto i = 0; i < names.size(); i++) {
 				// Create the n attribute name
@@ -237,18 +207,6 @@
 				// Read the attribute
 				_previousSurfFlux[i] =
 					lastTsGroup->readData2D(prevFluxName.str());
-=======
-			// Get the sputtering yield
-			_sputteringYield = _solverHandler->getSputteringYield();
-
-			// Master process
-			if (procId == 0 and _loopNumber == 0) {
-				// Clear the file where the surface will be written
-				std::ofstream outputFile;
-				outputFile.open("surface.txt");
-				outputFile << "#time heights" << std::endl;
-				outputFile.close();
->>>>>>> 7693b656
 			}
 
 			// Get the previous time from the HDF5 file
@@ -260,7 +218,7 @@
 		_sputteringYield = _solverHandler->getSputteringYield();
 
 		// Master process
-		if (procId == 0) {
+		if (procId == 0 and _loopNumber == 0) {
 			// Clear the file where the surface will be written
 			std::ofstream outputFile;
 			outputFile.open("surface.txt");
@@ -1650,132 +1608,18 @@
 	_solverHandler->getLocalCoordinates(xs, xm, Mx, ys, ym, My, zs, zm, Mz);
 
 	// Get the network
-	auto& network = _solverHandler->getNetwork();
+	using NetworkType = core::network::IPSIReactionNetwork;
+	auto& network = dynamic_cast<NetworkType&>(_solverHandler->getNetwork());
 	auto dof = network.getDOF();
+	// Get the number of species
+	auto numSpecies = network.getSpeciesListSize();
+	auto specIdI = network.getInterstitialSpeciesId();
 
 	// Get the physical grid
 	auto grid = _solverHandler->getXGrid();
 	// Get the step size in Y
 	double hy = _solverHandler->getStepSizeY();
 
-<<<<<<< HEAD
-=======
-	// Take care of bursting
-	using NetworkType = core::network::IPSIReactionNetwork;
-	auto psiNetwork = dynamic_cast<NetworkType*>(&network);
-	auto specIdV = psiNetwork->getVacancySpeciesId();
-	auto specIdI = psiNetwork->getInterstitialSpeciesId();
-	auto nBurst = std::vector<double>(3, 0.0);
-
-	bool surfaceMoved = false;
-
-	// Loop on each bursting depth
-	for (auto i = 0; i < _depthPositions.size(); i++) {
-		// Get the coordinates of the point
-		auto xi = _depthPositions[i].second, yj = _depthPositions[i].first;
-		// Get the pointer to the beginning of the solution data for this grid
-		// point
-		gridPointSolution = solutionArray[yj][xi];
-
-		// Get the surface position
-		auto surfacePos = _solverHandler->getSurfacePosition(yj);
-		// Get the distance from the surface
-		double distance =
-			(grid[xi] + grid[xi + 1]) / 2.0 - grid[surfacePos + 1];
-
-		std::cout << "bursting at: " << yj * hy << " " << distance << std::endl;
-
-		// Pinhole case
-		if (xi >= xs && xi < xs + xm && yj >= ys && yj < ys + ym) {
-			psiNetwork->updateBurstingConcs(gridPointSolution, 0.0, nBurst);
-		}
-
-		//		// Crater case
-		//		PetscInt yLeft = yj - 1, yRight = yj + 1;
-		//		if (yLeft < 0)
-		//			yLeft = My - 1; // Periodicity
-		//		if (yRight == My)
-		//			yRight = 0; // Periodicity
-		//
-		//		// Loop on every grid point above
-		//		for (auto currentX = xi; currentX > surfacePos; --currentX) {
-		//			// If this is the locally owned part of the grid
-		//			if (currentX >= xs && currentX < xs + xm && yj >= ys &&
-		//				yj < ys + ym) {
-		//				gridPointSolution = solutionArray[yj][currentX];
-		//				// Get the total I and V concentrations
-		//				using HostUnmanaged = Kokkos::View<double*,
-		// Kokkos::HostSpace, 					Kokkos::MemoryUnmanaged>;
-		// auto hConcs
-		// = HostUnmanaged(gridPointSolution, dof); 				auto dConcs
-		// = Kokkos::View<double*>("Concentrations", dof); deep_copy(dConcs,
-		// hConcs); 				double iConc =
-		// psiNetwork->getTotalAtomConcentration(dConcs, specIdI, 1);
-		// double vConc =
-		// psiNetwork->getTotalAtomConcentration(dConcs, specIdV, 1);
-		//				// The density of tungsten is 62.8 atoms/nm3
-		//				double wConc = (core::tungstenDensity - vConc + iConc)
-		/// 2.0;
-		//
-		//				// Reset the concentrations
-		//				for (auto l = 0; l < dof; ++l) {
-		//					gridPointSolution[l] = 0.0;
-		//				}
-		//
-		//				// Pass the tungsten concentration to the sides
-		//				// Do the left side first
-		//				if (_solverHandler->getSurfacePosition(yLeft) <
-		// currentX)
-		//{
-		//					// if we are on the right process
-		//					if (currentX >= xs && currentX < xs + xm && yLeft >=
-		// ys
-		//&& 						yLeft < ys + ym) {
-		//						// Get the concentrations at currentX
-		//						gridPointSolution =
-		// solutionArray[yLeft][currentX];
-		// gridPointSolution[_iClusterIds[0]] += wConc;
-		//					}
-		//				}
-		//				// Now do the right side
-		//				if (_solverHandler->getSurfacePosition(yRight) <
-		// currentX)
-		//{
-		//					// if we are on the right process
-		//					if (currentX >= xs && currentX < xs + xm && yRight
-		//>= ys
-		//&& 						yRight < ys + ym) {
-		//						// Get the concentrations at currentX
-		//						gridPointSolution =
-		// solutionArray[yRight][currentX];
-		// gridPointSolution[_iClusterIds[0]]
-		//+= wConc;
-		//					}
-		//				}
-		//			}
-		//		}
-		//
-		//		// Update the surface position
-		//		_solverHandler->setSurfacePosition(xi, yj);
-		//
-		//		// Reset the I flux and count
-		//		nInterstitial2D[yLeft] += nInterstitial2D[yj] / 2.0;
-		//		nInterstitial2D[yRight] += nInterstitial2D[yj] / 2.0;
-		//		nInterstitial2D[yj] = 0.0;
-		//		previousIFlux2D[yj] = 0.0;
-		//
-		//		surfaceMoved = true;
-	}
-
-	// Add up the local quantities
-	auto globalBurst = std::vector<double>(3, 0.0);
-	MPI_Allreduce(
-		nBurst.data(), globalBurst.data(), 3, MPI_DOUBLE, MPI_SUM, xolotlComm);
-	_nHeliumBurst += globalBurst[0];
-	_nDeuteriumBurst += globalBurst[1];
-	_nTritiumBurst += globalBurst[2];
-
->>>>>>> 7693b656
 	// Now takes care of moving surface
 	bool moving = false;
 	for (auto i = 0; i < nevents; i++) {
@@ -1792,19 +1636,6 @@
 		PetscFunctionReturn(0);
 	}
 
-<<<<<<< HEAD
-	// Get the initial vacancy concentration
-	double initialVConc = _solverHandler->getInitialVConc();
-
-	// Get the network
-	using NetworkType = core::network::IPSIReactionNetwork;
-	using AmountType = NetworkType::AmountType;
-	auto psiNetwork = dynamic_cast<NetworkType*>(&network);
-
-	auto specIdI = psiNetwork->getInterstitialSpeciesId();
-
-=======
->>>>>>> 7693b656
 	// Loop on the possible yj
 	for (auto yj = 0; yj < My; yj++) {
 		// Get the position of the surface at yj
