--- conflicted
+++ resolved
@@ -200,39 +200,10 @@
 				iClusterExists = false;
 		}
 
-<<<<<<< HEAD
 		// Get the interstitial information at the surface if concentrations
 		// were stored
-		if (hasConcentrations) {
+		if (hasConcentrations and _loopNumber == 0) {
 			assert(lastTsGroup);
-=======
-			// Get the interstitial information at the surface if concentrations
-			// were stored
-			if (hasConcentrations and _loopNumber == 0) {
-				assert(lastTsGroup);
-
-				// Get the names of the species in the network
-				std::vector<std::string> names;
-				for (auto id = core::network::SpeciesId(numSpecies); id; ++id) {
-					names.push_back(network.getSpeciesName(id));
-				}
-
-				// Loop on the names
-				for (auto i = 0; i < names.size(); i++) {
-					// Create the n attribute name
-					std::ostringstream nName;
-					nName << "n" << names[i] << "Surf";
-					// Read quantity attribute
-					_nSurf[i] = lastTsGroup->readData3D(nName.str());
-
-					// Create the previous flux attribute name
-					std::ostringstream prevFluxName;
-					prevFluxName << "previousFlux" << names[i] << "Surf";
-					// Read the attribute
-					_previousSurfFlux[i] =
-						lastTsGroup->readData3D(prevFluxName.str());
-				}
->>>>>>> 7693b656
 
 			// Get the names of the species in the network
 			std::vector<std::string> names;
@@ -240,7 +211,6 @@
 				names.push_back(network.getSpeciesName(id));
 			}
 
-<<<<<<< HEAD
 			// Loop on the names
 			for (auto i = 0; i < names.size(); i++) {
 				// Create the n attribute name
@@ -255,18 +225,6 @@
 				// Read the attribute
 				_previousSurfFlux[i] =
 					lastTsGroup->readData3D(prevFluxName.str());
-=======
-			// Get the sputtering yield
-			_sputteringYield = _solverHandler->getSputteringYield();
-
-			// Master process
-			if (procId == 0 and _loopNumber == 0) {
-				// Clear the file where the surface will be written
-				std::ofstream outputFile;
-				outputFile.open("surface.txt");
-				outputFile << "#time heights" << std::endl;
-				outputFile.close();
->>>>>>> 7693b656
 			}
 
 			// Get the previous time from the HDF5 file
@@ -278,7 +236,7 @@
 		_sputteringYield = _solverHandler->getSputteringYield();
 
 		// Master process
-		if (procId == 0) {
+		if (procId == 0 and _loopNumber == 0) {
 			// Clear the file where the surface will be written
 			std::ofstream outputFile;
 			outputFile.open("surface.txt");
