--- conflicted
+++ resolved
@@ -544,24 +544,7 @@
 	deep_copy(dConcs, hConcs);
 
 	// Get the concentrations
-<<<<<<< HEAD
 	xeConcentration = network.getTotalAtomConcentration(dConcs, Spec::Xe, 1);
-=======
-	using TQ = core::network::IReactionNetwork::TotalQuantity;
-	using Q = TQ::Type;
-	using TQA = util::Array<TQ, 6>;
-	auto id = core::network::SpeciesId(Spec::Xe, network.getSpeciesListSize());
-	auto ms = static_cast<AmountType>(minSizes[id()]);
-	auto totals = network.getTotals(dConcs,
-		TQA{TQ{Q::total, id, 1}, TQ{Q::atom, id, 1}, TQ{Q::radius, id, 1},
-			TQ{Q::total, id, ms}, TQ{Q::atom, id, ms}, TQ{Q::radius, id, ms}});
-	bubbleConcentration = totals[0];
-	xeConcentration = totals[1];
-	radii = totals[2];
-	partialBubbleConcentration = totals[3];
-	partialSize = totals[4];
-	partialRadii = totals[5];
->>>>>>> 9edfcefe
 
 	// Print the result
 	XOLOTL_LOG << "\nTime: " << time << '\n'
