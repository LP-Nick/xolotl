#include <petscconf.h>
#include <petscdmda_kokkos.hpp>

#include <xolotl/core/Types.h>
#include <xolotl/core/network/AlloyReactionNetwork.h>
#include <xolotl/core/network/FeReactionNetwork.h>
#include <xolotl/core/network/NEReactionNetwork.h>
#include <xolotl/core/network/ZrReactionNetwork.h>
#include <xolotl/io/XFile.h>
#include <xolotl/solver/PetscSolver.h>
#include <xolotl/solver/monitor/PetscMonitor0D.h>
#include <xolotl/solver/monitor/PetscMonitorFunctions.h>
#include <xolotl/util/Log.h>
#include <xolotl/util/MPIUtils.h>
#include <xolotl/util/Tokenizer.h>
#include <xolotl/viz/dataprovider/CvsXDataProvider.h>

namespace xolotl
{
namespace solver
{
namespace monitor
{
PetscErrorCode
monitorBubble(
	TS ts, PetscInt timestep, PetscReal time, Vec solution, void* ictx)
{
	PetscFunctionBeginUser;
	PetscCall(static_cast<PetscMonitor0D*>(ictx)->monitorBubble(
		ts, timestep, time, solution));
	PetscFunctionReturn(0);
}

void
PetscMonitor0D::setup(int loop)
{
	_loopNumber = loop;

	// Get xolotlViz handler registry
	auto vizHandlerRegistry = _solverHandler->getVizHandler();

	// Flags to launch the monitors or not
	PetscBool flagCheck, flag1DPlot, flagBubble, flagStatus, flagAlloy,
		flagXeRetention, flagLargest, flagZr;

	// Check the option -check_collapse
	PetscCallVoid(
		PetscOptionsHasName(NULL, NULL, "-check_collapse", &flagCheck));

	// Check the option -plot_1d
	PetscCallVoid(PetscOptionsHasName(NULL, NULL, "-plot_1d", &flag1DPlot));

	// Check the option -start_stop
	PetscCallVoid(PetscOptionsHasName(NULL, NULL, "-start_stop", &flagStatus));

	// Check the option -bubble
	PetscCallVoid(PetscOptionsHasName(NULL, NULL, "-bubble", &flagBubble));

	// Check the option -alloy
	PetscCallVoid(PetscOptionsHasName(NULL, NULL, "-alloy", &flagAlloy));

	// Check the option -alpha_zr
	PetscCallVoid(PetscOptionsHasName(NULL, NULL, "-alpha_zr", &flagZr));
	// Check the option -xenon_retention
	PetscCallVoid(
		PetscOptionsHasName(NULL, NULL, "-xenon_retention", &flagXeRetention));

	// Check the option -largest_conc
	PetscCallVoid(
		PetscOptionsHasName(NULL, NULL, "-largest_conc", &flagLargest));

	// Determine if we have an existing restart file,
	// and if so, it it has had timesteps written to it.
	std::unique_ptr<io::XFile> networkFile;
	std::unique_ptr<io::XFile::TimestepGroup> lastTsGroup;
	bool hasConcentrations = false;
	if (_solverHandler->checkForRestart()) {
		auto restartFilePath = _solverHandler->getRestartFilePath();
		networkFile = std::make_unique<io::XFile>(restartFilePath);
		auto concGroup = networkFile->getGroup<io::XFile::ConcentrationGroup>();
		hasConcentrations = (concGroup and concGroup->hasTimesteps());
		if (hasConcentrations) {
			lastTsGroup = concGroup->getLastTimestepGroup();
		}
	}

	// Set the post step processing to stop the solver if the time step
	// collapses
	if (flagCheck) {
		// Find the threshold
		PetscBool flag;
		PetscCallVoid(PetscOptionsGetReal(
			NULL, NULL, "-check_collapse", &timeStepThreshold, &flag));
		if (!flag)
			timeStepThreshold = 1.0e-16;

		// Set the post step process that tells the solver when to stop if the
		// time step collapse
		PetscCallVoid(TSSetPostStep(_ts, checkTimeStep));
	}

	// Set the monitor to save 1D plot of xenon distribution
	if (flag1DPlot) {
		// Create a ScatterPlot
		_scatterPlot = vizHandlerRegistry->getPlot(viz::PlotType::SCATTER);

		//		_scatterPlot->setLogScale();

		// Create and set the label provider
		auto labelProvider = std::make_shared<viz::LabelProvider>();
		labelProvider->axis1Label = "Xenon Size";
		labelProvider->axis2Label = "Concentration";

		// Give it to the plot
		_scatterPlot->setLabelProvider(labelProvider);

		// Create the data provider
		auto dataProvider =
			std::make_shared<viz::dataprovider::CvsXDataProvider>();

		// Give it to the plot
		_scatterPlot->setDataProvider(dataProvider);

		// monitorScatter will be called at each timestep
		PetscCallVoid(
			TSMonitorSet(_ts, monitor::monitorScatter, this, nullptr));
	}

	// Set the monitor to save text file of the mean concentration of bubbles
	if (flagBubble) {
		// monitorBubble0D will be called at each timestep
		PetscCallVoid(TSMonitorSet(_ts, monitor::monitorBubble, this, nullptr));
	}

	// Set the monitor to output data for Alloy
	if (flagAlloy) {
		_solverHandler->getNetwork().writeMonitorOutputHeader();

		// computeAlloy0D will be called at each timestep
		PetscCallVoid(TSMonitorSet(_ts, monitor::computeAlloy, this, nullptr));
	}
	// Set the monitor to output data for AlphaZr
	if (flagZr) {
		_solverHandler->getNetwork().writeMonitorOutputHeader();

		// computeAlphaZr will be called at each timestep
		PetscCallVoid(
			TSMonitorSet(_ts, monitor::computeAlphaZr, this, nullptr));

		_solverHandler->getNetwork().writeRxnOutputHeader();

		// computeAlphaZrRxn will be called at each timestep
		PetscCallVoid(
			TSMonitorSet(_ts, monitor::computeAlphaZrRxn, this, nullptr));
	}

	// Set the monitor to compute the xenon content
	if (flagXeRetention) {
		// Get the previous time if concentrations were stored and initialize
		// the fluence
		if (hasConcentrations) {
			assert(lastTsGroup);

			// Get the previous time from the HDF5 file
			double previousTime = lastTsGroup->readPreviousTime();
			_solverHandler->setPreviousTime(previousTime);
			// Initialize the fluence
			auto fluxHandler = _solverHandler->getFluxHandler();
			// Increment the fluence with the value at this current timestep
			auto fluences = lastTsGroup->readFluence();
			fluxHandler->setFluence(fluences);
		}

		// computeXenonRetention0D will be called at each timestep
		PetscCallVoid(
			TSMonitorSet(_ts, monitor::computeXenonRetention, this, nullptr));

		using NetworkType = core::network::NEReactionNetwork;
		using Spec = typename NetworkType::Species;
		using Composition = typename NetworkType::Composition;
		using Region = typename NetworkType::Region;
		auto& network =
			dynamic_cast<NetworkType&>(_solverHandler->getNetwork());

		// Uncomment to clear the file where the retention will be written
		std::ofstream outputFile;
		outputFile.open("retentionOut.txt");
		outputFile << "#time content ";

		std::ifstream reactionFile;
		reactionFile.open(_solverHandler->getReactionFilePath());
		// Get the line
		std::string line;
		getline(reactionFile, line);
		// Read the first line
		std::vector<double> tokens;
		util::Tokenizer<double>{line}(tokens);
		// And start looping on the lines
		while (tokens.size() > 0) {
			// Find the Id of the cluster
			IdType nXe = static_cast<IdType>(tokens[0]);
			IdType nV = static_cast<IdType>(tokens[1]);
			IdType nI = static_cast<IdType>(tokens[2]);
			auto comp =
				std::vector<AmountType>(network.getSpeciesListSize(), 0);
			auto clusterSpecies = network.parseSpeciesId("Xe");
			comp[clusterSpecies()] = nXe;
			clusterSpecies = network.parseSpeciesId("V");
			comp[clusterSpecies()] = nV;
			clusterSpecies = network.parseSpeciesId("I");
			comp[clusterSpecies()] = nI;

			auto clusterId = network.findClusterId(comp);
			// Check that it is present in the network
			if (clusterId != NetworkType::invalidIndex()) {
				_clusterOrder.push_back(clusterId);
				if (nI > 0)
					outputFile << "I_" << nI << " ";
				else if (nV > 0 and nXe == 0)
					outputFile << "V_" << nV << " ";
				else if (nXe > 0 and nV == 0)
					outputFile << "Xe_" << nXe << " ";
				else
					outputFile << "Xe_" << nXe << "V_" << nV << " ";
			}

			getline(reactionFile, line);
			if (line == "Reactions")
				break;

			tokens = util::Tokenizer<double>{line}();
		}
		outputFile << "Xe/SD var" << std::endl;
		outputFile.close();
	}

	// Set the monitor to monitor the concentration of the largest cluster
	if (flagLargest) {
		// Look for the largest cluster
		auto& network = _solverHandler->getNetwork();
		_largestClusterId = network.getLargestClusterId();

		// Find the threshold
		PetscBool flag;
		PetscCallVoid(PetscOptionsGetReal(
			NULL, NULL, "-largest_conc", &_largestThreshold, &flag));

		// monitorLargest1D will be called at each timestep
		PetscCallVoid(
			TSMonitorSet(_ts, monitor::monitorLargest, this, nullptr));
	}

	// Set the monitor to save the status of the simulation in hdf5 file
	if (flagStatus) {
		// Find the stride to know how often the HDF5 file has to be written
		PetscBool flag;
		PetscCallVoid(PetscOptionsGetReal(
			NULL, NULL, "-start_stop", &_hdf5Stride, &flag));
		if (!flag)
			_hdf5Stride = 1.0;

		// Compute the correct _hdf5Previous for a restart
		// Get the last time step written in the HDF5 file
		if (hasConcentrations) {
			assert(lastTsGroup);

			// Get the previous time from the HDF5 file
			double previousTime = lastTsGroup->readPreviousTime();
			_solverHandler->setPreviousTime(previousTime);
			_hdf5Previous = (PetscInt)(previousTime / _hdf5Stride);
		}

		// Don't do anything if both files have the same name
		if (_hdf5OutputName != _solverHandler->getRestartFilePath()) {
			// Get the network
			auto& network = _solverHandler->getNetwork();

			// Get the physical grid (which is empty)
			auto grid = _solverHandler->getXGrid();

			// Get the MPI communicator
			auto xolotlComm = util::getMPIComm();

			// Create and initialize a checkpoint file.
			// We do this in its own scope so that the file
			// is closed when the file object goes out of scope.
			// We want it to close before we (potentially) copy
			// the network from another file using a single-process
			// MPI communicator.
			{
				io::XFile checkpointFile(_hdf5OutputName, 1, xolotlComm);
			}

			// Copy the network group from the given file (if it has one).
			// We open the files using a single-process MPI communicator
			// because it is faster for a single process to do the
			// copy with HDF5's H5Ocopy implementation than it is
			// when all processes call the copy function.
			// The checkpoint file must be closed before doing this.
			writeNetwork(xolotlComm, _hdf5OutputName,
				_solverHandler->getRestartFilePath());
		}

		// startStop0D will be called at each timestep
		PetscCallVoid(TSMonitorSet(_ts, monitor::startStop, this, nullptr));
	}

	// Set the monitor to simply change the previous time to the new time
	// monitorTime will be called at each timestep
	PetscCallVoid(TSMonitorSet(_ts, monitor::monitorTime, this, nullptr));
}

PetscErrorCode
PetscMonitor0D::monitorLargest(
	TS ts, PetscInt timestep, PetscReal time, Vec solution)
{
	// Initial declaration
	double **solutionArray, *gridPointSolution;

	PetscFunctionBeginUser;

	// Get the da from ts
	DM da;
	PetscCall(TSGetDM(ts, &da));

	// Get the solutionArray
	PetscCall(DMDAVecGetArrayDOF(da, solution, &solutionArray));

	// Get the pointer to the beginning of the solution data for this grid point
	gridPointSolution = solutionArray[0];
	// Check the concentration
	if (gridPointSolution[_largestClusterId] > _largestThreshold) {
		PetscCall(TSSetConvergedReason(ts, TS_CONVERGED_USER));
		// Send an error
		throw std::runtime_error(
			"\nxolotlSolver::Monitor0D: The largest cluster "
			"concentration is too high!!");
	}

	// Restore the solutionArray
	PetscCall(DMDAVecRestoreArrayDOF(da, solution, &solutionArray));

	PetscFunctionReturn(0);
}

PetscErrorCode
PetscMonitor0D::startStopImpl(TS ts, PetscInt timestep, PetscReal time,
	Vec solution, io::XFile& checkpointFile, io::XFile::TimestepGroup* tsGroup,
	[[maybe_unused]] const std::vector<std::string>& speciesNames)
{
	// Initial declaration
	const double **solutionArray, *gridPointSolution;

	PetscFunctionBeginUser;

<<<<<<< HEAD
	// Compute the dt
	double previousTime = _solverHandler->getPreviousTime();
	double dt = time - previousTime;

	// Save the rate in HDF5
	if (timestep == 1) {
		auto& network = _solverHandler->getNetwork();

		// Open the existing HDF5 file
		auto xolotlComm = util::getMPIComm();
		io::XFile checkpointFile(
			_hdf5OutputName, xolotlComm, io::XFile::AccessMode::OpenReadWrite);

		// Get the current time step
		double currentTimeStep;
		PetscCall(TSGetTimeStep(ts, &currentTimeStep));

		// Add a concentration time step group for the current time step.
		auto concGroup =
			checkpointFile.getGroup<io::XFile::ConcentrationGroup>();
		assert(concGroup);
		auto tsGroup = concGroup->addTimestepGroup(
			_loopNumber, timestep, time, previousTime, currentTimeStep);

		// Production reactions
		auto rateVector = network.getAllProdRates();
		auto size = rateVector.size();

		// Make it an array
		double rateArray[size][4];
		for (auto i = 0; i < size; i++) {
			rateArray[i][0] = rateVector[i][0];
			rateArray[i][1] = rateVector[i][1];
			rateArray[i][2] = rateVector[i][2];
			rateArray[i][3] = rateVector[i][3];
		}

		tsGroup->writeReactionDataset(size, rateArray, true, 0);

		// Dissociation reactions
		rateVector = network.getAllDissoRates();
		size = rateVector.size();

		// Make it an array
		for (auto i = 0; i < size; i++) {
			rateArray[i][0] = rateVector[i][0];
			rateArray[i][1] = rateVector[i][1];
			rateArray[i][2] = rateVector[i][2];
			rateArray[i][3] = rateVector[i][3];
		}

		tsGroup->writeReactionDataset(size, rateArray, true, 1);
	}

	// Don't do anything if it is not on the stride
	if (((PetscInt)((time + dt / 10.0) / _hdf5Stride) <= _hdf5Previous) &&
		timestep > 0)
		PetscFunctionReturn(0);

	// Update the previous time
	if ((PetscInt)((time + dt / 10.0) / _hdf5Stride) > _hdf5Previous)
		_hdf5Previous++;

=======
>>>>>>> cc0ebd6f
	// Get the da from ts
	DM da;
	PetscCall(TSGetDM(ts, &da));

	// Get the solutionArray
	PetscCall(DMDAVecGetArrayDOFRead(da, solution, &solutionArray));

	// Get the network and dof
	auto& network = _solverHandler->getNetwork();
	const auto dof = network.getDOF();

	// Create an array for the concentration
	double concArray[dof + 1][2];

	// Determine the concentration values we will write.
	io::XFile::TimestepGroup::Concs1DType concs(1);

	// Access the solution data for the current grid point.
	gridPointSolution = solutionArray[0];

	for (auto l = 0; l < dof + 1; ++l) {
		if (std::fabs(gridPointSolution[l]) > 1.0e-16) {
			concs[0].emplace_back(l, gridPointSolution[l]);
		}
	}

	// Write our concentration data to the current timestep group
	// in the HDF5 file.
	// We only write the data for the grid points we own.
	tsGroup->writeConcentrations(checkpointFile, 0, concs);

	// Restore the solutionArray
	PetscCall(DMDAVecRestoreArrayDOFRead(da, solution, &solutionArray));

	PetscFunctionReturn(0);
}

PetscErrorCode
PetscMonitor0D::computeXenonRetention(
	TS ts, PetscInt timestep, PetscReal time, Vec solution)
{
	PetscFunctionBeginUser;

	// Get the da from ts
	DM da;
	PetscCall(TSGetDM(ts, &da));

	using NetworkType = core::network::NEReactionNetwork;
	using Spec = typename NetworkType::Species;
	using Composition = typename NetworkType::Composition;

	// Degrees of freedom is the total number of clusters in the network
	auto& network = dynamic_cast<NetworkType&>(_solverHandler->getNetwork());

	// Get the array of concentration
	PetscOffsetView<const PetscReal**> solutionArray;
	PetscCall(DMDAVecGetKokkosOffsetViewDOF(da, solution, &solutionArray));

	// Declare the pointer for the concentrations at a specific grid point
	PetscReal* gridPointSolution;
	PetscReal** solutionArrayH;
	PetscCall(DMDAVecGetArrayDOFRead(da, solution, &solutionArrayH));
	gridPointSolution = solutionArrayH[0];

	// Store the concentration and other values over the grid
	double xeConcentration = 0.0;

	// Get the pointer to the beginning of the solution data for this grid point
	auto concs = subview(solutionArray, 0, Kokkos::ALL).view();

	// Get the minimum size for the radius
	auto minSizes = _solverHandler->getMinSizes();

	// Get the concentrations
	xeConcentration = network.getTotalAtomConcentration(concs, Spec::Xe, 1);

	// Print the result
	XOLOTL_LOG << "\nTime: " << time << '\n'
			   << "Xenon concentration = " << xeConcentration << "\n\n";

	// Uncomment to write the content in a file
	constexpr double k_B = ::xolotl::core::kBoltzmann;
	std::ofstream outputFile;
	outputFile.open("retentionOut.txt", std::ios::app);
	outputFile << time << " " << xeConcentration << " ";
	for (auto id : _clusterOrder) {
		outputFile << gridPointSolution[id] << " ";
	}
	if (xeConcentration < 1.0e-16)
		outputFile << "0 0" << std::endl;
	else {
		auto ratio = network.getTotalVolumeRatio(concs, Spec::Xe, 2);
		auto variance =
			network.getTotalRatioVariance(concs, Spec::Xe, ratio, 2);
		outputFile << ratio << " " << variance << std::endl;
	}
	outputFile.close();

	// Restore the solutionArray
	PetscCall(DMDAVecRestoreKokkosOffsetViewDOF(da, solution, &solutionArray));

	PetscFunctionReturn(0);
}

PetscErrorCode
PetscMonitor0D::computeAlloy(
	TS ts, PetscInt timestep, PetscReal time, Vec solution)
{
	PetscFunctionBeginUser;

	// Get the da from ts
	DM da;
	PetscCall(TSGetDM(ts, &da));

	// Get the array of concentration
	PetscOffsetView<const PetscReal**> concs;
	PetscCall(DMDAVecGetKokkosOffsetViewDOF(da, solution, &concs));
	auto concOffset = subview(concs, 0, Kokkos::ALL).view();

	using NetworkType = core::network::AlloyReactionNetwork;
	auto& network = dynamic_cast<NetworkType&>(_solverHandler->getNetwork());

	auto myData = network.getMonitorDataValues(concOffset, 1.0);

	network.writeMonitorDataLine(myData, time);

	// Restore the PETSc solution array
	PetscCall(DMDAVecRestoreKokkosOffsetViewDOF(da, solution, &concs));

	PetscFunctionReturn(0);
}

PetscErrorCode
PetscMonitor0D::computeAlphaZr(
	TS ts, PetscInt timestep, PetscReal time, Vec solution)
{
	PetscFunctionBeginUser;

	// Get the da from ts
	DM da;
	PetscCall(TSGetDM(ts, &da));

	// Get the array of concentration
	PetscOffsetView<const PetscScalar**> concs;
	PetscCall(DMDAVecGetKokkosOffsetViewDOF(da, solution, &concs));
	auto concOffset = subview(concs, 0, Kokkos::ALL).view();

	using NetworkType = core::network::ZrReactionNetwork;
	auto& network = dynamic_cast<NetworkType&>(_solverHandler->getNetwork());

	auto myData = network.getMonitorDataValues(concOffset, 1.0);

	network.writeMonitorDataLine(myData, time);

	// Restore the PETSc solution array
	PetscCall(DMDAVecRestoreKokkosOffsetViewDOF(da, solution, &concs));

	PetscFunctionReturn(0);
}

PetscErrorCode
PetscMonitor0D::computeAlphaZrRxn(
	TS ts, PetscInt timestep, PetscReal time, Vec solution)
{
	PetscFunctionBeginUser;

	// Compute the dt
	double previousTime = _solverHandler->getPreviousTime();
	double dt = time - previousTime;

	// Don't do anything if it is not on the stride
	if (((PetscInt)((time + dt / 10.0) / _hdf5Stride) <= _hdf5Previous) &&
		timestep > 0)
		PetscFunctionReturn(0);

	// Get the da from ts
	DM da;
	PetscCall(TSGetDM(ts, &da));

	// Get the array of concentration
	PetscOffsetView<const PetscScalar**> concs;
	PetscCall(DMDAVecGetKokkosOffsetViewDOF(da, solution, &concs));
	auto concOffset = subview(concs, 0, Kokkos::ALL).view();

	using NetworkType = core::network::ZrReactionNetwork;
	auto& network = dynamic_cast<NetworkType&>(_solverHandler->getNetwork());

	auto myData = network.getRxnDataValues(concOffset);

	network.writeRxnDataLine(myData, time);

	// Restore the PETSc solution array
	PetscCall(DMDAVecRestoreKokkosOffsetViewDOF(da, solution, &concs));

	PetscFunctionReturn(0);
}

PetscErrorCode
PetscMonitor0D::monitorScatter(
	TS ts, PetscInt timestep, PetscReal time, Vec solution)
{
	// Initial declarations
	double **solutionArray, *gridPointSolution;

	PetscFunctionBeginUser;

	// Don't do anything if it is not on the stride
	if (timestep % 10 != 0)
		PetscFunctionReturn(0);

	// Get the da from ts
	DM da;
	PetscCall(TSGetDM(ts, &da));

	// Get the solutionArray
	PetscCall(DMDAVecGetArrayDOFRead(da, solution, &solutionArray));

	// Get the network and its size
	using NetworkType = core::network::NEReactionNetwork;
	using Spec = typename NetworkType::Species;
	using Region = typename NetworkType::Region;
	auto& network = dynamic_cast<NetworkType&>(_solverHandler->getNetwork());
	auto networkSize = network.getNumClusters();

	// Create a DataPoint vector to store the data to give to the data provider
	// for the visualization
	auto myPoints =
		std::make_shared<std::vector<viz::dataprovider::DataPoint>>();

	// Get the pointer to the beginning of the solution data for this grid point
	gridPointSolution = solutionArray[0];

	for (auto i = 0; i < networkSize; i++) {
		// Create a DataPoint with the concentration[i] as the value
		// and add it to myPoints
		auto cluster = network.getCluster(i, plsm::HostMemSpace{});
		const Region& clReg = cluster.getRegion();
		for (auto j : makeIntervalRange(clReg[Spec::Xe])) {
			viz::dataprovider::DataPoint aPoint;
			aPoint.value = gridPointSolution[i];
			aPoint.t = time;
			aPoint.x = (double)j;
			myPoints->push_back(aPoint);
		}
	}

	// Get the data provider and give it the points
	_scatterPlot->getDataProvider()->setDataPoints(myPoints);

	// Change the title of the plot and the name of the data
	std::stringstream title;
	title << "Size Distribution";
	_scatterPlot->getDataProvider()->setDataName(title.str());
	_scatterPlot->plotLabelProvider->titleLabel = title.str();
	// Give the time to the label provider
	std::stringstream timeLabel;
	timeLabel << "time: " << std::setprecision(4) << time << "s";
	_scatterPlot->plotLabelProvider->timeLabel = timeLabel.str();
	// Get the current time step
	PetscReal currentTimeStep;
	PetscCall(TSGetTimeStep(ts, &currentTimeStep));
	// Give the timestep to the label provider
	std::stringstream timeStepLabel;
	timeStepLabel << "dt: " << std::setprecision(4) << currentTimeStep << "s";
	_scatterPlot->plotLabelProvider->timeStepLabel = timeStepLabel.str();

	// Render and save in file
	std::stringstream fileName;
	fileName << "Scatter_TS" << timestep << ".png";
	_scatterPlot->render(fileName.str());

	// Restore the solutionArray
	PetscCall(DMDAVecRestoreArrayDOFRead(da, solution, &solutionArray));

	PetscFunctionReturn(0);
}

PetscErrorCode
PetscMonitor0D::monitorBubble(
	TS ts, PetscInt timestep, PetscReal time, Vec solution)
{
	// Initial declaration
	double **solutionArray, *gridPointSolution;

	PetscFunctionBeginUser;

	// Don't do anything if it is not on the stride
	//	if (timestep % 10 != 0)
	//		PetscFunctionReturn(0);

	// Get the da from ts
	DM da;
	PetscCall(TSGetDM(ts, &da));

	// Get the solutionArray
	PetscCall(DMDAVecGetArrayDOFRead(da, solution, &solutionArray));

	// Get the network
	using NetworkType = core::network::FeReactionNetwork;
	using Spec = typename NetworkType::Species;
	using Composition = typename NetworkType::Composition;
	using Region = typename NetworkType::Region;

	// Get the network and its size
	auto& network = dynamic_cast<NetworkType&>(_solverHandler->getNetwork());
	const auto networkSize = network.getNumClusters();

	// Create the output file
	std::ofstream outputFile;
	std::stringstream name;
	name << "bubble_" << timestep << ".dat";
	outputFile.open(name.str());
	outputFile << "#lo_He hi_He lo_V hi_V conc" << std::endl;

	// Get the pointer to the beginning of the solution data for this grid point
	gridPointSolution = solutionArray[0];

	// Initialize the total helium and concentration before looping
	double concTot = 0.0, heliumTot = 0.0;

	// Consider each cluster.
	for (auto i = 0; i < networkSize; i++) {
		auto cluster = network.getCluster(i, plsm::HostMemSpace{});
		const Region& clReg = cluster.getRegion();
		Composition lo = clReg.getOrigin();
		Composition hi = clReg.getUpperLimitPoint();

		if (lo.isOnAxis(Spec::I) || lo.isOnAxis(Spec::V) ||
			lo.isOnAxis(Spec::He))
			continue;

		// For compatibility with previous versions, we output
		// the value of a closed upper bound of the He and V intervals.
		outputFile << lo[Spec::He] << " " << hi[Spec::He] - 1 << " "
				   << lo[Spec::V] << " " << hi[Spec::V] - 1 << " "
				   << gridPointSolution[i] << std::endl;
	}

	// Close the file
	outputFile.close();

	// Restore the solutionArray
	PetscCall(DMDAVecRestoreArrayDOFRead(da, solution, &solutionArray));

	PetscFunctionReturn(0);
}
} // namespace monitor
} // namespace solver
} // namespace xolotl<|MERGE_RESOLUTION|>--- conflicted
+++ resolved
@@ -353,72 +353,6 @@
 
 	PetscFunctionBeginUser;
 
-<<<<<<< HEAD
-	// Compute the dt
-	double previousTime = _solverHandler->getPreviousTime();
-	double dt = time - previousTime;
-
-	// Save the rate in HDF5
-	if (timestep == 1) {
-		auto& network = _solverHandler->getNetwork();
-
-		// Open the existing HDF5 file
-		auto xolotlComm = util::getMPIComm();
-		io::XFile checkpointFile(
-			_hdf5OutputName, xolotlComm, io::XFile::AccessMode::OpenReadWrite);
-
-		// Get the current time step
-		double currentTimeStep;
-		PetscCall(TSGetTimeStep(ts, &currentTimeStep));
-
-		// Add a concentration time step group for the current time step.
-		auto concGroup =
-			checkpointFile.getGroup<io::XFile::ConcentrationGroup>();
-		assert(concGroup);
-		auto tsGroup = concGroup->addTimestepGroup(
-			_loopNumber, timestep, time, previousTime, currentTimeStep);
-
-		// Production reactions
-		auto rateVector = network.getAllProdRates();
-		auto size = rateVector.size();
-
-		// Make it an array
-		double rateArray[size][4];
-		for (auto i = 0; i < size; i++) {
-			rateArray[i][0] = rateVector[i][0];
-			rateArray[i][1] = rateVector[i][1];
-			rateArray[i][2] = rateVector[i][2];
-			rateArray[i][3] = rateVector[i][3];
-		}
-
-		tsGroup->writeReactionDataset(size, rateArray, true, 0);
-
-		// Dissociation reactions
-		rateVector = network.getAllDissoRates();
-		size = rateVector.size();
-
-		// Make it an array
-		for (auto i = 0; i < size; i++) {
-			rateArray[i][0] = rateVector[i][0];
-			rateArray[i][1] = rateVector[i][1];
-			rateArray[i][2] = rateVector[i][2];
-			rateArray[i][3] = rateVector[i][3];
-		}
-
-		tsGroup->writeReactionDataset(size, rateArray, true, 1);
-	}
-
-	// Don't do anything if it is not on the stride
-	if (((PetscInt)((time + dt / 10.0) / _hdf5Stride) <= _hdf5Previous) &&
-		timestep > 0)
-		PetscFunctionReturn(0);
-
-	// Update the previous time
-	if ((PetscInt)((time + dt / 10.0) / _hdf5Stride) > _hdf5Previous)
-		_hdf5Previous++;
-
-=======
->>>>>>> cc0ebd6f
 	// Get the da from ts
 	DM da;
 	PetscCall(TSGetDM(ts, &da));
