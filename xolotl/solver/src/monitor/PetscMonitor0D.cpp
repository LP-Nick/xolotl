--- conflicted
+++ resolved
@@ -208,17 +208,12 @@
 				outputFile << "V_" << lo[Spec::V] << " ";
 			else if (lo.isOnAxis(Spec::I))
 				outputFile << "I_" << lo[Spec::I] << " ";
-<<<<<<< HEAD
-			//adding basal
-			else if (lo.isOnAxis(Spec::Basal))
-				outputFile << "Basal_" << lo[Spec::Basal] << " ";
-			 
-=======
 			// adding basal
 			else if (lo.isOnAxis(Spec::Basal))
 				outputFile << "Basal_" << lo[Spec::Basal] << " ";
->>>>>>> 7b1c7552
-		}
+
+        }
+        
 		outputFile << std::endl;
 		outputFile.close();
 		// computeAlphaZr will be called at each timestep
