--- conflicted
+++ resolved
@@ -182,7 +182,7 @@
 		outputFile << "#time content ";
 
 		std::ifstream reactionFile;
-		reactionFile.open("reactionRates.txt");
+		reactionFile.open(_solverHandler->getReactionFilePath());
 		// Get the line
 		std::string line;
 		getline(reactionFile, line);
@@ -427,36 +427,22 @@
 	XOLOTL_LOG << "\nTime: " << time << '\n'
 			   << "Xenon concentration = " << xeConcentration << "\n\n";
 
-<<<<<<< HEAD
-=======
-	// Make sure the average partial radius makes sense
-	double averagePartialRadius = 0.0, averagePartialSize = 0.0,
-		   averageRadius = 0.0;
-	if (partialBubbleConcentration > 1.e-16) {
-		averagePartialRadius = partialRadii / partialBubbleConcentration;
-		averagePartialSize = partialSize / partialBubbleConcentration;
-	}
-	if (bubbleConcentration > 1.0e-16)
-		averageRadius = radii / bubbleConcentration;
-
->>>>>>> 86d51f1e
 	// Uncomment to write the content in a file
 	constexpr double k_B = ::xolotl::core::kBoltzmann;
 	std::ofstream outputFile;
 	outputFile.open("retentionOut.txt", std::ios::app);
-<<<<<<< HEAD
 	outputFile << time << " " << xeConcentration << " ";
 	for (auto id : _clusterOrder) {
 		outputFile << gridPointSolution[id] << " ";
 	}
-	auto ratio = network.getTotalVolumeRatio(concs, Spec::Xe, 2);
-	auto variance = network.getTotalRatioVariance(concs, Spec::Xe, ratio, 2);
-	outputFile << ratio << " " << variance << std::endl;
-=======
-	outputFile << time << " " << xeConcentration << " " << averageRadius << " "
-			   << averagePartialRadius << " " << partialBubbleConcentration
-			   << " " << averagePartialSize << std::endl;
->>>>>>> 86d51f1e
+	if (xeConcentration < 1.0e-16)
+		outputFile << "0 0" << std::endl;
+	else {
+		auto ratio = network.getTotalVolumeRatio(concs, Spec::Xe, 2);
+		auto variance =
+			network.getTotalRatioVariance(concs, Spec::Xe, ratio, 2);
+		outputFile << ratio << " " << variance << std::endl;
+	}
 	outputFile.close();
 
 	// Restore the solutionArray
