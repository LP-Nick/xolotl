--- conflicted
+++ resolved
@@ -20,23 +20,6 @@
 {
 namespace monitor
 {
-<<<<<<< HEAD
-=======
-/**
- * This is a monitoring method that will compute average density and diameter
- * of defects.
- */
-PetscErrorCode
-computeAlphaZr(
-	TS ts, PetscInt timestep, PetscReal time, Vec solution, void* ictx)
-{
-	PetscFunctionBeginUser;
-	PetscCall(static_cast<PetscMonitor0D*>(ictx)->computeAlphaZr(
-		ts, timestep, time, solution));
-	PetscFunctionReturn(0);
-}
-
->>>>>>> e84edee7
 PetscErrorCode
 monitorBubble(
 	TS ts, PetscInt timestep, PetscReal time, Vec solution, void* ictx)
@@ -76,14 +59,7 @@
 	PetscCallVoid(PetscOptionsHasName(NULL, NULL, "-alloy", &flagAlloy));
 
 	// Check the option -alpha_zr
-<<<<<<< HEAD
-	ierr = PetscOptionsHasName(NULL, NULL, "-alpha_zr", &flagZr);
-	checkPetscError(
-		ierr, "setupPetsc0DMonitor: PetscOptionsHasName (-alpha_zr) failed.");
-
-=======
 	PetscCallVoid(PetscOptionsHasName(NULL, NULL, "-alpha_zr", &flagZr));
->>>>>>> e84edee7
 	// Check the option -xenon_retention
 	PetscCallVoid(
 		PetscOptionsHasName(NULL, NULL, "-xenon_retention", &flagXeRetention));
