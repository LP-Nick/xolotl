#include <xolotl/core/Constants.h>
#include <xolotl/core/network/AlloyReactionNetwork.h>
#include <xolotl/core/network/IPSIReactionNetwork.h>
#include <xolotl/core/network/NEReactionNetwork.h>
#include <xolotl/io/XFile.h>
#include <xolotl/perf/ScopedTimer.h>
#include <xolotl/solver/PetscSolver.h>
#include <xolotl/solver/monitor/PetscMonitor1D.h>
#include <xolotl/solver/monitor/PetscMonitorFunctions.h>
#include <xolotl/util/Log.h>
#include <xolotl/util/MPIUtils.h>
#include <xolotl/viz/dataprovider/CvsXDataProvider.h>

namespace xolotl
{
namespace solver
{
namespace monitor
{
PetscErrorCode
checkNegative(
	TS ts, PetscInt timestep, PetscReal time, Vec solution, void* ictx)
{
	PetscFunctionBeginUser;
	PetscErrorCode ierr = static_cast<PetscMonitor1D*>(ictx)->checkNegative(
		ts, timestep, time, solution);
	CHKERRQ(ierr);
	PetscFunctionReturn(0);
}

PetscErrorCode
computeTRIDYN(
	TS ts, PetscInt timestep, PetscReal time, Vec solution, void* ictx)
{
	PetscFunctionBeginUser;
	PetscErrorCode ierr = static_cast<PetscMonitor1D*>(ictx)->computeTRIDYN(
		ts, timestep, time, solution);
	CHKERRQ(ierr);
	PetscFunctionReturn(0);
}

PetscErrorCode
profileTemperature(
	TS ts, PetscInt timestep, PetscReal time, Vec solution, void* ictx)
{
	PetscFunctionBeginUser;
	PetscErrorCode ierr =
		static_cast<PetscMonitor1D*>(ictx)->profileTemperature(
			ts, timestep, time, solution);
	CHKERRQ(ierr);
	PetscFunctionReturn(0);
}

PetscErrorCode
monitorSeries(
	TS ts, PetscInt timestep, PetscReal time, Vec solution, void* ictx)
{
	PetscFunctionBeginUser;
	PetscErrorCode ierr = static_cast<PetscMonitor1D*>(ictx)->monitorSeries(
		ts, timestep, time, solution);
	CHKERRQ(ierr);
	PetscFunctionReturn(0);
}

void
PetscMonitor1D::setup(int loop)
{
	PetscErrorCode ierr;

	_loopNumber = loop;

	auto perfHandler = _solverHandler->getPerfHandler();

	// Initialize the timers, including the one for this function.
	_initTimer = perfHandler->getTimer("monitor1D:init");
	perf::ScopedTimer myTimer(_initTimer);
	_checkNegativeTimer = perfHandler->getTimer("monitor1D:checkNeg");
	_tridynTimer = perfHandler->getTimer("monitor1D:tridyn");
	_startStopTimer = perfHandler->getTimer("monitor1D:startStop");
	_heRetentionTimer = perfHandler->getTimer("monitor1D:heRet");
	_xeRetentionTimer = perfHandler->getTimer("monitor1D:xeRet");
	_scatterTimer = perfHandler->getTimer("monitor1D:scatter");
	_seriesTimer = perfHandler->getTimer("monitor1D:series");
	_eventFuncTimer = perfHandler->getTimer("monitor1D:event");
	_postEventFuncTimer = perfHandler->getTimer("monitor1D:postEvent");

	// Get the process ID
	auto xolotlComm = util::getMPIComm();
	int procId;
	MPI_Comm_rank(xolotlComm, &procId);

	// Get xolotlViz handler registry
	auto vizHandlerRegistry = _solverHandler->getVizHandler();

	// Flags to launch the monitors or not
	PetscBool flagNeg, flagCollapse, flag2DPlot, flag1DPlot, flagSeries,
		flagPerf, flagHeRetention, flagStatus, flagXeRetention, flagTRIDYN,
		flagAlloy, flagTemp, flagLargest;

	// Check the option -check_negative
	ierr = PetscOptionsHasName(NULL, NULL, "-check_negative", &flagNeg);
	checkPetscError(ierr,
		"setupPetsc1DMonitor: PetscOptionsHasName (-check_negative) failed.");

	// Check the option -check_collapse
	ierr = PetscOptionsHasName(NULL, NULL, "-check_collapse", &flagCollapse);
	checkPetscError(ierr,
		"setupPetsc1DMonitor: PetscOptionsHasName (-check_collapse) failed.");

	// Check the option -plot_perf
	ierr = PetscOptionsHasName(NULL, NULL, "-plot_perf", &flagPerf);
	checkPetscError(
		ierr, "setupPetsc1DMonitor: PetscOptionsHasName (-plot_perf) failed.");

	// Check the option -plot_series
	ierr = PetscOptionsHasName(NULL, NULL, "-plot_series", &flagSeries);
	checkPetscError(ierr,
		"setupPetsc1DMonitor: PetscOptionsHasName (-plot_series) failed.");

	// Check the option -plot_1d
	ierr = PetscOptionsHasName(NULL, NULL, "-plot_1d", &flag1DPlot);
	checkPetscError(
		ierr, "setupPetsc1DMonitor: PetscOptionsHasName (-plot_1d) failed.");

	// Check the option -helium_retention
	ierr =
		PetscOptionsHasName(NULL, NULL, "-helium_retention", &flagHeRetention);
	checkPetscError(ierr,
		"setupPetsc1DMonitor: PetscOptionsHasName (-helium_retention) failed.");

	// Check the option -xenon_retention
	ierr =
		PetscOptionsHasName(NULL, NULL, "-xenon_retention", &flagXeRetention);
	checkPetscError(ierr,
		"setupPetsc1DMonitor: PetscOptionsHasName (-xenon_retention) failed.");

	// Check the option -start_stop
	ierr = PetscOptionsHasName(NULL, NULL, "-start_stop", &flagStatus);
	checkPetscError(
		ierr, "setupPetsc1DMonitor: PetscOptionsHasName (-start_stop) failed.");

	// Check the option -tridyn
	ierr = PetscOptionsHasName(NULL, NULL, "-tridyn", &flagTRIDYN);
	checkPetscError(
		ierr, "setupPetsc1DMonitor: PetscOptionsHasName (-tridyn) failed.");

	// Check the option -alloy
	ierr = PetscOptionsHasName(NULL, NULL, "-alloy", &flagAlloy);
	checkPetscError(
		ierr, "setupPetsc1DMonitor: PetscOptionsHasName (-alloy) failed.");

	// Check the option -temp_profile
	ierr = PetscOptionsHasName(NULL, NULL, "-temp_profile", &flagTemp);
	checkPetscError(ierr,
		"setupPetsc1DMonitor: PetscOptionsHasName (-temp_profile) failed.");

	// Check the option -largest_conc
	ierr = PetscOptionsHasName(NULL, NULL, "-largest_conc", &flagLargest);
	checkPetscError(ierr,
		"setupPetsc1DMonitor: PetscOptionsHasName (-largest_conc) failed.");

	// Get the network and its size
	auto& network = _solverHandler->getNetwork();
	const auto networkSize = network.getNumClusters();
	// Get the number of species
	auto numSpecies = network.getSpeciesListSize();

	// Create data depending on the boundary conditions
	if (_solverHandler->getLeftOffset() == 1) {
		_nSurf = std::vector<double>(numSpecies, 0.0);
		_previousSurfFlux = std::vector<double>(numSpecies, 0.0);
	}
	if (_solverHandler->getRightOffset() == 1) {
		_nBulk = std::vector<double>(numSpecies, 0.0);
		_previousBulkFlux = std::vector<double>(numSpecies, 0.0);
	}

	// Determine if we have an existing restart file,
	// and if so, it it has had timesteps written to it.
	std::unique_ptr<io::XFile> networkFile;
	std::unique_ptr<io::XFile::TimestepGroup> lastTsGroup;
	std::string networkName = _solverHandler->getNetworkName();
	bool hasConcentrations = false;
	if (not networkName.empty()) {
		networkFile = std::make_unique<io::XFile>(networkName);
		auto concGroup = networkFile->getGroup<io::XFile::ConcentrationGroup>();
		hasConcentrations = (concGroup and concGroup->hasTimesteps());
		if (hasConcentrations and _loopNumber == 0) {
			lastTsGroup = concGroup->getLastTimestepGroup();
		}
	}

	// Set the post step processing to stop the solver if the time step
	// collapses
	if (flagCollapse) {
		// Find the threshold
		PetscBool flag;
		ierr = PetscOptionsGetReal(
			NULL, NULL, "-check_collapse", &timeStepThreshold, &flag);
		checkPetscError(ierr,
			"setupPetsc1DMonitor: PetscOptionsGetReal (-check_collapse) "
			"failed.");
		if (!flag)
			timeStepThreshold = 1.0e-16;

		// Set the post step process that tells the solver when to stop if the
		// time step collapse
		ierr = TSSetPostStep(_ts, checkTimeStep);
		checkPetscError(
			ierr, "setupPetsc1DMonitor: TSSetPostStep (checkTimeStep) failed.");
	}

	// Set the monitor to check the negative concentrations
	if (flagNeg) {
		// Find the stride to know how often we want to check
		PetscBool flag;
		ierr = PetscOptionsGetReal(
			NULL, NULL, "-check_negative", &_negThreshold, &flag);
		checkPetscError(ierr,
			"setupPetsc1DMonitor: PetscOptionsGetReal (-check_negative) "
			"failed.");
		if (!flag)
			_negThreshold = 1.0e-30;

		// checkNegative1D will be called at each timestep
		ierr = TSMonitorSet(_ts, monitor::checkNegative, this, nullptr);
		checkPetscError(
			ierr, "setupPetsc1DMonitor: TSMonitorSet (checkNegative) failed.");
	}

	// If the user wants the surface to be able to move
	if (_solverHandler->moveSurface()) {
		// Clear the vector just in case
		_iClusterIds.clear();

		using NetworkType = core::network::IPSIReactionNetwork;
		using AmountType = NetworkType::AmountType;
		auto psiNetwork = dynamic_cast<NetworkType*>(&network);
		// Get the number of species
		auto numSpecies = psiNetwork->getSpeciesListSize();
		auto specIdI = psiNetwork->getInterstitialSpeciesId();

		// Initialize the composition
		auto comp = std::vector<AmountType>(numSpecies, 0);

		// Loop on interstital clusters
		bool iClusterExists = true;
		AmountType iSize = 1;
		while (iClusterExists) {
			comp[specIdI()] = iSize;
			auto clusterId = psiNetwork->findClusterId(comp);
			// Check that the helium cluster is present in the network
			if (clusterId != NetworkType::invalidIndex()) {
				_iClusterIds.push_back(clusterId);
				iSize++;
			}
			else
				iClusterExists = false;
		}

		// Get the interstitial information at the surface if concentrations
		// were stored
		if (hasConcentrations and _loopNumber == 0) {
			assert(lastTsGroup);

			// Get the names of the species in the network
			std::vector<std::string> names;
			for (auto id = core::network::SpeciesId(numSpecies); id; ++id) {
				names.push_back(network.getSpeciesName(id));
			}

			// Loop on the names
			for (auto i = 0; i < names.size(); i++) {
				// Create the n attribute name
				std::ostringstream nName;
				nName << "n" << names[i] << "Surf";
				// Read quantity attribute
				_nSurf[i] = lastTsGroup->readData1D(nName.str());

				// Create the previous flux attribute name
				std::ostringstream prevFluxName;
				prevFluxName << "previousFlux" << names[i] << "Surf";
				// Read the attribute
				_previousSurfFlux[i] =
					lastTsGroup->readData1D(prevFluxName.str());
			}

			// Get the previous time from the HDF5 file
			double previousTime = lastTsGroup->readPreviousTime();
			_solverHandler->setPreviousTime(previousTime);
		}

		// Get the sputtering yield
		_sputteringYield = _solverHandler->getSputteringYield();

		// Master process
		if (procId == 0 and _loopNumber == 0) {
			// Clear the file where the surface will be written
			std::ofstream outputFile;
			outputFile.open("surface.txt");
			outputFile << "#time height" << std::endl;
			outputFile.close();
		}

		// Set directions and terminate flags for the surface event
		PetscInt direction[2];
		PetscBool terminate[2];
		direction[0] = 0, direction[1] = 0;
		terminate[0] = PETSC_FALSE, terminate[1] = PETSC_FALSE;
		// Set the TSEvent
		ierr = TSSetEventHandler(_ts, 2, direction, terminate,
			monitor::eventFunction, monitor::postEventFunction, this);
		checkPetscError(ierr,
			"setupPetsc1DMonitor: TSSetEventHandler (eventFunction1D) failed.");
	}

	// Set the monitor to save 1D plot of xenon distribution
	if (flag1DPlot) {
		// Only the master process will create the plot
		if (procId == 0) {
			// Create a ScatterPlot
			_scatterPlot = vizHandlerRegistry->getPlot(viz::PlotType::SCATTER);

			_scatterPlot->setLogScale();

			// Create and set the label provider
			auto labelProvider = std::make_shared<viz::LabelProvider>();
			labelProvider->axis1Label = "Xenon Size";
			labelProvider->axis2Label = "Concentration";

			// Give it to the plot
			_scatterPlot->setLabelProvider(labelProvider);

			// Create the data provider
			auto dataProvider =
				std::make_shared<viz::dataprovider::CvsXDataProvider>();

			// Give it to the plot
			_scatterPlot->setDataProvider(dataProvider);
		}

		// monitorScatter1D will be called at each timestep
		ierr = TSMonitorSet(_ts, monitor::monitorScatter, this, nullptr);
		checkPetscError(
			ierr, "setupPetsc1DMonitor: TSMonitorSet (monitorScatter) failed.");
	}

	// Set the monitor to save 1D plot of many concentrations
	if (flagSeries) {
		// Only the master process will create the plot
		if (procId == 0) {
			// Create a ScatterPlot
			_seriesPlot = vizHandlerRegistry->getPlot(viz::PlotType::SERIES);

			// set the log scale
			//			_seriesPlot->setLogScale();

			// Create and set the label provider
			auto labelProvider = std::make_shared<viz::LabelProvider>();
			labelProvider->axis1Label = "x Position on the Grid";
			labelProvider->axis2Label = "Concentration";

			// Give it to the plot
			_seriesPlot->setLabelProvider(labelProvider);

			// To plot a maximum of 18 clusters of the whole benchmark
			const auto loopSize = std::min(18, (int)networkSize);

			// Create a data provider for each cluster in the network
			for (auto i = 0; i < loopSize; i++) {
				// Create the data provider
				auto dataProvider =
					std::make_shared<viz::dataprovider::CvsXDataProvider>();

				// Give it to the plot
				_seriesPlot->addDataProvider(dataProvider);
			}
		}

		// monitorSeries1D will be called at each timestep
		ierr = TSMonitorSet(_ts, monitor::monitorSeries, this, nullptr);
		checkPetscError(
			ierr, "setupPetsc1DMonitor: TSMonitorSet (monitorSeries) failed.");
	}

	// Set the monitor to save performance plots (has to be in parallel)
	if (flagPerf) {
		// Only the master process will create the plot
		if (procId == 0) {
			// Create a ScatterPlot
			_perfPlot = vizHandlerRegistry->getPlot(viz::PlotType::SCATTER);

			// Create and set the label provider
			auto labelProvider = std::make_shared<viz::LabelProvider>();
			labelProvider->axis1Label = "Process ID";
			labelProvider->axis2Label = "Solver Time";

			// Give it to the plot
			_perfPlot->setLabelProvider(labelProvider);

			// Create the data provider
			auto dataProvider =
				std::make_shared<viz::dataprovider::CvsXDataProvider>();

			// Give it to the plot
			_perfPlot->setDataProvider(dataProvider);
		}

		// monitorPerf will be called at each timestep
		ierr = TSMonitorSet(_ts, monitor::monitorPerf, this, nullptr);
		checkPetscError(
			ierr, "setupPetsc1DMonitor: TSMonitorSet (monitorPerf) failed.");
	}

	// Set the monitor to compute the helium retention
	if (flagHeRetention) {
		auto fluxHandler = _solverHandler->getFluxHandler();
		// Get the previous time if concentrations were stored and initialize
		// the fluence
		if (hasConcentrations and _loopNumber == 0) {
			assert(lastTsGroup);

			// Get the previous time from the HDF5 file
			double previousTime = lastTsGroup->readPreviousTime();
			_solverHandler->setPreviousTime(previousTime);
			// Increment the fluence with the value at this current timestep
			fluxHandler->computeFluence(previousTime);

			// Get the names of the species in the network
			std::vector<std::string> names;
			for (auto id = core::network::SpeciesId(numSpecies); id; ++id) {
				names.push_back(network.getSpeciesName(id));
			}

			// If the surface is a free surface
			if (_solverHandler->getLeftOffset() == 1) {
				// Loop on the names
				for (auto i = 0; i < names.size(); i++) {
					// Create the n attribute name
					std::ostringstream nName;
					nName << "n" << names[i] << "Surf";
					// Read quantity attribute
					_nSurf[i] = lastTsGroup->readData1D(nName.str());

					// Create the previous flux attribute name
					std::ostringstream prevFluxName;
					prevFluxName << "previousFlux" << names[i] << "Surf";
					// Read the attribute
					_previousSurfFlux[i] =
						lastTsGroup->readData1D(prevFluxName.str());
				}
			}

			// If the bottom is a free surface
			if (_solverHandler->getRightOffset() == 1) {
				// Loop on the names
				for (auto i = 0; i < names.size(); i++) {
					// Create the n attribute name
					std::ostringstream nName;
					nName << "n" << names[i] << "Bulk";
					// Read quantity attribute
					_nBulk[i] = lastTsGroup->readData1D(nName.str());

					// Create the previous flux attribute name
					std::ostringstream prevFluxName;
					prevFluxName << "previousFlux" << names[i] << "Bulk";
					// Read the attribute
					_previousBulkFlux[i] =
						lastTsGroup->readData1D(prevFluxName.str());
				}
			}
		}

		// computeFluence will be called at each timestep
		ierr = TSMonitorSet(_ts, monitor::computeFluence, this, nullptr);
		checkPetscError(
			ierr, "setupPetsc1DMonitor: TSMonitorSet (computeFluence) failed.");

		// computeHeliumRetention1D will be called at each timestep
		ierr =
			TSMonitorSet(_ts, monitor::computeHeliumRetention, this, nullptr);
		checkPetscError(ierr,
			"setupPetsc1DMonitor: TSMonitorSet (computeHeliumRetention) "
			"failed.");

		// Master process
		if (procId == 0 and _loopNumber == 0) {
			// Uncomment to clear the file where the retention will be written
			std::ofstream outputFile;
			outputFile.open("retentionOut.txt");
			outputFile << "#time fluence ";
			// Get the generated clusters
			auto factors = fluxHandler->getReductionFactors();
			for (auto i = 0; i < factors.size(); i++) {
				outputFile << "fluence_" << i << " ";
			}
			for (auto id = core::network::SpeciesId(numSpecies); id; ++id) {
				auto speciesName = network.getSpeciesName(id);
				outputFile << speciesName << "_content ";
			}
			if (_solverHandler->getRightOffset() == 1) {
				for (auto id = core::network::SpeciesId(numSpecies); id; ++id) {
					auto speciesName = network.getSpeciesName(id);
					outputFile << speciesName << "_bulk ";
				}
			}
			if (_solverHandler->getLeftOffset() == 1) {
				for (auto id = core::network::SpeciesId(numSpecies); id; ++id) {
					auto speciesName = network.getSpeciesName(id);
					outputFile << speciesName << "_surface ";
				}
			}
			if (_solverHandler->largeBubble())
				outputFile << "C_b av_He av_V";
			outputFile << std::endl;
			outputFile.close();

			if (_solverHandler->temporalFlux()) {
				// Open an additional file that will keep the flux evolution
				outputFile.open("instantFlux.txt");
				outputFile << "#time ";

				// Get the generated clusters
				auto indices = fluxHandler->getFluxIndices();

				// Get the bounds
				auto bounds = network.getAllClusterBounds();
				// Loop on them
				for (auto i : indices) {
					for (auto id = core::network::SpeciesId(numSpecies); id;
						 ++id) {
						auto speciesName = network.getSpeciesName(id);
						if (bounds[i][2 * id()] > 0)
							outputFile << speciesName << "_"
									   << bounds[i][2 * id()];
					}
					outputFile << " ";
				}
				outputFile << std::endl;
				outputFile.close();
			}
		}
	}

	// Set the monitor to compute the xenon retention
	if (flagXeRetention) {
		// Get the da from _ts
		DM da;
		ierr = TSGetDM(_ts, &da);
		checkPetscError(ierr, "setupPetsc1DMonitor: TSGetDM failed.");
		// Get the local boundaries
		PetscInt xm;
		ierr = DMDAGetCorners(da, NULL, NULL, NULL, &xm, NULL, NULL);
		checkPetscError(ierr, "setupPetsc1DMonitor: DMDAGetCorners failed.");
		// Create the local vectors on each process
		_solverHandler->createLocalNE(xm);

		// Get the previous time if concentrations were stored and initialize
		// the fluence
		if (hasConcentrations and _loopNumber == 0) {
			assert(lastTsGroup);

			// Get the previous time from the HDF5 file
			double previousTime = lastTsGroup->readPreviousTime();
			_solverHandler->setPreviousTime(previousTime);
			// Initialize the fluence
			auto fluxHandler = _solverHandler->getFluxHandler();
			// Increment the fluence with the value at this current timestep
			fluxHandler->computeFluence(previousTime);
		}

		// computeFluence will be called at each timestep
		ierr = TSMonitorSet(_ts, monitor::computeFluence, this, nullptr);
		checkPetscError(
			ierr, "setupPetsc1DMonitor: TSMonitorSet (computeFluence) failed.");

		// computeXenonRetention1D will be called at each timestep
		ierr = TSMonitorSet(_ts, monitor::computeXenonRetention, this, nullptr);
		checkPetscError(ierr,
			"setupPetsc1DMonitor: TSMonitorSet (computeXenonRetention) "
			"failed.");

		// Master process
		if (procId == 0 and _loopNumber == 0) {
			// Uncomment to clear the file where the retention will be written
			std::ofstream outputFile;
			outputFile.open("retentionOut.txt");
			outputFile << "#time Xenon_content radius partial_radius "
						  "partial_bubble_conc partial_size"
					   << std::endl;
			outputFile.close();
		}
	}

	// Set the monitor to output data for TRIDYN
	if (flagTRIDYN) {
		// computeTRIDYN will be called at each timestep
		ierr = TSMonitorSet(_ts, monitor::computeTRIDYN, this, nullptr);
		checkPetscError(
			ierr, "setupPetsc1DMonitor: TSMonitorSet (computeTRIDYN) failed.");
	}

	// Set the monitor to output data for Alloy
	if (flagAlloy) {
		if (procId == 0 and _loopNumber == 0) {
			// Create/open the output files
			std::fstream outputFile;
			outputFile.open("Alloy.dat", std::fstream::out);
			outputFile << "#time_step time ";
			for (auto id = core::network::SpeciesId(numSpecies); id; ++id) {
				auto speciesName = network.getSpeciesName(id);
				outputFile << speciesName << "_density " << speciesName
						   << "_diameter " << speciesName << "_partial_density "
						   << speciesName << "_partial_diameter ";
			}
			outputFile << std::endl;
			outputFile.close();
		}

		// computeAlloy1D will be called at each timestep
		ierr = TSMonitorSet(_ts, monitor::computeAlloy, this, nullptr);
		checkPetscError(
			ierr, "setupPetsc1DMonitor: TSMonitorSet (computeAlloy) failed.");
	}

	// Set the monitor to compute the temperature profile
	if (flagTemp) {
		if (procId == 0 and _loopNumber == 0) {
			// Uncomment to clear the file where the retention will be written
			std::ofstream outputFile;
			outputFile.open("tempProf.txt");

			// Get the da from _ts
			DM da;
			ierr = TSGetDM(_ts, &da);
			checkPetscError(ierr, "setupPetsc1DMonitor: TSGetDM failed.");

			// Get the total size of the grid
			PetscInt Mx;
			ierr = DMDAGetInfo(da, PETSC_IGNORE, &Mx, PETSC_IGNORE,
				PETSC_IGNORE, PETSC_IGNORE, PETSC_IGNORE, PETSC_IGNORE,
				PETSC_IGNORE, PETSC_IGNORE, PETSC_IGNORE, PETSC_IGNORE,
				PETSC_IGNORE, PETSC_IGNORE);
			checkPetscError(ierr, "setupPetsc1DMonitor: DMDAGetInfo failed.");

			// Get the physical grid
			auto grid = _solverHandler->getXGrid();

			// Loop on the entire grid
			for (auto xi = _solverHandler->getLeftOffset();
				 xi < Mx - _solverHandler->getRightOffset(); xi++) {
				// Set x
				double x = (grid[xi] + grid[xi + 1]) / 2.0 - grid[1];
				outputFile << x << " ";
			}
			outputFile << std::endl;
			outputFile.close();
		}

		// computeCumulativeHelium1D will be called at each timestep
		ierr = TSMonitorSet(_ts, monitor::profileTemperature, this, nullptr);
		checkPetscError(ierr,
			"setupPetsc1DMonitor: TSMonitorSet (profileTemperature) failed.");
	}

	// Set the monitor to monitor the concentration of the largest cluster
	if (flagLargest) {
		// Look for the largest cluster
		auto& network = _solverHandler->getNetwork();
		_largestClusterId = network.getLargestClusterId();

		// Find the threshold
		PetscBool flag;
		ierr = PetscOptionsGetReal(
			NULL, NULL, "-largest_conc", &_largestThreshold, &flag);
		checkPetscError(ierr,
			"setupPetsc1DMonitor: PetscOptionsGetReal (-largest_conc) failed.");

		// monitorLargest1D will be called at each timestep
		ierr = TSMonitorSet(_ts, monitor::monitorLargest, this, nullptr);
		checkPetscError(
			ierr, "setupPetsc1DMonitor: TSMonitorSet (monitorLargest) failed.");
	}

	// Set the monitor to save the status of the simulation in hdf5 file
	if (flagStatus) {
		// Find the stride to know how often the HDF5 file has to be written
		PetscBool flag;
		ierr =
			PetscOptionsGetReal(NULL, NULL, "-start_stop", &_hdf5Stride, &flag);
		checkPetscError(ierr,
			"setupPetsc1DMonitor: PetscOptionsGetReal (-start_stop) failed.");
		if (!flag)
			_hdf5Stride = 1.0;

		// Compute the correct _hdf5Previous for a restart
		// Get the last time step written in the HDF5 file
		if (hasConcentrations and _loopNumber == 0) {
			assert(lastTsGroup);

			// Get the previous time from the HDF5 file
			double previousTime = lastTsGroup->readPreviousTime();
			_solverHandler->setPreviousTime(previousTime);
			_hdf5Previous = (PetscInt)(previousTime / _hdf5Stride);
		}

		// Don't do anything if both files have the same name
		if (_hdf5OutputName != _solverHandler->getNetworkName() and
			_loopNumber == 0) {
			// Create and initialize a checkpoint file.
			// We do this in its own scope so that the file
			// is closed when the file object goes out of scope.
			// We want it to close before we (potentially) copy
			// the network from another file using a single-process
			// MPI communicator.
			{
				io::XFile checkpointFile(_hdf5OutputName, 1, xolotlComm);
			}

			// Copy the network group from the given file (if it has one).
			// We open the files using a single-process MPI communicator
			// because it is faster for a single process to do the
			// copy with HDF5"s H5Ocopy implementation than it is
			// when all processes call the copy function.
			// The checkpoint file must be closed before doing this.
			writeNetwork(
				xolotlComm, _hdf5OutputName, _solverHandler->getNetworkName());
		}

		// startStop1D will be called at each timestep
		ierr = TSMonitorSet(_ts, monitor::startStop, this, nullptr);
		checkPetscError(
			ierr, "setupPetsc1DMonitor: TSMonitorSet (startStop) failed.");
	}

	// Set the monitor to simply change the previous time to the new time
	// monitorTime will be called at each timestep
	ierr = TSMonitorSet(_ts, monitor::monitorTime, this, nullptr);
	checkPetscError(
		ierr, "setupPetsc1DMonitor: TSMonitorSet (monitorTime) failed.");
}

PetscErrorCode
PetscMonitor1D::monitorLargest(
	TS ts, PetscInt timestep, PetscReal time, Vec solution)
{
	// Initial declaration
	PetscErrorCode ierr;
	double **solutionArray, *gridPointSolution;
	IdType xs, xm, Mx, ys, ym, My, zs, zm, Mz;

	PetscFunctionBeginUser;

	// Get the da from ts
	DM da;
	ierr = TSGetDM(ts, &da);
	CHKERRQ(ierr);

	// Get the solutionArray
	ierr = DMDAVecGetArrayDOF(da, solution, &solutionArray);
	CHKERRQ(ierr);

	// Get local coordinates
	_solverHandler->getLocalCoordinates(xs, xm, Mx, ys, ym, My, zs, zm, Mz);

	// Loop on the local grid
	for (auto i = xs; i < xs + xm; i++) {
		// Get the pointer to the beginning of the solution data for this grid
		// point
		gridPointSolution = solutionArray[i];
		// Check the concentration
		if (gridPointSolution[_largestClusterId] > _largestThreshold) {
			ierr = TSSetConvergedReason(ts, TS_CONVERGED_USER);
			CHKERRQ(ierr);
			// Send an error
			throw std::runtime_error(
				"\nxolotlSolver::Monitor1D: The largest cluster "
				"concentration is too high!!");
		}
	}

	// Restore the solutionArray
	ierr = DMDAVecRestoreArrayDOF(da, solution, &solutionArray);
	CHKERRQ(ierr);

	PetscFunctionReturn(0);
}

PetscErrorCode
PetscMonitor1D::startStop(
	TS ts, PetscInt timestep, PetscReal time, Vec solution)
{
	// Initial declaration
	PetscErrorCode ierr;
	const double **solutionArray, *gridPointSolution;
	IdType xs, xm, Mx, ys, ym, My, zs, zm, Mz;

	PetscFunctionBeginUser;

	perf::ScopedTimer myTimer(_startStopTimer);

	// Get local coordinates
	_solverHandler->getLocalCoordinates(xs, xm, Mx, ys, ym, My, zs, zm, Mz);

	// Compute the dt
	double previousTime = _solverHandler->getPreviousTime();
	double dt = time - previousTime;

	// Don't do anything if it is not on the stride
	if (((PetscInt)((time + dt / 10.0) / _hdf5Stride) <= _hdf5Previous) &&
		timestep > 0) {
		PetscFunctionReturn(0);
	}

	// Update the previous time
	if ((PetscInt)((time + dt / 10.0) / _hdf5Stride) > _hdf5Previous)
		_hdf5Previous++;

	// Gets MPI comm
	auto xolotlComm = util::getMPIComm();

	// Get the da from ts
	DM da;
	ierr = TSGetDM(ts, &da);
	CHKERRQ(ierr);

	// Get the solutionArray
	ierr = DMDAVecGetArrayDOFRead(da, solution, &solutionArray);
	CHKERRQ(ierr);

	// Get the network and dof
	auto& network = _solverHandler->getNetwork();
	const auto dof = network.getDOF();

	// Create an array for the concentration
	double concArray[dof + 1][2];

	// Open the existing HDF5 file
	io::XFile checkpointFile(
		_hdf5OutputName, xolotlComm, io::XFile::AccessMode::OpenReadWrite);

	// Get the current time step
	double currentTimeStep;
	ierr = TSGetTimeStep(ts, &currentTimeStep);
	CHKERRQ(ierr);

	// Add a concentration time step group for the current time step.
	auto concGroup = checkpointFile.getGroup<io::XFile::ConcentrationGroup>();
	assert(concGroup);
	auto tsGroup = concGroup->addTimestepGroup(
		_loopNumber, timestep, time, previousTime, currentTimeStep);

	// Get the physical grid
	auto grid = _solverHandler->getXGrid();
	// Write it in the file
	tsGroup->writeGrid(grid);

	// Get the names of the species in the network
	auto numSpecies = network.getSpeciesListSize();
	std::vector<std::string> names;
	for (auto id = core::network::SpeciesId(numSpecies); id; ++id) {
		names.push_back(network.getSpeciesName(id));
	}

	if (_solverHandler->moveSurface() || _solverHandler->getLeftOffset() == 1) {
		// Write the surface positions and the associated interstitial
		// quantities in the concentration sub group
		tsGroup->writeSurface1D(_nSurf, _previousSurfFlux, names);
	}

	// Write the bottom impurity information if the bottom is a free surface
	if (_solverHandler->getRightOffset() == 1)
		tsGroup->writeBottom1D(_nBulk, _previousBulkFlux, names);

	// Determine the concentration values we will write.
	// We only examine and collect the grid points we own.
	// TODO measure impact of us building the flattened representation
	// rather than a ragged 2D representation.
	io::XFile::TimestepGroup::Concs1DType concs(xm);
	for (auto i = 0; i < xm; ++i) {
		// Access the solution data for the current grid point.
		auto gridPointSolution = solutionArray[xs + i];

		for (auto l = 0; l < dof + 1; ++l) {
			if (std::fabs(gridPointSolution[l]) > 1.0e-16) {
				concs[i].emplace_back(l, gridPointSolution[l]);
			}
		}
	}

	// Write our concentration data to the current timestep group
	// in the HDF5 file.
	// We only write the data for the grid points we own.
	tsGroup->writeConcentrations(checkpointFile, xs, concs);

	// Restore the solutionArray
	ierr = DMDAVecRestoreArrayDOFRead(da, solution, &solutionArray);
	CHKERRQ(ierr);

	ierr = computeTRIDYN(ts, timestep, time, solution);
	CHKERRQ(ierr);

	PetscFunctionReturn(0);
}

PetscErrorCode
PetscMonitor1D::computeHeliumRetention(
	TS ts, PetscInt timestep, PetscReal time, Vec solution)
{
	// Initial declarations
	PetscErrorCode ierr;
	IdType xs, xm, Mx, ys, ym, My, zs, zm, Mz;

	PetscFunctionBeginUser;

	perf::ScopedTimer myTimer(_heRetentionTimer);

	// Get local coordinates
	_solverHandler->getLocalCoordinates(xs, xm, Mx, ys, ym, My, zs, zm, Mz);

	// Get the flux handler that will be used to know the fluence
	auto fluxHandler = _solverHandler->getFluxHandler();
	// Get the diffusion handler
	auto diffusionHandler = _solverHandler->getDiffusionHandler();

	// Get the da from ts
	DM da;
	ierr = TSGetDM(ts, &da);
	CHKERRQ(ierr);

	// Get the physical grid
	auto grid = _solverHandler->getXGrid();

	// Get the network
	using NetworkType = core::network::IPSIReactionNetwork;
	using AmountType = NetworkType::AmountType;
	auto& network = dynamic_cast<NetworkType&>(_solverHandler->getNetwork());
	const auto dof = network.getDOF();

	// Get the complete data array, including ghost cells
	Vec localSolution;
	ierr = DMGetLocalVector(da, &localSolution);
	CHKERRQ(ierr);
	ierr = DMGlobalToLocalBegin(da, solution, INSERT_VALUES, localSolution);
	CHKERRQ(ierr);
	ierr = DMGlobalToLocalEnd(da, solution, INSERT_VALUES, localSolution);
	CHKERRQ(ierr);
	// Get the array of concentration
	PetscReal** solutionArray;
	ierr = DMDAVecGetArrayDOFRead(da, localSolution, &solutionArray);
	CHKERRQ(ierr);

	// Check if we are using the large bubble model
	auto largeBubble = _solverHandler->largeBubble();
	// Store the concentration over the grid
	auto numSpecies = network.getSpeciesListSize();
	auto specIdI = network.getInterstitialSpeciesId();
	auto myConcData = std::vector<double>(numSpecies + 3 * largeBubble, 0.0);

	// Declare the pointer for the concentrations at a specific grid point
	PetscReal* gridPointSolution;

	// Loop on the grid
	for (auto xi = xs; xi < xs + xm; xi++) {
		// Boundary conditions
		if (xi < _solverHandler->getLeftOffset() ||
			xi >= Mx - _solverHandler->getRightOffset())
			continue;

		// Get the pointer to the beginning of the solution data for this grid
		// point
		gridPointSolution = solutionArray[xi];

		double hx = grid[xi + 1] - grid[xi];

		using HostUnmanaged =
			Kokkos::View<double*, Kokkos::HostSpace, Kokkos::MemoryUnmanaged>;
		auto hConcs = HostUnmanaged(gridPointSolution, dof);
		auto dConcs = Kokkos::View<double*>("Concentrations", dof);
		deep_copy(dConcs, hConcs);

		// Get the total concentrations at this grid point
		using Quant = core::network::IReactionNetwork::TotalQuantity;
		std::vector<Quant> quant;
		quant.reserve(numSpecies);
		for (auto id = core::network::SpeciesId(numSpecies); id; ++id) {
			quant.push_back({Quant::Type::atom, id, 1});
		}
		auto totals = network.getTotalsVec(dConcs, quant);
		for (auto id = core::network::SpeciesId(numSpecies); id; ++id) {
			myConcData[id()] += totals[id()] * hx;
		}
		if (largeBubble) {
			myConcData[numSpecies] +=
				gridPointSolution[dof - 3] * hx; // Bubble conc
			myConcData[numSpecies + 1] +=
				gridPointSolution[dof - 2] * hx; // He conc
			myConcData[numSpecies + 2] +=
				gridPointSolution[dof - 1] * hx; // V conc
		}
	}

	// Get the current process ID
	auto xolotlComm = util::getMPIComm();
	int procId;
	MPI_Comm_rank(xolotlComm, &procId);

	// Determine total concentrations for He, D, T.
	auto totalConcData = std::vector<double>(numSpecies + 3 * largeBubble, 0.0);

	MPI_Reduce(myConcData.data(), totalConcData.data(),
		numSpecies + 3 * largeBubble, MPI_DOUBLE, MPI_SUM, 0, xolotlComm);

	// Get the delta time from the previous timestep to this timestep
	double previousTime = _solverHandler->getPreviousTime();
	double dt = time - previousTime;

	// Look at the fluxes leaving the free surface
	if (_solverHandler->getLeftOffset() == 1) {
		// Set the surface position
		auto xi = 1;

		// Value to know on which processor is the surface
		int surfaceProc = 0;

		// Check we are on the right proc
		if (xi >= xs && xi < xs + xm) {
			// Compute the total number of impurities that left at the surface
			if (timestep > 0) {
				for (auto i = 0; i < numSpecies; ++i) {
					if (i == specIdI() && _solverHandler->moveSurface())
						continue;
					_nSurf[i] += _previousSurfFlux[i] * dt;
				}
			}
			auto myFluxData = std::vector<double>(numSpecies, 0.0);

			// Get the pointer to the beginning of the solution data for this
			// grid point
			gridPointSolution = solutionArray[xi];

			// Factor for finite difference
			double hxLeft = 0.0, hxRight = 0.0;
			if (xi >= 1 && xi < Mx) {
				hxLeft = (grid[xi + 1] - grid[xi - 1]) / 2.0;
				hxRight = (grid[xi + 2] - grid[xi]) / 2.0;
			}
			else if (xi < 1) {
				hxLeft = grid[xi + 1] - grid[xi];
				hxRight = (grid[xi + 2] - grid[xi]) / 2.0;
			}
			else {
				hxLeft = (grid[xi + 1] - grid[xi - 1]) / 2.0;
				hxRight = grid[xi + 1] - grid[xi];
			}
			double factor = 2.0 / (hxLeft + hxRight);

			// Get the vector of diffusing clusters
			auto diffusingIds = diffusionHandler->getDiffusingIds();

			network.updateOutgoingDiffFluxes(
				gridPointSolution, factor, diffusingIds, myFluxData, xi - xs);

			// Take into account the surface advection
			// Get the surface advection handler
			auto advecHandler = _solverHandler->getAdvectionHandler();
			// Get the sink strengths and advecting clusters
			auto sinkStrengths = advecHandler->getSinkStrengths();
			auto advecClusters = advecHandler->getAdvectingClusters();
			// Set the distance from the surface
			double distance = (grid[xi] + grid[xi + 1]) / 2.0 - grid[1] -
				advecHandler->getLocation();

			network.updateOutgoingAdvecFluxes(gridPointSolution,
				3.0 /
					(core::kBoltzmann * distance * distance * distance *
						distance),
				advecClusters, sinkStrengths, myFluxData, xi - xs);

			for (auto i = 0; i < numSpecies; ++i) {
				if (i == specIdI() && _solverHandler->moveSurface())
					continue;
				_previousSurfFlux[i] = myFluxData[i];
			}

			// Set the surface processor
			surfaceProc = procId;
		}

		// Get which processor will send the information
		// TODO do we need to do this allreduce just to figure out
		// who owns the data?
		// And is it supposed to be a sum?   Why not a min?
		int surfaceId = 0;
		MPI_Allreduce(
			&surfaceProc, &surfaceId, 1, MPI_INT, MPI_SUM, xolotlComm);

		// Send the information about impurities
		// to the other processes
		std::vector<double> countFluxData;
		for (auto i = 0; i < numSpecies; ++i) {
			countFluxData.push_back(_nSurf[i]);
			countFluxData.push_back(_previousSurfFlux[i]);
		}
		MPI_Bcast(countFluxData.data(), countFluxData.size(), MPI_DOUBLE,
			surfaceId, xolotlComm);

		// Extract impurity data from broadcast buffer.
		for (auto i = 0; i < numSpecies; ++i) {
			_nSurf[i] = countFluxData[2 * i];
			_previousSurfFlux[i] = countFluxData[(2 * i) + 1];
		}
	}

	// Look at the fluxes going in the bulk if the bottom is a free surface
	if (_solverHandler->getRightOffset() == 1) {
		// Set the bottom surface position
		auto xi = Mx - 2;

		// Value to know on which processor is the bottom
		int bottomProc = 0;

		// Check we are on the right proc
		if (xi >= xs && xi < xs + xm) {
			// Compute the total number of impurities that went in the bulk
			if (timestep > 0) {
				for (auto i = 0; i < numSpecies; ++i) {
					_nBulk[i] += _previousBulkFlux[i] * dt;
				}
			}
			auto myFluxData = std::vector<double>(numSpecies, 0.0);

			// Get the pointer to the beginning of the solution data for this
			// grid point
			gridPointSolution = solutionArray[xi];

			// Factor for finite difference
			double hxLeft = 0.0, hxRight = 0.0;
			if (xi >= 1 && xi < Mx) {
				hxLeft = (grid[xi + 1] - grid[xi - 1]) / 2.0;
				hxRight = (grid[xi + 2] - grid[xi]) / 2.0;
			}
			else if (xi < 1) {
				hxLeft = grid[xi + 1] - grid[xi];
				hxRight = (grid[xi + 2] - grid[xi]) / 2.0;
			}
			else {
				hxLeft = (grid[xi + 1] - grid[xi - 1]) / 2.0;
				hxRight = grid[xi + 1] - grid[xi];
			}
			double factor = 2.0 / (hxLeft + hxRight);

			// Get the vector of diffusing clusters
			auto diffusingIds = diffusionHandler->getDiffusingIds();

			network.updateOutgoingDiffFluxes(
				gridPointSolution, factor, diffusingIds, myFluxData, xi - xs);

			for (auto i = 0; i < numSpecies; ++i) {
				_previousBulkFlux[i] = myFluxData[i];
			}

			// Set the bottom processor
			bottomProc = procId;
		}

		// Get which processor will send the information
		// TODO do we need to do this allreduce just to figure out
		// who owns the data?
		// And is it supposed to be a sum?   Why not a min?
		int bottomId = 0;
		MPI_Allreduce(&bottomProc, &bottomId, 1, MPI_INT, MPI_SUM, xolotlComm);

		// Send the information about impurities
		// to the other processes
		std::vector<double> countFluxData;
		for (auto i = 0; i < numSpecies; ++i) {
			countFluxData.push_back(_nBulk[i]);
			countFluxData.push_back(_previousBulkFlux[i]);
		}
		MPI_Bcast(countFluxData.data(), countFluxData.size(), MPI_DOUBLE,
			bottomId, xolotlComm);

		// Extract impurity data from broadcast buffer.
		for (auto i = 0; i < numSpecies; ++i) {
			_nBulk[i] = countFluxData[2 * i];
			_previousBulkFlux[i] = countFluxData[(2 * i) + 1];
		}
	}

	// Master process
	if (procId == 0) {
		// Get the fluence
		auto fluence = fluxHandler->getFluence();

		// Print the result
		util::StringStream ss;
		ss << std::endl << "Time: " << time << std::endl;
		for (auto id = core::network::SpeciesId(numSpecies); id; ++id) {
			ss << network.getSpeciesName(id)
			   << " content = " << totalConcData[id()] << std::endl;
		}
		ss << "Fluence = " << fluence[0] << std::endl << std::endl;
		XOLOTL_LOG << ss.str();

		// Write the retention and the fluence in a file
		std::ofstream outputFile;
		outputFile.open("retentionOut.txt", std::ios::app);
		outputFile << time << " ";
		for (auto flu : fluence) {
			outputFile << flu << " ";
		}
		for (auto i = 0; i < numSpecies; ++i) {
			outputFile << totalConcData[i] << " ";
		}
		if (_solverHandler->getRightOffset() == 1) {
			for (auto i = 0; i < numSpecies; ++i) {
				outputFile << _nBulk[i] << " ";
			}
		}
		if (_solverHandler->getLeftOffset() == 1) {
			for (auto i = 0; i < numSpecies; ++i) {
				outputFile << _nSurf[i] << " ";
			}
		}
<<<<<<< HEAD
		if (largeBubble) {
			outputFile << totalConcData[numSpecies] << " "
					   << totalConcData[numSpecies + 1] /
					totalConcData[numSpecies]
					   << " "
					   << totalConcData[numSpecies + 2] /
					totalConcData[numSpecies];
		}
		outputFile << std::endl;
=======
		auto tempHandler = _solverHandler->getTemperatureHandler();
		outputFile << _nHeliumBurst << " " << _nDeuteriumBurst << " "
				   << _nTritiumBurst << std::endl;
>>>>>>> e65744a1
		outputFile.close();

		if (_solverHandler->temporalFlux()) {
			// Open an additional file that will keep the flux evolution
			outputFile.open("instantFlux.txt", std::ios::app);
			outputFile << time << " ";
			// Get the flux information
			auto instantFlux = fluxHandler->getInstantFlux(time);
			// Loop on it
			for (auto flux : instantFlux) {
				outputFile << flux << " ";
			}

			outputFile << std::endl;
			outputFile.close();
		}
	}

	// Restore the solutionArray
	ierr = DMDAVecRestoreArrayDOFRead(da, localSolution, &solutionArray);
	CHKERRQ(ierr);
	ierr = DMRestoreLocalVector(da, &localSolution);
	CHKERRQ(ierr);

	PetscFunctionReturn(0);
}

PetscErrorCode
PetscMonitor1D::computeXenonRetention(
	TS ts, PetscInt timestep, PetscReal time, Vec solution)
{
	// Initial declarations
	PetscErrorCode ierr;
	IdType xs, xm, Mx, ys, ym, My, zs, zm, Mz;

	PetscFunctionBeginUser;

	perf::ScopedTimer myTimer(_xeRetentionTimer);

	// Get the da from ts
	DM da;
	ierr = TSGetDM(ts, &da);
	CHKERRQ(ierr);

	// Get local coordinates
	_solverHandler->getLocalCoordinates(xs, xm, Mx, ys, ym, My, zs, zm, Mz);

	// Get the physical grid
	auto grid = _solverHandler->getXGrid();

	using NetworkType = core::network::NEReactionNetwork;
	using Spec = typename NetworkType::Species;
	using Composition = typename NetworkType::Composition;

	// Degrees of freedom is the total number of clusters in the network
	auto& network = dynamic_cast<NetworkType&>(_solverHandler->getNetwork());
	const auto dof = network.getDOF();

	// Get the complete data array, including ghost cells
	Vec localSolution;
	ierr = DMGetLocalVector(da, &localSolution);
	CHKERRQ(ierr);
	ierr = DMGlobalToLocalBegin(da, solution, INSERT_VALUES, localSolution);
	CHKERRQ(ierr);
	ierr = DMGlobalToLocalEnd(da, solution, INSERT_VALUES, localSolution);
	CHKERRQ(ierr);
	// Get the array of concentration
	PetscReal** solutionArray;
	ierr = DMDAVecGetArrayDOFRead(da, localSolution, &solutionArray);
	CHKERRQ(ierr);

	// Store the concentration and other values over the grid
	double xeConcentration = 0.0, bubbleConcentration = 0.0, radii = 0.0,
		   partialBubbleConcentration = 0.0, partialRadii = 0.0,
		   partialSize = 0.0;

	// Declare the pointer for the concentrations at a specific grid point
	PetscReal* gridPointSolution;

	// Get the minimum size for the radius
	auto minSizes = _solverHandler->getMinSizes();

	// Get Xe_1
	Composition xeComp = Composition::zero();
	xeComp[Spec::Xe] = 1;
	auto xeCluster = network.findCluster(xeComp, plsm::HostMemSpace{});
	auto xeId = xeCluster.getId();

	// Loop on the grid
	for (auto xi = xs; xi < xs + xm; xi++) {
		// Get the pointer to the beginning of the solution data for this grid
		// point
		gridPointSolution = solutionArray[xi];

		using HostUnmanaged =
			Kokkos::View<double*, Kokkos::HostSpace, Kokkos::MemoryUnmanaged>;
		auto hConcs = HostUnmanaged(gridPointSolution, dof);
		auto dConcs = Kokkos::View<double*>("Concentrations", dof);
		deep_copy(dConcs, hConcs);

		// Initialize the volume fraction and hx
		double hx = grid[xi + 1] - grid[xi];

		// Get the concentrations
		using TQ = core::network::IReactionNetwork::TotalQuantity;
		using Q = TQ::Type;
		using TQA = util::Array<TQ, 7>;
		auto id =
			core::network::SpeciesId(Spec::Xe, network.getSpeciesListSize());
		auto ms = static_cast<AmountType>(minSizes[id()]);
		auto totals = network.getTotals(dConcs,
			TQA{TQ{Q::total, id, 1}, TQ{Q::atom, id, 1}, TQ{Q::radius, id, 1},
				TQ{Q::total, id, ms}, TQ{Q::atom, id, ms},
				TQ{Q::radius, id, ms}, TQ{Q::volume, id, ms}});

		bubbleConcentration += totals[0] * hx;
		xeConcentration += totals[1] * hx;
		radii += totals[2] * hx;
		partialBubbleConcentration += totals[3] * hx;
		partialSize += totals[4] * hx;
		partialRadii += totals[5] * hx;

		_solverHandler->setVolumeFraction(totals[6], xi - xs);

		_solverHandler->setMonomerConc(
			gridPointSolution[xeCluster.getId()], xi - xs);
	}

	// Get the current process ID
	auto xolotlComm = util::getMPIComm();
	int procId;
	MPI_Comm_rank(xolotlComm, &procId);

	// Sum all the concentrations through MPI reduce
	std::array<double, 6> myConcData{xeConcentration, bubbleConcentration,
		radii, partialBubbleConcentration, partialRadii, partialSize};
	std::array<double, 6> totalConcData{0.0, 0.0, 0.0, 0.0, 0.0, 0.0};
	MPI_Reduce(myConcData.data(), totalConcData.data(), myConcData.size(),
		MPI_DOUBLE, MPI_SUM, 0, xolotlComm);

	// GB
	// Get the delta time from the previous timestep to this timestep
	double dt = time - _solverHandler->getPreviousTime();
	// Sum and gather the previous flux
	double globalXeFlux = 0.0;
	// Get the vector from the solver handler
	auto gbVector = _solverHandler->getGBVector();
	// Get the previous flux vector
	auto& localNE = _solverHandler->getLocalNE();
	// Loop on the GB
	for (auto const& pair : gbVector) {
		// Middle
		auto xi = std::get<0>(pair);
		// Check we are on the right proc
		if (xi >= xs && xi < xs + xm) {
			double previousXeFlux = std::get<1>(localNE[xi - xs][0][0]);
			globalXeFlux += previousXeFlux * (grid[xi + 1] - grid[xi]);
			// Set the amount in the vector we keep
			_solverHandler->setLocalXeRate(previousXeFlux * dt, xi - xs);
		}
	}
	double totalXeFlux = 0.0;
	MPI_Reduce(
		&globalXeFlux, &totalXeFlux, 1, MPI_DOUBLE, MPI_SUM, 0, xolotlComm);
	// Master process
	if (procId == 0) {
		// Get the previous value of Xe that went to the GB
		double nXenon = _solverHandler->getNXeGB();
		// Compute the total number of Xe that went to the GB
		nXenon += totalXeFlux * dt;
		_solverHandler->setNXeGB(nXenon);
	}

	// Get the number of species
	auto numSpecies = network.getSpeciesListSize();

	// Get the vector of diffusing clusters
	auto diffusionHandler = _solverHandler->getDiffusionHandler();
	auto diffusingIds = diffusionHandler->getDiffusingIds();

	// Loop on the GB
	for (auto const& pair : gbVector) {
		// Local rate
		auto myRate = std::vector<double>(numSpecies, 0.0);
		// Define left and right with reference to the middle point
		// Middle
		auto xi = std::get<0>(pair);

		// Factor for finite difference
		double hxLeft = 0.0, hxRight = 0.0;
		if (xi >= 1 && xi < Mx) {
			hxLeft = (grid[xi + 1] - grid[xi - 1]) / 2.0;
			hxRight = (grid[xi + 2] - grid[xi]) / 2.0;
		}
		else if (xi < 1) {
			hxLeft = grid[xi + 1] - grid[xi];
			hxRight = (grid[xi + 2] - grid[xi]) / 2.0;
		}
		else {
			hxLeft = (grid[xi + 1] - grid[xi - 1]) / 2.0;
			hxRight = grid[xi + 1] - grid[xi];
		}
		double factor = 2.0 / (hxLeft + hxRight);
		// Check we are on the right proc
		if (xi >= xs && xi < xs + xm) {
			// Left
			xi = std::get<0>(pair) - 1;
			// Get the pointer to the beginning of the solution data for this
			// grid point
			gridPointSolution = solutionArray[xi];
			// Compute the flux coming from the left
			network.updateOutgoingDiffFluxes(gridPointSolution, factor / hxLeft,
				diffusingIds, myRate, xi + 1 - xs);

			// Right
			xi = std::get<0>(pair) + 1;
			gridPointSolution = solutionArray[xi];
			// Compute the flux coming from the right
			network.updateOutgoingDiffFluxes(gridPointSolution,
				factor / hxRight, diffusingIds, myRate, xi + 1 - xs);

			// Middle
			xi = std::get<0>(pair);
			_solverHandler->setPreviousXeFlux(myRate[0], xi - xs);
		}
	}

	// Master process
	if (procId == 0) {
		// Get the number of xenon that went to the GB
		double nXenon = _solverHandler->getNXeGB();

		// Print the result
		XOLOTL_LOG << std::endl
				   << "Time: " << time << std::endl
				   << "Xenon concentration = " << totalConcData[0] << std::endl
				   << "Xenon GB = " << nXenon << std::endl
				   << std::endl;

		// Make sure the average partial radius makes sense
		double averagePartialRadius = 0.0, averagePartialSize = 0.0;
		if (totalConcData[3] > 1.e-16) {
			averagePartialRadius = totalConcData[4] / totalConcData[3];
			averagePartialSize = totalConcData[5] / totalConcData[3];
		}

		// Uncomment to write the content in a file
		std::ofstream outputFile;
		outputFile.open("retentionOut.txt", std::ios::app);
		outputFile << time << " " << totalConcData[0] << " "
				   << totalConcData[2] / totalConcData[1] << " "
				   << averagePartialRadius << " " << totalConcData[3] << " "
				   << averagePartialSize << std::endl;
		outputFile.close();
	}

	// Restore the solutionArray
	ierr = DMDAVecRestoreArrayDOFRead(da, localSolution, &solutionArray);
	CHKERRQ(ierr);
	ierr = DMRestoreLocalVector(da, &localSolution);
	CHKERRQ(ierr);

	PetscFunctionReturn(0);
}

PetscErrorCode
PetscMonitor1D::computeAlloy(
	TS ts, PetscInt timestep, PetscReal time, Vec solution)
{
	// Initial declarations
	PetscErrorCode ierr;
	IdType xs, xm, Mx, ys, ym, My, zs, zm, Mz;

	PetscFunctionBeginUser;

	// Get the MPI comm
	auto xolotlComm = util::getMPIComm();

	// Get the process ID
	int procId;
	MPI_Comm_rank(xolotlComm, &procId);

	// Get local coordinates
	_solverHandler->getLocalCoordinates(xs, xm, Mx, ys, ym, My, zs, zm, Mz);

	// Get the physical grid and its length
	auto grid = _solverHandler->getXGrid();
	auto xSize = grid.size();

	// Get the da from ts
	DM da;
	ierr = TSGetDM(ts, &da);
	CHKERRQ(ierr);

	// Get the array of concentration
	PetscReal** solutionArray;
	ierr = DMDAVecGetArrayDOFRead(da, solution, &solutionArray);
	CHKERRQ(ierr);

	using NetworkType = core::network::AlloyReactionNetwork;
	using Spec = typename NetworkType::Species;
	using Composition = typename NetworkType::Composition;

	// Degrees of freedom is the total number of clusters in the network
	auto& network = dynamic_cast<NetworkType&>(_solverHandler->getNetwork());
	const auto dof = network.getDOF();
	auto numSpecies = network.getSpeciesListSize();
	auto myData = std::vector<double>(numSpecies * 4, 0.0);

	// Get the minimum size for the loop densities and diameters
	auto minSizes = _solverHandler->getMinSizes();

	// Declare the pointer for the concentrations at a specific grid point
	PetscReal* gridPointSolution;

	// Loop on the grid
	for (auto xi = xs; xi < xs + xm; xi++) {
		// Boundary conditions
		if (xi < _solverHandler->getLeftOffset() ||
			xi == Mx - _solverHandler->getRightOffset())
			continue;

		// Get the pointer to the beginning of the solution data for this grid
		// point
		gridPointSolution = solutionArray[xi];

		using HostUnmanaged =
			Kokkos::View<double*, Kokkos::HostSpace, Kokkos::MemoryUnmanaged>;
		auto hConcs = HostUnmanaged(gridPointSolution, dof);
		auto dConcs = Kokkos::View<double*>("Concentrations", dof);
		deep_copy(dConcs, hConcs);

		// Loop on the species
		for (auto id = core::network::SpeciesId(numSpecies); id; ++id) {
			using TQ = core::network::IReactionNetwork::TotalQuantity;
			using Q = TQ::Type;
			using TQA = util::Array<TQ, 4>;
			auto ms = static_cast<AmountType>(minSizes[id()]);
			auto totals = network.getTotals(dConcs,
				TQA{TQ{Q::total, id, 1}, TQ{Q::radius, id, 1},
					TQ{Q::total, id, ms}, TQ{Q::radius, id, ms}});

			myData[4 * id()] += totals[0];
			myData[(4 * id()) + 1] += 2.0 * totals[1] / myData[4 * id()];
			myData[(4 * id()) + 2] += totals[2];
			myData[(4 * id()) + 3] += 2.0 * totals[3] / myData[(4 * id()) + 2];
		}
	}

	// Sum all the concentrations through MPI reduce
	auto globalData = std::vector<double>(myData.size(), 0.0);
	MPI_Reduce(myData.data(), globalData.data(), myData.size(), MPI_DOUBLE,
		MPI_SUM, 0, xolotlComm);

	// Average the data
	if (procId == 0) {
		for (auto i = 0; i < numSpecies; ++i) {
			globalData[(4 * i) + 1] /= globalData[4 * i];
			globalData[(4 * i) + 3] /= globalData[(4 * i) + 2];
			globalData[4 * i] /= (grid[Mx] - grid[1]);
			globalData[(4 * i) + 2] /= (grid[Mx] - grid[1]);
		}

		// Set the output precision
		const int outputPrecision = 5;

		// Open the output file
		std::fstream outputFile;
		outputFile.open("Alloy.dat", std::fstream::out | std::fstream::app);
		outputFile << std::setprecision(outputPrecision);

		// Output the data
		outputFile << timestep << " " << time << " ";
		for (auto i = 0; i < numSpecies; ++i) {
			outputFile << globalData[i * 4] << " " << globalData[(i * 4) + 1]
					   << " " << globalData[(i * 4) + 2] << " "
					   << globalData[(i * 4) + 3] << " ";
		}
		outputFile << std::endl;

		// Close the output file
		outputFile.close();
	}

	// Restore the PETSC solution array
	ierr = DMDAVecRestoreArrayDOFRead(da, solution, &solutionArray);
	CHKERRQ(ierr);

	PetscFunctionReturn(0);
}

PetscErrorCode
PetscMonitor1D::monitorScatter(
	TS ts, PetscInt timestep, PetscReal time, Vec solution)
{
	// Initial declarations
	PetscErrorCode ierr;
	double **solutionArray, *gridPointSolution;
	IdType xs, xm, Mx, ys, ym, My, zs, zm, Mz;

	PetscFunctionBeginUser;

	perf::ScopedTimer myTimer(_scatterTimer);

	// Don't do anything if it is not on the stride
	if (timestep % 200 != 0)
		PetscFunctionReturn(0);

	// Gets the process ID (important when it is running in parallel)
	auto xolotlComm = util::getMPIComm();
	int procId;
	MPI_Comm_rank(xolotlComm, &procId);

	// Get the da from ts
	DM da;
	ierr = TSGetDM(ts, &da);
	CHKERRQ(ierr);

	// Get the solutionArray
	ierr = DMDAVecGetArrayDOFRead(da, solution, &solutionArray);
	CHKERRQ(ierr);

	// Get local coordinates
	_solverHandler->getLocalCoordinates(xs, xm, Mx, ys, ym, My, zs, zm, Mz);

	// Get the network and its size
	using NetworkType = core::network::NEReactionNetwork;
	using Spec = typename NetworkType::Species;
	using Region = typename NetworkType::Region;
	auto& network = dynamic_cast<NetworkType&>(_solverHandler->getNetwork());
	auto networkSize = network.getNumClusters();

	// Get the index of the middle of the grid
	auto ix = Mx / 2;

	// If the middle is on this process
	if (ix >= xs && ix < xs + xm) {
		// Create a DataPoint vector to store the data to give to the data
		// provider for the visualization
		auto myPoints =
			std::make_shared<std::vector<viz::dataprovider::DataPoint>>();

		// Get the pointer to the beginning of the solution data for this grid
		// point
		gridPointSolution = solutionArray[ix];

		for (auto i = 0; i < networkSize; i++) {
			// Create a Point with the concentration[i] as the value
			// and add it to myPoints
			auto cluster = network.getCluster(i, plsm::HostMemSpace{});
			const Region& clReg = cluster.getRegion();
			for (auto j : makeIntervalRange(clReg[Spec::Xe])) {
				viz::dataprovider::DataPoint aPoint;
				aPoint.value = gridPointSolution[i];
				aPoint.t = time;
				aPoint.x = (double)j;
				myPoints->push_back(aPoint);
			}
		}

		// Get the data provider and give it the points
		_scatterPlot->getDataProvider()->setDataPoints(myPoints);

		// Change the title of the plot and the name of the data
		std::stringstream title;
		title << "Size Distribution";
		_scatterPlot->getDataProvider()->setDataName(title.str());
		_scatterPlot->plotLabelProvider->titleLabel = title.str();
		// Give the time to the label provider
		std::stringstream timeLabel;
		timeLabel << "time: " << std::setprecision(4) << time << "s";
		_scatterPlot->plotLabelProvider->timeLabel = timeLabel.str();
		// Get the current time step
		PetscReal currentTimeStep;
		ierr = TSGetTimeStep(ts, &currentTimeStep);
		CHKERRQ(ierr);
		// Give the timestep to the label provider
		std::stringstream timeStepLabel;
		timeStepLabel << "dt: " << std::setprecision(4) << currentTimeStep
					  << "s";
		_scatterPlot->plotLabelProvider->timeStepLabel = timeStepLabel.str();

		// Render and save in file
		std::stringstream fileName;
		fileName << "Scatter_TS" << timestep << ".png";
		_scatterPlot->render(fileName.str());
	}

	// Restore the solutionArray
	ierr = DMDAVecRestoreArrayDOFRead(da, solution, &solutionArray);
	CHKERRQ(ierr);

	PetscFunctionReturn(0);
}

PetscErrorCode
PetscMonitor1D::eventFunction(
	TS ts, PetscReal time, Vec solution, PetscScalar* fvalue)
{
	// Initial declaration
	PetscErrorCode ierr;
	double **solutionArray, *gridPointSolution;
	IdType xs, xm, Mx, ys, ym, My, zs, zm, Mz;

	PetscFunctionBeginUser;

	perf::ScopedTimer myTimer(_eventFuncTimer);

	_depthPositions.clear();
	fvalue[0] = 1.0, fvalue[1] = 1.0;

	PetscInt tsNumber = -1;
	ierr = TSGetStepNumber(ts, &tsNumber);
	CHKERRQ(ierr);

	// Skip if it is the same TS as before
	if (tsNumber == _previousTSNumber)
		PetscFunctionReturn(0);

	// Set the previous TS number
	_previousTSNumber = tsNumber;

	// Gets the process ID
	auto xolotlComm = util::getMPIComm();
	int procId;
	MPI_Comm_rank(xolotlComm, &procId);

	// Get the da from ts
	DM da;
	ierr = TSGetDM(ts, &da);
	CHKERRQ(ierr);

	// Get the solutionArray
	ierr = DMDAVecGetArrayDOFRead(da, solution, &solutionArray);
	CHKERRQ(ierr);

	// Get local coordinates
	_solverHandler->getLocalCoordinates(xs, xm, Mx, ys, ym, My, zs, zm, Mz);

	// Get the position of the surface
	auto xi = _solverHandler->getLeftOffset();

	// Get the network
	using NetworkType = core::network::IPSIReactionNetwork;
	auto& network = dynamic_cast<NetworkType&>(_solverHandler->getNetwork());
	// Get the number of species
	auto numSpecies = network.getSpeciesListSize();
	auto specIdI = network.getInterstitialSpeciesId();

	// Get the physical grid
	auto grid = _solverHandler->getXGrid();

	// Get the flux handler to know the flux amplitude.
	auto fluxHandler = _solverHandler->getFluxHandler();
	double heliumFluxAmplitude = fluxHandler->getFluxAmplitude();

	// Get the delta time from the previous timestep to this timestep
	double dt = time - _solverHandler->getPreviousTime();

	// Work of the moving surface first
	if (_solverHandler->moveSurface()) {
		// Write the initial surface position
		if (procId == 0 and tsNumber == 0) {
			std::ofstream outputFile;
			outputFile.open("surface.txt", std::ios::app);
			outputFile << time << " " << grid[grid.size() - 2] - grid[1]
					   << std::endl;
			outputFile.close();
		}

		// Value to know on which processor is the location of the surface,
		// for MPI usage
		int surfaceProc = 0;

		// if xi is on this process
		if (xi >= xs && xi < xs + xm) {
			// Get the concentrations
			gridPointSolution = solutionArray[xi];

			if (tsNumber > 0) {
				// Compute the total density of intersitials that escaped from
				// the surface since last timestep using the stored flux
				_nSurf[specIdI()] += _previousSurfFlux[specIdI()] * dt;

				// Remove the sputtering yield since last timestep
				_nSurf[specIdI()] -=
					_sputteringYield * heliumFluxAmplitude * dt;
			}

			// Initialize the value for the flux
			auto myFlux = std::vector<double>(numSpecies, 0.0);

			// Factor for finite difference
			double hxLeft = 0.0, hxRight = 0.0;
			if (xi >= 1 && xi < Mx) {
				hxLeft = (grid[xi + 1] - grid[xi - 1]) / 2.0;
				hxRight = (grid[xi + 2] - grid[xi]) / 2.0;
			}
			else if (xi < 1) {
				hxLeft = grid[xi + 1] - grid[xi];
				hxRight = (grid[xi + 2] - grid[xi]) / 2.0;
			}
			else {
				hxLeft = (grid[xi + 1] - grid[xi - 1]) / 2.0;
				hxRight = grid[xi + 1] - grid[xi];
			}
			double factor = 2.0 / (hxLeft + hxRight);

			network.updateOutgoingDiffFluxes(
				gridPointSolution, factor, _iClusterIds, myFlux, xi - xs);

			// Update the previous flux
			_previousSurfFlux[specIdI()] = myFlux[specIdI()];

			// Set the surface processor
			surfaceProc = procId;
		}

		// Get which processor will send the information
		int surfaceId = 0;
		MPI_Allreduce(
			&surfaceProc, &surfaceId, 1, MPI_INT, MPI_SUM, xolotlComm);

		// Send the information to the other processes
		MPI_Bcast(&_nSurf[specIdI()], 1, MPI_DOUBLE, surfaceId, xolotlComm);
		MPI_Bcast(&_previousSurfFlux[specIdI()], 1, MPI_DOUBLE, surfaceId,
			xolotlComm);

		// Now that all the processes have the same value of nInterstitials,
		// compare it to the threshold to now if we should move the surface

		// The density of tungsten is 62.8 atoms/nm3, thus the threshold is
		double threshold = core::tungstenDensity * (grid[xi] - grid[xi - 1]);
		if (_nSurf[specIdI()] > threshold) {
			// The surface is moving
			fvalue[0] = 0;
		}

		// Update the threshold for erosion (the cell size is not the same)
		threshold = core::tungstenDensity * (grid[xi + 1] - grid[xi]);
		// Moving the surface back
		if (_nSurf[specIdI()] < -threshold * 0.9) {
			// The surface is moving
			fvalue[1] = 0;
		}
	}

	// Restore the solutionArray
	ierr = DMDAVecRestoreArrayDOFRead(da, solution, &solutionArray);
	CHKERRQ(ierr);

	PetscFunctionReturn(0);
}

PetscErrorCode
PetscMonitor1D::postEventFunction(TS ts, PetscInt nevents, PetscInt eventList[],
	PetscReal time, Vec solution, PetscBool)
{
	// Initial declaration
	PetscErrorCode ierr;
	double **solutionArray, *gridPointSolution;
	IdType xs, xm, Mx, ys, ym, My, zs, zm, Mz;

	PetscFunctionBeginUser;

	perf::ScopedTimer myTimer(_postEventFuncTimer);

	// Check if the surface has moved
	if (nevents == 0) {
		PetscFunctionReturn(0);
	}

	// Check if both events happened
	if (nevents == 2)
		throw std::runtime_error(
			"\nxolotlSolver::Monitor1D: This is not supposed to "
			"happen, the surface cannot "
			"move in both directions at the same time!!");

	// Gets the process ID
	auto xolotlComm = util::getMPIComm();
	int procId;
	MPI_Comm_rank(xolotlComm, &procId);

	// Get the da from ts
	DM da;
	ierr = TSGetDM(ts, &da);
	CHKERRQ(ierr);

	// Get the solutionArray
	ierr = DMDAVecGetArrayDOF(da, solution, &solutionArray);
	CHKERRQ(ierr);

	// Get local coordinates
	_solverHandler->getLocalCoordinates(xs, xm, Mx, ys, ym, My, zs, zm, Mz);

	// Get the network
	auto& network = _solverHandler->getNetwork();
	auto dof = network.getDOF();

	// Get the physical grid
	auto grid = _solverHandler->getXGrid();

	// Get the flux handler to know the flux amplitude.
	auto fluxHandler = _solverHandler->getFluxHandler();
	double heliumFluxAmplitude = fluxHandler->getFluxAmplitude();

	// Get the delta time from the previous timestep to this timestep
	double previousTime = _solverHandler->getPreviousTime();
	double dt = time - previousTime;

	// Now takes care of moving surface
	bool moving = false;
	bool movingUp = false;
	for (auto i = 0; i < nevents; i++) {
		if (eventList[i] < 2)
			moving = true;
		if (eventList[i] == 0)
			movingUp = true;
	}

	// Skip if nothing is moving
	if (!moving) {
		// Restore the solutionArray
		ierr = DMDAVecRestoreArrayDOF(da, solution, &solutionArray);
		CHKERRQ(ierr);

		PetscFunctionReturn(0);
	}

	// Set the surface position
	auto xi = _solverHandler->getLeftOffset();

	// Get the network
	using NetworkType = core::network::IPSIReactionNetwork;
	using AmountType = NetworkType::AmountType;
	auto psiNetwork = dynamic_cast<NetworkType*>(&network);

	auto specIdI = psiNetwork->getInterstitialSpeciesId();

	// The density of tungsten is 62.8 atoms/nm3, thus the threshold is
	double threshold = core::tungstenDensity * (grid[xi] - grid[xi - 1]);

	if (movingUp) {
		int nGridPoints = 0;
		// Move the surface up until it is smaller than the next threshold
		while (_nSurf[specIdI()] > threshold &&
			_solverHandler->getLeftOffset() - 2 >= 0) {
			// Move the surface higher
			nGridPoints++;
			// Update the number of interstitials
			_nSurf[specIdI()] -= threshold;

			if (nGridPoints > 0) {
				_solverHandler->setSurfaceOffset(nGridPoints);
				ierr = TSSetConvergedReason(ts, TS_CONVERGED_USER);
				CHKERRQ(ierr);
				PetscFunctionReturn(0);
			}
		}
	}

	// Moving the surface back
	else {
		int nGridPoints = 0;
		// Move it back as long as the number of interstitials in negative
		while (_nSurf[specIdI()] < 0.0) {
			// Compute the threshold to a deeper grid point
			threshold = core::tungstenDensity * (grid[xi + 1] - grid[xi]);
			// Set all the concentrations to 0.0 at xi = 1
			// if xi is on this process
			if (xi >= xs && xi < xs + xm) {
				// Get the concentrations at xi = 1
				gridPointSolution = solutionArray[xi];
				// Loop on DOF
				for (auto i = 0; i < dof; i++) {
					gridPointSolution[i] = 0.0;
				}
			}

			// Move the surface deeper
			nGridPoints--;
			xi++;
			// Update the number of interstitials
			_nSurf[specIdI()] += threshold;
		}

		_solverHandler->setSurfaceOffset(nGridPoints);
		ierr = TSSetConvergedReason(ts, TS_CONVERGED_USER);
		CHKERRQ(ierr);
	}

	// Restore the solutionArray
	ierr = DMDAVecRestoreArrayDOF(da, solution, &solutionArray);
	CHKERRQ(ierr);

	PetscFunctionReturn(0);
}

PetscErrorCode
PetscMonitor1D::checkNegative(
	TS ts, PetscInt timestep, PetscReal time, Vec solution)
{
	// Initial declaration
	PetscErrorCode ierr;
	double **solutionArray, *gridPointSolution;
	IdType xs, xm, Mx, ys, ym, My, zs, zm, Mz;

	PetscFunctionBeginUser;

	perf::ScopedTimer myTimer(_checkNegativeTimer);

	// Get the da from ts
	DM da;
	ierr = TSGetDM(ts, &da);
	CHKERRQ(ierr);

	// Get the solutionArray
	ierr = DMDAVecGetArrayDOF(da, solution, &solutionArray);
	CHKERRQ(ierr);

	// Get local coordinates
	_solverHandler->getLocalCoordinates(xs, xm, Mx, ys, ym, My, zs, zm, Mz);

	// Get the network and dof
	auto& network = _solverHandler->getNetwork();
	const auto nClusters = network.getNumClusters();

	// Loop on the local grid
	for (auto i = xs; i < xs + xm; i++) {
		// Get the pointer to the beginning of the solution data for this grid
		// point
		gridPointSolution = solutionArray[i]; // Loop on the concentrations
		for (auto l = 0; l < nClusters; l++) {
			if (gridPointSolution[l] < _negThreshold &&
				gridPointSolution[l] > 0.0) {
				gridPointSolution[l] = _negThreshold;
			}
			else if (gridPointSolution[l] > -_negThreshold &&
				gridPointSolution[l] < 0.0) {
				gridPointSolution[l] = -_negThreshold;
			}
		}
	}

	// Restore the solutionArray
	ierr = DMDAVecRestoreArrayDOF(da, solution, &solutionArray);
	CHKERRQ(ierr);

	PetscFunctionReturn(0);
}

PetscErrorCode
PetscMonitor1D::computeTRIDYN(
	TS ts, PetscInt timestep, PetscReal time, Vec solution)
{
	// Initial declarations
	PetscErrorCode ierr;
	IdType xs, xm, Mx, ys, ym, My, zs, zm, Mz;

	PetscFunctionBeginUser;

	perf::ScopedTimer myTimer(_tridynTimer);

	// Get the MPI communicator
	auto xolotlComm = util::getMPIComm();

	// Get local coordinates
	_solverHandler->getLocalCoordinates(xs, xm, Mx, ys, ym, My, zs, zm, Mz);

	// Get the network
	auto& network = _solverHandler->getNetwork();
	const auto dof = network.getDOF();
	const auto numSpecies = network.getSpeciesListSize();

	// Get the da from ts
	DM da;
	ierr = TSGetDM(ts, &da);
	CHKERRQ(ierr);

	// Get the physical grid
	auto grid = _solverHandler->getXGrid();

	// Get the complete data array, including ghost cells
	Vec localSolution;
	ierr = DMGetLocalVector(da, &localSolution);
	CHKERRQ(ierr);
	ierr = DMGlobalToLocalBegin(da, solution, INSERT_VALUES, localSolution);
	CHKERRQ(ierr);
	ierr = DMGlobalToLocalEnd(da, solution, INSERT_VALUES, localSolution);
	CHKERRQ(ierr);
	// Get the array of concentration
	PetscReal** solutionArray;
	ierr = DMDAVecGetArrayDOFRead(da, localSolution, &solutionArray);
	CHKERRQ(ierr);

	// Save current concentrations as an HDF5 file.
	//
	// First create the file for parallel file access.
	std::ostringstream tdFileStr;
	tdFileStr << "TRIDYN_" << timestep << ".h5";
	io::HDF5File tdFile(tdFileStr.str(),
		io::HDF5File::AccessMode::CreateOrTruncateIfExists, xolotlComm, true);

	// Define a dataset for concentrations.
	// Everyone must create the dataset with the same shape.
	const auto numValsPerGridpoint = 5 + 2;
	const auto firstIdxToWrite = (_solverHandler->getLeftOffset());
	const auto numGridpointsWithConcs = (Mx - firstIdxToWrite);
	io::HDF5File::SimpleDataSpace<2>::Dimensions concsDsetDims = {
		(hsize_t)numGridpointsWithConcs, numValsPerGridpoint};
	io::HDF5File::SimpleDataSpace<2> concsDsetSpace(concsDsetDims);

	const std::string concsDsetName = "concs";
	io::HDF5File::DataSet<double> concsDset(
		tdFile, concsDsetName, concsDsetSpace);

	// Specify the concentrations we will write.
	// We only consider our own grid points.
	const auto myFirstIdxToWrite =
		std::max((IdType)xs, (IdType)firstIdxToWrite);
	auto myEndIdx = (xs + xm); // "end" in the C++ sense; i.e., one-past-last
	auto myNumPointsToWrite =
		(myEndIdx > myFirstIdxToWrite) ? (myEndIdx - myFirstIdxToWrite) : 0;
	io::HDF5File::DataSet<double>::DataType2D<numValsPerGridpoint> myConcs(
		myNumPointsToWrite);

	// Get the interpolated temperature
	std::vector<double> localTemp;
	for (PetscInt i = -1; i <= (PetscInt)xm; ++i) {
		auto gridPointSolution = solutionArray[(PetscInt)xs + i];

		// Get the temperature
		localTemp.push_back(gridPointSolution[dof]);
	}
	auto networkTemp = _solverHandler->interpolateTemperature(localTemp);

	for (auto xi = myFirstIdxToWrite; xi < myEndIdx; ++xi) {
		if (xi >= firstIdxToWrite) {
			// Determine current gridpoint value.
			double x = (grid[xi] + grid[xi + 1]) / 2.0 - grid[1];

			// Access the solution data for this grid point.
			auto gridPointSolution = solutionArray[xi];
			using HostUnmanaged = Kokkos::View<double*, Kokkos::HostSpace,
				Kokkos::MemoryUnmanaged>;
			auto hConcs = HostUnmanaged(gridPointSolution, dof);
			auto dConcs = Kokkos::View<double*>("Concentrations", dof);
			deep_copy(dConcs, hConcs);

			// Get the total concentrations at this grid point
			auto currIdx = (PetscInt)xi - myFirstIdxToWrite;
			myConcs[currIdx][0] = x;
			// Get the total concentrations at this grid point
			using Quant = core::network::IReactionNetwork::TotalQuantity;
			std::vector<Quant> quant;
			quant.reserve(numSpecies);
			for (auto id = core::network::SpeciesId(numSpecies); id; ++id) {
				quant.push_back({Quant::Type::atom, id, 1});
			}
			auto totals = network.getTotalsVec(dConcs, quant);
			for (auto id = core::network::SpeciesId(numSpecies); id; ++id) {
				myConcs[currIdx][id() + 1] += totals[id()];
			}
			myConcs[currIdx][numSpecies + 1] = networkTemp[currIdx];
		}
	}

	// Write the concs dataset in parallel.
	// (We write only our part.)
	concsDset.parWrite2D<numValsPerGridpoint>(
		xolotlComm, myFirstIdxToWrite - firstIdxToWrite, myConcs);

	// Restore the solutionArray
	ierr = DMDAVecRestoreArrayDOFRead(da, localSolution, &solutionArray);
	CHKERRQ(ierr);
	ierr = DMRestoreLocalVector(da, &localSolution);
	CHKERRQ(ierr);

	PetscFunctionReturn(0);
}

PetscErrorCode
PetscMonitor1D::profileTemperature(
	TS ts, PetscInt timestep, PetscReal time, Vec solution)
{
	// Initial declarations
	PetscErrorCode ierr;
	IdType xs, xm, Mx, ys, ym, My, zs, zm, Mz;

	PetscFunctionBeginUser;

	// Gets the process ID (important when it is running in parallel)
	auto xolotlComm = util::getMPIComm();
	int procId;
	MPI_Comm_rank(xolotlComm, &procId);

	// Get local coordinates
	_solverHandler->getLocalCoordinates(xs, xm, Mx, ys, ym, My, zs, zm, Mz);

	// Get the network and dof
	auto& network = _solverHandler->getNetwork();
	const auto dof = network.getDOF();

	// Get the da from ts
	DM da;
	ierr = TSGetDM(ts, &da);
	CHKERRQ(ierr);

	// Get the physical grid
	auto grid = _solverHandler->getXGrid();

	// Get the complete data array, including ghost cells
	Vec localSolution;
	ierr = DMGetLocalVector(da, &localSolution);
	CHKERRQ(ierr);
	ierr = DMGlobalToLocalBegin(da, solution, INSERT_VALUES, localSolution);
	CHKERRQ(ierr);
	ierr = DMGlobalToLocalEnd(da, solution, INSERT_VALUES, localSolution);
	CHKERRQ(ierr);
	// Get the array of concentration
	PetscReal** solutionArray;
	ierr = DMDAVecGetArrayDOFRead(da, localSolution, &solutionArray);
	CHKERRQ(ierr);

	// Declare the pointer for the concentrations at a specific grid point
	PetscReal* gridPointSolution;

	// Create the output file
	std::ofstream outputFile;
	if (procId == 0) {
		outputFile.open("tempProf.txt", std::ios::app);
		outputFile << time;
	}

	// Create the local vector of temperature wrt temperatureGrid
	std::vector<double> localTemperature;
	// Loop on the local grid including ghosts
	for (auto i = xs; i < xs + xm + 2; i++) {
		// Get the pointer to the beginning of the solution data for this
		// grid point
		gridPointSolution = solutionArray[(PetscInt)i - 1];

		// Get the local temperature
		localTemperature.push_back(gridPointSolution[dof]);
	}

	// Interpolate
	auto updatedTemperature =
		_solverHandler->interpolateTemperature(localTemperature);

	// Loop on the entire grid
	for (auto xi = _solverHandler->getLeftOffset();
		 xi < Mx - _solverHandler->getRightOffset(); xi++) {
		// Set x
		double x = (grid[xi] + grid[xi + 1]) / 2.0 - grid[1];

		double localTemp = 0.0;
		// Check if this process is in charge of xi
		if (xi >= xs && xi < xs + xm) {
			// Get the local temperature
			localTemp = updatedTemperature[xi - xs + 1];
		}

		// Get the value on procId = 0
		double temperature = 0.0;
		MPI_Reduce(
			&localTemp, &temperature, 1, MPI_DOUBLE, MPI_SUM, 0, xolotlComm);

		// The master process writes in the file
		if (procId == 0) {
			outputFile << " " << temperature;
		}
	}

	// Close the file
	if (procId == 0) {
		outputFile << std::endl;
		outputFile.close();
	}

	// Restore the solutionArray
	ierr = DMDAVecRestoreArrayDOFRead(da, localSolution, &solutionArray);
	CHKERRQ(ierr);
	ierr = DMRestoreLocalVector(da, &localSolution);
	CHKERRQ(ierr);

	PetscFunctionReturn(0);
}

PetscErrorCode
PetscMonitor1D::monitorSeries(
	TS ts, PetscInt timestep, PetscReal time, Vec solution)
{
	// Initial declarations
	PetscErrorCode ierr;
	const double **solutionArray, *gridPointSolution;
	IdType xs, xm, Mx, ys, ym, My, zs, zm, Mz;

	PetscFunctionBeginUser;

	perf::ScopedTimer myTimer(_seriesTimer);

	double x = 0.0;

	// Don't do anything if it is not on the stride
	if (timestep % 10 != 0)
		PetscFunctionReturn(0);

	// Get the number of processes
	auto xolotlComm = util::getMPIComm();
	int worldSize;
	MPI_Comm_size(xolotlComm, &worldSize);
	// Gets the process ID (important when it is running in parallel)
	int procId;
	MPI_Comm_rank(xolotlComm, &procId);

	// Get the da from ts
	DM da;
	ierr = TSGetDM(ts, &da);
	CHKERRQ(ierr);

	// Get the solutionArray
	ierr = DMDAVecGetArrayDOFRead(da, solution, &solutionArray);
	CHKERRQ(ierr);

	// Get local coordinates
	_solverHandler->getLocalCoordinates(xs, xm, Mx, ys, ym, My, zs, zm, Mz);

	// Get the network and its size
	auto& network = _solverHandler->getNetwork();
	const auto networkSize = network.getNumClusters();

	// Get the physical grid
	auto grid = _solverHandler->getXGrid();

	// To plot a maximum of 18 clusters of the whole benchmark
	const auto loopSize = std::min(18, (int)networkSize);

	if (procId == 0) {
		// Create a DataPoint vector to store the data to give to the data
		// provider for the visualization
		std::vector<std::vector<viz::dataprovider::DataPoint>> myPoints(
			loopSize);

		// Loop on the grid
		for (auto xi = xs; xi < xs + xm; xi++) {
			// Get the pointer to the beginning of the solution data for this
			// grid point
			gridPointSolution = solutionArray[xi];

			for (auto i = 0; i < loopSize; i++) {
				// Create a DataPoint with the concentration[i] as the value
				// and add it to myPoints
				viz::dataprovider::DataPoint aPoint;
				aPoint.value = gridPointSolution[i];
				aPoint.t = time;
				aPoint.x = (grid[xi] + grid[xi + 1]) / 2.0 - grid[1];
				myPoints[i].push_back(aPoint);
			}
		}

		// Loop on the other processes
		for (auto i = 1; i < worldSize; i++) {
			// Get the size of the local grid of that process
			int localSize = 0;
			MPI_Recv(
				&localSize, 1, MPI_INT, i, 20, xolotlComm, MPI_STATUS_IGNORE);

			// Loop on their grid
			for (auto k = 0; k < localSize; k++) {
				// Get the position
				MPI_Recv(
					&x, 1, MPI_DOUBLE, i, 21, xolotlComm, MPI_STATUS_IGNORE);

				for (auto j = 0; j < loopSize; j++) {
					// and the concentrations
					double conc = 0.0;
					MPI_Recv(&conc, 1, MPI_DOUBLE, i, 22, xolotlComm,
						MPI_STATUS_IGNORE);

					// Create a Point with the concentration[i] as the value
					// and add it to myPoints
					viz::dataprovider::DataPoint aPoint;
					aPoint.value = conc;
					aPoint.t = time;
					aPoint.x = x;
					myPoints[j].push_back(aPoint);
				}
			}
		}

		for (auto i = 0; i < loopSize; i++) {
			// Get the data provider and give it the points
			auto thePoints =
				std::make_shared<std::vector<viz::dataprovider::DataPoint>>(
					myPoints[i]);
			_seriesPlot->getDataProvider(i)->setDataPoints(thePoints);
			// TODO: get the name or comp of the cluster
			_seriesPlot->getDataProvider(i)->setDataName(std::to_string(i));
		}

		// Change the title of the plot
		std::stringstream title;
		title << "Concentrations";
		_seriesPlot->plotLabelProvider->titleLabel = title.str();
		// Give the time to the label provider
		std::stringstream timeLabel;
		timeLabel << "time: " << std::setprecision(4) << time << "s";
		_seriesPlot->plotLabelProvider->timeLabel = timeLabel.str();
		// Get the current time step
		PetscReal currentTimeStep;
		ierr = TSGetTimeStep(ts, &currentTimeStep);
		CHKERRQ(ierr);
		// Give the timestep to the label provider
		std::stringstream timeStepLabel;
		timeStepLabel << "dt: " << std::setprecision(4) << currentTimeStep
					  << "s";
		_seriesPlot->plotLabelProvider->timeStepLabel = timeStepLabel.str();

		// Render and save in file
		std::stringstream fileName;
		fileName << "log_series_TS" << timestep << ".ppm";
		_seriesPlot->render(fileName.str());
	}

	else {
		// Send the value of the local grid size to the master process
		MPI_Send(&xm, 1, MPI_DOUBLE, 0, 20, xolotlComm);

		// Loop on the grid
		for (auto xi = xs; xi < xs + xm; xi++) {
			// Dump x
			x = (grid[xi] + grid[xi + 1]) / 2.0 - grid[1];

			// Get the pointer to the beginning of the solution data for this
			// grid point
			gridPointSolution = solutionArray[xi];

			// Send the value of the local position to the master process
			MPI_Send(&x, 1, MPI_DOUBLE, 0, 21, xolotlComm);

			for (auto i = 0; i < loopSize; i++) {
				// Send the value of the concentrations to the master process
				MPI_Send(
					&gridPointSolution[i], 1, MPI_DOUBLE, 0, 22, xolotlComm);
			}
		}
	}

	// Restore the solutionArray
	ierr = DMDAVecRestoreArrayDOFRead(da, solution, &solutionArray);
	CHKERRQ(ierr);

	PetscFunctionReturn(0);
}
} // namespace monitor
} // namespace solver
} // namespace xolotl<|MERGE_RESOLUTION|>--- conflicted
+++ resolved
@@ -1223,7 +1223,6 @@
 				outputFile << _nSurf[i] << " ";
 			}
 		}
-<<<<<<< HEAD
 		if (largeBubble) {
 			outputFile << totalConcData[numSpecies] << " "
 					   << totalConcData[numSpecies + 1] /
@@ -1233,11 +1232,6 @@
 					totalConcData[numSpecies];
 		}
 		outputFile << std::endl;
-=======
-		auto tempHandler = _solverHandler->getTemperatureHandler();
-		outputFile << _nHeliumBurst << " " << _nDeuteriumBurst << " "
-				   << _nTritiumBurst << std::endl;
->>>>>>> e65744a1
 		outputFile.close();
 
 		if (_solverHandler->temporalFlux()) {
