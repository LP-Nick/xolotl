#include <xolotl/core/Constants.h>
#include <xolotl/core/network/AlloyReactionNetwork.h>
#include <xolotl/core/network/IPSIReactionNetwork.h>
#include <xolotl/core/network/NEReactionNetwork.h>
#include <xolotl/core/network/ZrReactionNetwork.h>
#include <xolotl/io/XFile.h>
#include <xolotl/perf/ScopedTimer.h>
#include <xolotl/solver/PetscSolver.h>
#include <xolotl/solver/monitor/PetscMonitor1D.h>
#include <xolotl/solver/monitor/PetscMonitorFunctions.h>
#include <xolotl/util/Log.h>
#include <xolotl/util/MPIUtils.h>
#include <xolotl/util/MathUtils.h>
#include <xolotl/viz/dataprovider/CvsXDataProvider.h>

namespace xolotl
{
namespace solver
{
namespace monitor
{
PetscErrorCode
checkNegative(
	TS ts, PetscInt timestep, PetscReal time, Vec solution, void* ictx)
{
	PetscFunctionBeginUser;
	PetscCall(static_cast<PetscMonitor1D*>(ictx)->checkNegative(
		ts, timestep, time, solution));
	PetscFunctionReturn(0);
}

PetscErrorCode
computeTRIDYN(
	TS ts, PetscInt timestep, PetscReal time, Vec solution, void* ictx)
{
	PetscFunctionBeginUser;
	PetscCall(static_cast<PetscMonitor1D*>(ictx)->computeTRIDYN(
		ts, timestep, time, solution));
	PetscFunctionReturn(0);
}

PetscErrorCode
profileTemperature(
	TS ts, PetscInt timestep, PetscReal time, Vec solution, void* ictx)
{
	PetscFunctionBeginUser;
	PetscCall(static_cast<PetscMonitor1D*>(ictx)->profileTemperature(
		ts, timestep, time, solution));
	PetscFunctionReturn(0);
}

PetscErrorCode
monitorSeries(
	TS ts, PetscInt timestep, PetscReal time, Vec solution, void* ictx)
{
	PetscFunctionBeginUser;
	PetscCall(static_cast<PetscMonitor1D*>(ictx)->monitorSeries(
		ts, timestep, time, solution));
	PetscFunctionReturn(0);
}

void
PetscMonitor1D::setup(int loop)
{
	_loopNumber = loop;

	auto perfHandler = _solverHandler->getPerfHandler();

	// Initialize the timers, including the one for this function.
	_initTimer = perfHandler->getTimer("monitor1D:init");
	perf::ScopedTimer myTimer(_initTimer);
	_checkNegativeTimer = perfHandler->getTimer("monitor1D:checkNeg");
	_tridynTimer = perfHandler->getTimer("monitor1D:tridyn");
	_startStopTimer = perfHandler->getTimer("monitor1D:startStop");
	_heRetentionTimer = perfHandler->getTimer("monitor1D:heRet");
	_xeRetentionTimer = perfHandler->getTimer("monitor1D:xeRet");
	_scatterTimer = perfHandler->getTimer("monitor1D:scatter");
	_seriesTimer = perfHandler->getTimer("monitor1D:series");
	_eventFuncTimer = perfHandler->getTimer("monitor1D:event");
	_postEventFuncTimer = perfHandler->getTimer("monitor1D:postEvent");

	// Get the process ID
	auto xolotlComm = util::getMPIComm();
	int procId;
	MPI_Comm_rank(xolotlComm, &procId);

	// Get xolotlViz handler registry
	auto vizHandlerRegistry = _solverHandler->getVizHandler();

	// Flags to launch the monitors or not
	PetscBool flagNeg, flagCollapse, flag2DPlot, flag1DPlot, flagSeries,
		flagPerf, flagHeRetention, flagStatus, flagXeRetention, flagTRIDYN,
		flagAlloy, flagTemp, flagLargest, flagZr;

	// Check the option -check_negative
	PetscCallVoid(PetscOptionsHasName(NULL, NULL, "-check_negative", &flagNeg));

	// Check the option -check_collapse
	PetscCallVoid(
		PetscOptionsHasName(NULL, NULL, "-check_collapse", &flagCollapse));

	// Check the option -plot_perf
	PetscCallVoid(PetscOptionsHasName(NULL, NULL, "-plot_perf", &flagPerf));

	// Check the option -plot_series
	PetscCallVoid(PetscOptionsHasName(NULL, NULL, "-plot_series", &flagSeries));

	// Check the option -plot_1d
	PetscCallVoid(PetscOptionsHasName(NULL, NULL, "-plot_1d", &flag1DPlot));

	// Check the option -alpha_zr
	PetscCallVoid(PetscOptionsHasName(NULL, NULL, "-alpha_zr", &flagZr));

	// Check the option -helium_retention
	PetscCallVoid(
		PetscOptionsHasName(NULL, NULL, "-helium_retention", &flagHeRetention));

	// Check the option -xenon_retention
	PetscCallVoid(
		PetscOptionsHasName(NULL, NULL, "-xenon_retention", &flagXeRetention));

	// Check the option -start_stop
	PetscCallVoid(PetscOptionsHasName(NULL, NULL, "-start_stop", &flagStatus));

	// Check the option -tridyn
	PetscCallVoid(PetscOptionsHasName(NULL, NULL, "-tridyn", &flagTRIDYN));

	// Check the option -alloy
	PetscCallVoid(PetscOptionsHasName(NULL, NULL, "-alloy", &flagAlloy));

	// Check the option -temp_profile
	PetscCallVoid(PetscOptionsHasName(NULL, NULL, "-temp_profile", &flagTemp));

	// Check the option -largest_conc
	PetscCallVoid(
		PetscOptionsHasName(NULL, NULL, "-largest_conc", &flagLargest));

	// Get the network and its size
	auto& network = _solverHandler->getNetwork();
	const auto networkSize = network.getNumClusters();
	// Get the number of species
	auto numSpecies = network.getSpeciesListSize();

	// Create data depending on the boundary conditions
	if (_solverHandler->getLeftOffset() == 1) {
		_nSurf = std::vector<double>(numSpecies, 0.0);
		_previousSurfFlux = std::vector<double>(numSpecies, 0.0);
	}
	if (_solverHandler->getRightOffset() == 1) {
		_nBulk = std::vector<double>(numSpecies, 0.0);
		_previousBulkFlux = std::vector<double>(numSpecies, 0.0);
	}

	// Determine if we have an existing restart file,
	// and if so, it it has had timesteps written to it.
	std::unique_ptr<io::XFile> networkFile;
	std::unique_ptr<io::XFile::TimestepGroup> lastTsGroup;
	std::string networkName = _solverHandler->getNetworkName();
	bool hasConcentrations = false;
	if (not networkName.empty()) {
		networkFile = std::make_unique<io::XFile>(networkName);
		auto concGroup = networkFile->getGroup<io::XFile::ConcentrationGroup>();
		hasConcentrations = (concGroup and concGroup->hasTimesteps());
		if (hasConcentrations and _loopNumber == 0) {
			lastTsGroup = concGroup->getLastTimestepGroup();
		}
	}

	// Set the post step processing to stop the solver if the time step
	// collapses
	if (flagCollapse) {
		// Find the threshold
		PetscBool flag;
		PetscCallVoid(PetscOptionsGetReal(
			NULL, NULL, "-check_collapse", &timeStepThreshold, &flag));
		if (!flag)
			timeStepThreshold = 1.0e-16;

		// Set the post step process that tells the solver when to stop if the
		// time step collapse
		PetscCallVoid(TSSetPostStep(_ts, checkTimeStep));
	}

	// Set the monitor to check the negative concentrations
	if (flagNeg) {
		// Find the stride to know how often we want to check
		PetscBool flag;
		PetscCallVoid(PetscOptionsGetReal(
			NULL, NULL, "-check_negative", &_negThreshold, &flag));
		if (!flag)
			_negThreshold = 1.0e-30;

		// checkNegative1D will be called at each timestep
		PetscCallVoid(TSMonitorSet(_ts, monitor::checkNegative, this, nullptr));
	}

	// If the user wants the surface to be able to move
	if (_solverHandler->moveSurface()) {
		// Clear the vector just in case
		_iClusterIds.clear();

		using NetworkType = core::network::IPSIReactionNetwork;
		using AmountType = NetworkType::AmountType;
		auto psiNetwork = dynamic_cast<NetworkType*>(&network);
		// Get the number of species
		auto numSpecies = psiNetwork->getSpeciesListSize();
		auto specIdI = psiNetwork->getInterstitialSpeciesId();

		// Initialize the composition
		auto comp = std::vector<AmountType>(numSpecies, 0);

		// Loop on interstital clusters
		bool iClusterExists = true;
		AmountType iSize = 1;
		while (iClusterExists) {
			comp[specIdI()] = iSize;
			auto clusterId = psiNetwork->findClusterId(comp);
			// Check that the helium cluster is present in the network
			if (clusterId != NetworkType::invalidIndex()) {
				_iClusterIds.push_back(clusterId);
				iSize++;
			}
			else
				iClusterExists = false;
		}

		// Get the interstitial information at the surface if concentrations
		// were stored
		if (hasConcentrations and _loopNumber == 0) {
			assert(lastTsGroup);

			// Get the names of the species in the network
			std::vector<std::string> names;
			for (auto id = core::network::SpeciesId(numSpecies); id; ++id) {
				names.push_back(network.getSpeciesName(id));
			}

			// Loop on the names
			for (auto i = 0; i < names.size(); i++) {
				// Create the n attribute name
				std::ostringstream nName;
				nName << "n" << names[i] << "Surf";
				// Read quantity attribute
				_nSurf[i] = lastTsGroup->readData1D(nName.str());

				// Create the previous flux attribute name
				std::ostringstream prevFluxName;
				prevFluxName << "previousFlux" << names[i] << "Surf";
				// Read the attribute
				_previousSurfFlux[i] =
					lastTsGroup->readData1D(prevFluxName.str());
			}

			// Get the previous time from the HDF5 file
			double previousTime = lastTsGroup->readPreviousTime();
			_solverHandler->setPreviousTime(previousTime);
		}

		// Get the sputtering yield
		_sputteringYield = _solverHandler->getSputteringYield();

		// Master process
		if (procId == 0 and _loopNumber == 0) {
			// Clear the file where the surface will be written
			std::ofstream outputFile;
			outputFile.open("surface.txt");
			outputFile << "#time height" << std::endl;
			outputFile.close();
		}

		// Set directions and terminate flags for the surface event
		PetscInt direction[2];
		PetscBool terminate[2];
		direction[0] = 0, direction[1] = 0;
		terminate[0] = PETSC_FALSE, terminate[1] = PETSC_FALSE;
		// Set the TSEvent
		PetscCallVoid(TSSetEventHandler(_ts, 2, direction, terminate,
			monitor::eventFunction, monitor::postEventFunction, this));
	}

	// Set the monitor to save 1D plot of xenon distribution
	if (flag1DPlot) {
		// Only the master process will create the plot
		if (procId == 0) {
			// Create a ScatterPlot
			_scatterPlot = vizHandlerRegistry->getPlot(viz::PlotType::SCATTER);

			_scatterPlot->setLogScale();

			// Create and set the label provider
			auto labelProvider = std::make_shared<viz::LabelProvider>();
			labelProvider->axis1Label = "Xenon Size";
			labelProvider->axis2Label = "Concentration";

			// Give it to the plot
			_scatterPlot->setLabelProvider(labelProvider);

			// Create the data provider
			auto dataProvider =
				std::make_shared<viz::dataprovider::CvsXDataProvider>();

			// Give it to the plot
			_scatterPlot->setDataProvider(dataProvider);
		}

		// monitorScatter1D will be called at each timestep
		PetscCallVoid(
			TSMonitorSet(_ts, monitor::monitorScatter, this, nullptr));
	}

	// Set the monitor to save 1D plot of many concentrations
	if (flagSeries) {
		// Only the master process will create the plot
		if (procId == 0) {
			// Create a ScatterPlot
			_seriesPlot = vizHandlerRegistry->getPlot(viz::PlotType::SERIES);

			// set the log scale
			//			_seriesPlot->setLogScale();

			// Create and set the label provider
			auto labelProvider = std::make_shared<viz::LabelProvider>();
			labelProvider->axis1Label = "x Position on the Grid";
			labelProvider->axis2Label = "Concentration";

			// Give it to the plot
			_seriesPlot->setLabelProvider(labelProvider);

			// To plot a maximum of 18 clusters of the whole benchmark
			const auto loopSize = std::min(18, (int)networkSize);

			// Create a data provider for each cluster in the network
			for (auto i = 0; i < loopSize; i++) {
				// Create the data provider
				auto dataProvider =
					std::make_shared<viz::dataprovider::CvsXDataProvider>();

				// Give it to the plot
				_seriesPlot->addDataProvider(dataProvider);
			}
		}

		// monitorSeries1D will be called at each timestep
		PetscCallVoid(TSMonitorSet(_ts, monitor::monitorSeries, this, nullptr));
	}

	// Set the monitor to save performance plots (has to be in parallel)
	if (flagPerf) {
		// Only the master process will create the plot
		if (procId == 0) {
			// Create a ScatterPlot
			_perfPlot = vizHandlerRegistry->getPlot(viz::PlotType::SCATTER);

			// Create and set the label provider
			auto labelProvider = std::make_shared<viz::LabelProvider>();
			labelProvider->axis1Label = "Process ID";
			labelProvider->axis2Label = "Solver Time";

			// Give it to the plot
			_perfPlot->setLabelProvider(labelProvider);

			// Create the data provider
			auto dataProvider =
				std::make_shared<viz::dataprovider::CvsXDataProvider>();

			// Give it to the plot
			_perfPlot->setDataProvider(dataProvider);
		}

		// monitorPerf will be called at each timestep
		PetscCallVoid(TSMonitorSet(_ts, monitor::monitorPerf, this, nullptr));
	}

	// Set the monitor to output data for AlphaZr
	if (flagZr) {
		auto& network = _solverHandler->getNetwork();
		auto numSpecies = network.getSpeciesListSize();

		// Create/open the output files
		std::fstream outputFile;
		outputFile.open("AlphaZr.dat", std::fstream::out);
		outputFile << "#time_step time ";
		for (auto id = core::network::SpeciesId(numSpecies); id; ++id) {
			auto speciesName = network.getSpeciesName(id);
			outputFile << speciesName << "_density " << speciesName << "_atom "
					   << speciesName << "_diameter " << speciesName
					   << "_partial_density " << speciesName << "_partial_atom "
					   << speciesName << "_partial_diameter ";
		}

		outputFile << std::endl;
		outputFile.close();

		// computeAlphaZr will be called at each timestep
		PetscCallVoid(
			TSMonitorSet(_ts, monitor::computeAlphaZr, this, nullptr));
	}

	// Set the monitor to compute the helium retention
	if (flagHeRetention) {
		auto fluxHandler = _solverHandler->getFluxHandler();
		// Get the previous time if concentrations were stored and initialize
		// the fluence
		if (hasConcentrations and _loopNumber == 0) {
			assert(lastTsGroup);

			// Get the previous time from the HDF5 file
			double previousTime = lastTsGroup->readPreviousTime();
			_solverHandler->setPreviousTime(previousTime);
			// Increment the fluence with the value at this current timestep
			auto fluences = lastTsGroup->readFluence();
			fluxHandler->setFluence(fluences);

			// Get the names of the species in the network
			std::vector<std::string> names;
			for (auto id = core::network::SpeciesId(numSpecies); id; ++id) {
				names.push_back(network.getSpeciesName(id));
			}

			// If the surface is a free surface
			if (_solverHandler->getLeftOffset() == 1) {
				// Loop on the names
				for (auto i = 0; i < names.size(); i++) {
					// Create the n attribute name
					std::ostringstream nName;
					nName << "n" << names[i] << "Surf";
					// Read quantity attribute
					_nSurf[i] = lastTsGroup->readData1D(nName.str());

					// Create the previous flux attribute name
					std::ostringstream prevFluxName;
					prevFluxName << "previousFlux" << names[i] << "Surf";
					// Read the attribute
					_previousSurfFlux[i] =
						lastTsGroup->readData1D(prevFluxName.str());
				}
			}

			// If the bottom is a free surface
			if (_solverHandler->getRightOffset() == 1) {
				// Loop on the names
				for (auto i = 0; i < names.size(); i++) {
					// Create the n attribute name
					std::ostringstream nName;
					nName << "n" << names[i] << "Bulk";
					// Read quantity attribute
					_nBulk[i] = lastTsGroup->readData1D(nName.str());

					// Create the previous flux attribute name
					std::ostringstream prevFluxName;
					prevFluxName << "previousFlux" << names[i] << "Bulk";
					// Read the attribute
					_previousBulkFlux[i] =
						lastTsGroup->readData1D(prevFluxName.str());
				}
			}
		}

		// computeFluence will be called at each timestep
		PetscCallVoid(
			TSMonitorSet(_ts, monitor::computeFluence, this, nullptr));

		// computeHeliumRetention1D will be called at each timestep
		PetscCallVoid(
			TSMonitorSet(_ts, monitor::computeHeliumRetention, this, nullptr));

		// Master process
		if (procId == 0 and _loopNumber == 0) {
			// Uncomment to clear the file where the retention will be written
			std::ofstream outputFile;
			outputFile.open("retentionOut.txt");
			outputFile << "#time fluence ";
			// Get the generated clusters
			auto factors = fluxHandler->getReductionFactors();
			for (auto i = 0; i < factors.size(); i++) {
				outputFile << "fluence_" << i << " ";
			}
			for (auto id = core::network::SpeciesId(numSpecies); id; ++id) {
				auto speciesName = network.getSpeciesName(id);
				outputFile << speciesName << "_content ";
			}
			if (_solverHandler->getRightOffset() == 1) {
				for (auto id = core::network::SpeciesId(numSpecies); id; ++id) {
					auto speciesName = network.getSpeciesName(id);
					outputFile << speciesName << "_bulk ";
				}
			}
			if (_solverHandler->getLeftOffset() == 1) {
				for (auto id = core::network::SpeciesId(numSpecies); id; ++id) {
					auto speciesName = network.getSpeciesName(id);
					outputFile << speciesName << "_surface ";
				}
			}
			if (_solverHandler->largeBubble())
				outputFile << "C_b av_He av_V";
			outputFile << std::endl;
			outputFile.close();

			if (_solverHandler->temporalFlux()) {
				// Open an additional file that will keep the flux evolution
				outputFile.open("instantFlux.txt");
				outputFile << "#time ";

				// Get the generated clusters
				auto indices = fluxHandler->getFluxIndices();

				// Get the bounds
				auto bounds = network.getAllClusterBounds();
				// Loop on them
				for (auto i : indices) {
					for (auto id = core::network::SpeciesId(numSpecies); id;
						 ++id) {
						auto speciesName = network.getSpeciesName(id);
						if (bounds[i][2 * id()] > 0)
							outputFile << speciesName << "_"
									   << bounds[i][2 * id()];
					}
					outputFile << " ";
				}
				outputFile << std::endl;
				outputFile.close();
			}
		}
	}

	// Set the monitor to compute the xenon retention
	if (flagXeRetention) {
		// Get the da from _ts
		DM da;
		PetscCallVoid(TSGetDM(_ts, &da));
		// Get the local boundaries
		PetscInt xm;
		PetscCallVoid(DMDAGetCorners(da, NULL, NULL, NULL, &xm, NULL, NULL));
		// Create the local vectors on each process
		_solverHandler->createLocalNE(xm);

		// Get the previous time if concentrations were stored and initialize
		// the fluence
		if (hasConcentrations and _loopNumber == 0) {
			assert(lastTsGroup);

			// Get the previous time from the HDF5 file
			double previousTime = lastTsGroup->readPreviousTime();
			_solverHandler->setPreviousTime(previousTime);
			// Initialize the fluence
			auto fluxHandler = _solverHandler->getFluxHandler();
			// Increment the fluence with the value at this current timestep
			auto fluences = lastTsGroup->readFluence();
			fluxHandler->setFluence(fluences);
		}

		// computeFluence will be called at each timestep
		PetscCallVoid(
			TSMonitorSet(_ts, monitor::computeFluence, this, nullptr));

		// computeXenonRetention1D will be called at each timestep
		PetscCallVoid(
			TSMonitorSet(_ts, monitor::computeXenonRetention, this, nullptr));

		// Master process
		if (procId == 0 and _loopNumber == 0) {
			// Uncomment to clear the file where the retention will be written
			std::ofstream outputFile;
			outputFile.open("retentionOut.txt");
			outputFile << "#time Xenon_content radius partial_radius "
						  "partial_bubble_conc partial_size"
					   << std::endl;
			outputFile.close();
		}
	}

	// Set the monitor to output data for TRIDYN
	if (flagTRIDYN) {
		// computeTRIDYN will be called at each timestep
		PetscCallVoid(TSMonitorSet(_ts, monitor::computeTRIDYN, this, nullptr));
	}

	// Set the monitor to output data for Alloy
	if (flagAlloy) {
		if (procId == 0 and _loopNumber == 0) {
			// Create/open the output files
			std::fstream outputFile;
			outputFile.open("Alloy.dat", std::fstream::out);
			outputFile << "#time_step time ";
			for (auto id = core::network::SpeciesId(numSpecies); id; ++id) {
				auto speciesName = network.getSpeciesName(id);
				outputFile << speciesName << "_density " << speciesName
						   << "_diameter " << speciesName << "_partial_density "
						   << speciesName << "_partial_diameter ";
			}
			outputFile << std::endl;
			outputFile.close();
		}

		// computeAlloy1D will be called at each timestep
		PetscCallVoid(TSMonitorSet(_ts, monitor::computeAlloy, this, nullptr));
	}

	// Set the monitor to compute the temperature profile
	if (flagTemp) {
		if (procId == 0 and _loopNumber == 0) {
			// Uncomment to clear the file where the retention will be written
			std::ofstream outputFile;
			outputFile.open("tempProf.txt");

			// Get the da from _ts
			DM da;
			PetscCallVoid(TSGetDM(_ts, &da));

			// Get the total size of the grid
			PetscInt Mx;
			PetscCallVoid(DMDAGetInfo(da, PETSC_IGNORE, &Mx, PETSC_IGNORE,
				PETSC_IGNORE, PETSC_IGNORE, PETSC_IGNORE, PETSC_IGNORE,
				PETSC_IGNORE, PETSC_IGNORE, PETSC_IGNORE, PETSC_IGNORE,
				PETSC_IGNORE, PETSC_IGNORE));

			// Get the physical grid
			auto grid = _solverHandler->getXGrid();

			// Loop on the entire grid
			for (auto xi = _solverHandler->getLeftOffset();
				 xi < Mx - _solverHandler->getRightOffset(); xi++) {
				// Set x
				double x = (grid[xi] + grid[xi + 1]) / 2.0 - grid[1];
				outputFile << x << " ";
			}
			outputFile << std::endl;
			outputFile.close();
		}

		// computeCumulativeHelium1D will be called at each timestep
		PetscCallVoid(
			TSMonitorSet(_ts, monitor::profileTemperature, this, nullptr));
	}

	// Set the monitor to monitor the concentration of the largest cluster
	if (flagLargest) {
		// Look for the largest cluster
		auto& network = _solverHandler->getNetwork();
		_largestClusterId = network.getLargestClusterId();

		// Find the threshold
		PetscBool flag;
		PetscCallVoid(PetscOptionsGetReal(
			NULL, NULL, "-largest_conc", &_largestThreshold, &flag));

		// monitorLargest1D will be called at each timestep
		PetscCallVoid(
			TSMonitorSet(_ts, monitor::monitorLargest, this, nullptr));
	}

	// Set the monitor to save the status of the simulation in hdf5 file
	if (flagStatus) {
		// Find the stride to know how often the HDF5 file has to be written
		PetscBool flag;
		PetscCallVoid(PetscOptionsGetReal(
			NULL, NULL, "-start_stop", &_hdf5Stride, &flag));
		if (!flag)
			_hdf5Stride = 1.0;

		// Compute the correct _hdf5Previous for a restart
		// Get the last time step written in the HDF5 file
		if (hasConcentrations and _loopNumber == 0) {
			assert(lastTsGroup);

			// Get the previous time from the HDF5 file
			double previousTime = lastTsGroup->readPreviousTime();
			_solverHandler->setPreviousTime(previousTime);
			_hdf5Previous = (PetscInt)(previousTime / _hdf5Stride);
		}

		// Don't do anything if both files have the same name
		if (_hdf5OutputName != _solverHandler->getNetworkName() and
			_loopNumber == 0) {
			// Create and initialize a checkpoint file.
			// We do this in its own scope so that the file
			// is closed when the file object goes out of scope.
			// We want it to close before we (potentially) copy
			// the network from another file using a single-process
			// MPI communicator.
			{
				io::XFile checkpointFile(_hdf5OutputName, 1, xolotlComm);
			}

			// Copy the network group from the given file (if it has one).
			// We open the files using a single-process MPI communicator
			// because it is faster for a single process to do the
			// copy with HDF5"s H5Ocopy implementation than it is
			// when all processes call the copy function.
			// The checkpoint file must be closed before doing this.
			writeNetwork(
				xolotlComm, _hdf5OutputName, _solverHandler->getNetworkName());
		}

		// startStop1D will be called at each timestep
		PetscCallVoid(TSMonitorSet(_ts, monitor::startStop, this, nullptr));
	}

	// Set the monitor to simply change the previous time to the new time
	// monitorTime will be called at each timestep
	PetscCallVoid(TSMonitorSet(_ts, monitor::monitorTime, this, nullptr));
}

PetscErrorCode
PetscMonitor1D::monitorLargest(
	TS ts, PetscInt timestep, PetscReal time, Vec solution)
{
	// Initial declaration
	double **solutionArray, *gridPointSolution;
	IdType xs, xm, Mx, ys, ym, My, zs, zm, Mz;

	PetscFunctionBeginUser;

	// Get the da from ts
	DM da;
	PetscCall(TSGetDM(ts, &da));

	// Get the solutionArray
	PetscCall(DMDAVecGetArrayDOF(da, solution, &solutionArray));

	// Get local coordinates
	_solverHandler->getLocalCoordinates(xs, xm, Mx, ys, ym, My, zs, zm, Mz);

	// Loop on the local grid
	for (auto i = xs; i < xs + xm; i++) {
		// Get the pointer to the beginning of the solution data for this grid
		// point
		gridPointSolution = solutionArray[i];
		// Check the concentration
		if (gridPointSolution[_largestClusterId] > _largestThreshold) {
			PetscCall(TSSetConvergedReason(ts, TS_CONVERGED_USER));
			// Send an error
			throw std::runtime_error(
				"\nxolotlSolver::Monitor1D: The largest cluster "
				"concentration is too high!!");
		}
	}

	// Restore the solutionArray
	PetscCall(DMDAVecRestoreArrayDOF(da, solution, &solutionArray));

	PetscFunctionReturn(0);
}

PetscErrorCode
PetscMonitor1D::startStop(
	TS ts, PetscInt timestep, PetscReal time, Vec solution)
{
	// Initial declaration
	const double **solutionArray, *gridPointSolution;
	IdType xs, xm, Mx, ys, ym, My, zs, zm, Mz;

	PetscFunctionBeginUser;

	perf::ScopedTimer myTimer(_startStopTimer);

	// Get local coordinates
	_solverHandler->getLocalCoordinates(xs, xm, Mx, ys, ym, My, zs, zm, Mz);

	// Compute the dt
	double previousTime = _solverHandler->getPreviousTime();
	double dt = time - previousTime;

	// Don't do anything if it is not on the stride
	if (((PetscInt)((time + dt / 10.0) / _hdf5Stride) <= _hdf5Previous) &&
		timestep > 0) {
		PetscFunctionReturn(0);
	}

	// Update the previous time
	if ((PetscInt)((time + dt / 10.0) / _hdf5Stride) > _hdf5Previous)
		_hdf5Previous++;

	// Gets MPI comm
	auto xolotlComm = util::getMPIComm();

	// Get the da from ts
	DM da;
	PetscCall(TSGetDM(ts, &da));

	// Get the solutionArray
	PetscCall(DMDAVecGetArrayDOFRead(da, solution, &solutionArray));

	// Get the network and dof
	auto& network = _solverHandler->getNetwork();
	const auto dof = network.getDOF();

	// Create an array for the concentration
	double concArray[dof + 1][2];

	// Open the existing HDF5 file
	io::XFile checkpointFile(
		_hdf5OutputName, xolotlComm, io::XFile::AccessMode::OpenReadWrite);

	// Get the current time step
	double currentTimeStep;
	PetscCall(TSGetTimeStep(ts, &currentTimeStep));

	// Add a concentration time step group for the current time step.
	auto concGroup = checkpointFile.getGroup<io::XFile::ConcentrationGroup>();
	assert(concGroup);
	auto tsGroup = concGroup->addTimestepGroup(
		_loopNumber, timestep, time, previousTime, currentTimeStep);

	// Get the physical grid
	auto grid = _solverHandler->getXGrid();
	// Write it in the file
	tsGroup->writeGrid(grid);

	// Save the fluence
	auto fluxHandler = _solverHandler->getFluxHandler();
	auto fluence = fluxHandler->getFluence();
	tsGroup->writeFluence(fluence);

	// Get the names of the species in the network
	auto numSpecies = network.getSpeciesListSize();
	std::vector<std::string> names;
	for (auto id = core::network::SpeciesId(numSpecies); id; ++id) {
		names.push_back(network.getSpeciesName(id));
	}

	if (_solverHandler->moveSurface() || _solverHandler->getLeftOffset() == 1) {
		// Write the surface positions and the associated interstitial
		// quantities in the concentration sub group
		tsGroup->writeSurface1D(_nSurf, _previousSurfFlux, names);
	}

	// Write the bottom impurity information if the bottom is a free surface
	if (_solverHandler->getRightOffset() == 1)
		tsGroup->writeBottom1D(_nBulk, _previousBulkFlux, names);

	// Determine the concentration values we will write.
	// We only examine and collect the grid points we own.
	// TODO measure impact of us building the flattened representation
	// rather than a ragged 2D representation.
	io::XFile::TimestepGroup::Concs1DType concs(xm);
	for (auto i = 0; i < xm; ++i) {
		// Access the solution data for the current grid point.
		auto gridPointSolution = solutionArray[xs + i];

		for (auto l = 0; l < dof + 1; ++l) {
			if (std::fabs(gridPointSolution[l]) > 1.0e-16) {
				concs[i].emplace_back(l, gridPointSolution[l]);
			}
		}
	}

	// Write our concentration data to the current timestep group
	// in the HDF5 file.
	// We only write the data for the grid points we own.
	tsGroup->writeConcentrations(checkpointFile, xs, concs);

	// Restore the solutionArray
	PetscCall(DMDAVecRestoreArrayDOFRead(da, solution, &solutionArray));

	PetscCall(computeTRIDYN(ts, timestep, time, solution));

	PetscFunctionReturn(0);
}

PetscErrorCode
PetscMonitor1D::computeHeliumRetention(
	TS ts, PetscInt timestep, PetscReal time, Vec solution)
{
	// Initial declarations
	IdType xs, xm, Mx, ys, ym, My, zs, zm, Mz;

	PetscFunctionBeginUser;

	perf::ScopedTimer myTimer(_heRetentionTimer);

	// Get local coordinates
	_solverHandler->getLocalCoordinates(xs, xm, Mx, ys, ym, My, zs, zm, Mz);

	// Get the flux handler that will be used to know the fluence
	auto fluxHandler = _solverHandler->getFluxHandler();
	// Get the diffusion handler
	auto diffusionHandler = _solverHandler->getDiffusionHandler();

	// Get the da from ts
	DM da;
	PetscCall(TSGetDM(ts, &da));

	// Get the physical grid
	auto grid = _solverHandler->getXGrid();

	// Get the network
	using NetworkType = core::network::IPSIReactionNetwork;
	using AmountType = NetworkType::AmountType;
	auto& network = dynamic_cast<NetworkType&>(_solverHandler->getNetwork());
	const auto dof = network.getDOF();

	// Get the complete data array, including ghost cells
	Vec localSolution;
	PetscCall(DMGetLocalVector(da, &localSolution));
	PetscCall(DMGlobalToLocalBegin(da, solution, INSERT_VALUES, localSolution));
	PetscCall(DMGlobalToLocalEnd(da, solution, INSERT_VALUES, localSolution));
	// Get the array of concentration
	PetscReal** solutionArray;
	PetscCall(DMDAVecGetArrayDOFRead(da, localSolution, &solutionArray));

	// Check if we are using the large bubble model
	auto largeBubble = _solverHandler->largeBubble();
	// Store the concentration over the grid
	auto numSpecies = network.getSpeciesListSize();
	auto specIdI = network.getInterstitialSpeciesId();
	auto myConcData = std::vector<double>(numSpecies + 3 * largeBubble, 0.0);

	// Declare the pointer for the concentrations at a specific grid point
	PetscReal* gridPointSolution;

	// Loop on the grid
	for (auto xi = xs; xi < xs + xm; xi++) {
		// Boundary conditions
		if (xi < _solverHandler->getLeftOffset() ||
			xi >= Mx - _solverHandler->getRightOffset())
			continue;

		// Get the pointer to the beginning of the solution data for this grid
		// point
		gridPointSolution = solutionArray[xi];

		double hx = grid[xi + 1] - grid[xi];

		using HostUnmanaged =
			Kokkos::View<double*, Kokkos::HostSpace, Kokkos::MemoryUnmanaged>;
		auto hConcs = HostUnmanaged(gridPointSolution, dof);
		auto dConcs = Kokkos::View<double*>("Concentrations", dof);
		deep_copy(dConcs, hConcs);

		// Get the total concentrations at this grid point
		using Quant = core::network::IReactionNetwork::TotalQuantity;
		std::vector<Quant> quant;
		quant.reserve(numSpecies);
		for (auto id = core::network::SpeciesId(numSpecies); id; ++id) {
			quant.push_back({Quant::Type::atom, id, 1});
		}
		auto totals = network.getTotalsVec(dConcs, quant);
		for (auto id = core::network::SpeciesId(numSpecies); id; ++id) {
			myConcData[id()] += totals[id()] * hx;
		}
		if (largeBubble) {
			myConcData[numSpecies] +=
				gridPointSolution[dof - 3] * hx; // Bubble conc
			myConcData[numSpecies + 1] +=
				gridPointSolution[dof - 2] * hx; // He conc
			myConcData[numSpecies + 2] +=
				gridPointSolution[dof - 1] * hx; // V conc
		}
	}

	// Get the current process ID
	auto xolotlComm = util::getMPIComm();
	int procId;
	MPI_Comm_rank(xolotlComm, &procId);

	// Determine total concentrations for He, D, T.
	auto totalConcData = std::vector<double>(numSpecies + 3 * largeBubble, 0.0);

	MPI_Reduce(myConcData.data(), totalConcData.data(),
		numSpecies + 3 * largeBubble, MPI_DOUBLE, MPI_SUM, 0, xolotlComm);

	// Get the delta time from the previous timestep to this timestep
	double previousTime = _solverHandler->getPreviousTime();
	double dt = time - previousTime;

	// Look at the fluxes leaving the free surface
	if (_solverHandler->getLeftOffset() == 1) {
		// Set the surface position
		auto xi = 1;

		// Value to know on which processor is the surface
		int surfaceProc = 0;

		// Check we are on the right proc
		if (xi >= xs && xi < xs + xm) {
			// Compute the total number of impurities that left at the surface
			if (timestep > 0) {
				for (auto i = 0; i < numSpecies; ++i) {
					if (i == specIdI() && _solverHandler->moveSurface())
						continue;
					_nSurf[i] += _previousSurfFlux[i] * dt;
				}
			}
			auto myFluxData = std::vector<double>(numSpecies, 0.0);

			// Get the pointer to the beginning of the solution data for this
			// grid point
			gridPointSolution = solutionArray[xi];

			// Factor for finite difference
			double hxLeft = 0.0, hxRight = 0.0;
			if (xi >= 1 && xi < Mx) {
				hxLeft = (grid[xi + 1] - grid[xi - 1]) / 2.0;
				hxRight = (grid[xi + 2] - grid[xi]) / 2.0;
			}
			else if (xi < 1) {
				hxLeft = grid[xi + 1] - grid[xi];
				hxRight = (grid[xi + 2] - grid[xi]) / 2.0;
			}
			else {
				hxLeft = (grid[xi + 1] - grid[xi - 1]) / 2.0;
				hxRight = grid[xi + 1] - grid[xi];
			}
			double factor = 2.0 / (hxLeft + hxRight);

			// Get the vector of diffusing clusters
			auto diffusingIds = diffusionHandler->getDiffusingIds();

			network.updateOutgoingDiffFluxes(
				gridPointSolution, factor, diffusingIds, myFluxData, xi - xs);

			// Take into account the surface advection
			// Get the surface advection handler
			auto advecHandler = _solverHandler->getAdvectionHandler();
			// Get the sink strengths and advecting clusters
			auto sinkStrengths = advecHandler->getSinkStrengths();
			auto advecClusters = advecHandler->getAdvectingClusters();
			// Set the distance from the surface
			double distance = (grid[xi] + grid[xi + 1]) / 2.0 - grid[1] -
				advecHandler->getLocation();

			network.updateOutgoingAdvecFluxes(gridPointSolution,
				3.0 /
					(core::kBoltzmann * distance * distance * distance *
						distance),
				advecClusters, sinkStrengths, myFluxData, xi - xs);

			for (auto i = 0; i < numSpecies; ++i) {
				if (i == specIdI() && _solverHandler->moveSurface())
					continue;
				_previousSurfFlux[i] = myFluxData[i];
			}

			// Set the surface processor
			surfaceProc = procId;
		}

		// Get which processor will send the information
		// TODO do we need to do this allreduce just to figure out
		// who owns the data?
		// And is it supposed to be a sum?   Why not a min?
		int surfaceId = 0;
		MPI_Allreduce(
			&surfaceProc, &surfaceId, 1, MPI_INT, MPI_SUM, xolotlComm);

		// Send the information about impurities
		// to the other processes
		std::vector<double> countFluxData;
		for (auto i = 0; i < numSpecies; ++i) {
			countFluxData.push_back(_nSurf[i]);
			countFluxData.push_back(_previousSurfFlux[i]);
		}
		MPI_Bcast(countFluxData.data(), countFluxData.size(), MPI_DOUBLE,
			surfaceId, xolotlComm);

		// Extract impurity data from broadcast buffer.
		for (auto i = 0; i < numSpecies; ++i) {
			_nSurf[i] = countFluxData[2 * i];
			_previousSurfFlux[i] = countFluxData[(2 * i) + 1];
		}
	}

	// Look at the fluxes going in the bulk if the bottom is a free surface
	if (_solverHandler->getRightOffset() == 1) {
		// Set the bottom surface position
		auto xi = Mx - 2;

		// Value to know on which processor is the bottom
		int bottomProc = 0;

		// Check we are on the right proc
		if (xi >= xs && xi < xs + xm) {
			// Compute the total number of impurities that went in the bulk
			if (timestep > 0) {
				for (auto i = 0; i < numSpecies; ++i) {
					_nBulk[i] += _previousBulkFlux[i] * dt;
				}
			}
			auto myFluxData = std::vector<double>(numSpecies, 0.0);

			// Get the pointer to the beginning of the solution data for this
			// grid point
			gridPointSolution = solutionArray[xi];

			// Factor for finite difference
			double hxLeft = 0.0, hxRight = 0.0;
			if (xi >= 1 && xi < Mx) {
				hxLeft = (grid[xi + 1] - grid[xi - 1]) / 2.0;
				hxRight = (grid[xi + 2] - grid[xi]) / 2.0;
			}
			else if (xi < 1) {
				hxLeft = grid[xi + 1] - grid[xi];
				hxRight = (grid[xi + 2] - grid[xi]) / 2.0;
			}
			else {
				hxLeft = (grid[xi + 1] - grid[xi - 1]) / 2.0;
				hxRight = grid[xi + 1] - grid[xi];
			}
			double factor = 2.0 / (hxLeft + hxRight);

			// Get the vector of diffusing clusters
			auto diffusingIds = diffusionHandler->getDiffusingIds();

			network.updateOutgoingDiffFluxes(
				gridPointSolution, factor, diffusingIds, myFluxData, xi - xs);

			for (auto i = 0; i < numSpecies; ++i) {
				_previousBulkFlux[i] = myFluxData[i];
			}

			// Set the bottom processor
			bottomProc = procId;
		}

		// Get which processor will send the information
		// TODO do we need to do this allreduce just to figure out
		// who owns the data?
		// And is it supposed to be a sum?   Why not a min?
		int bottomId = 0;
		MPI_Allreduce(&bottomProc, &bottomId, 1, MPI_INT, MPI_SUM, xolotlComm);

		// Send the information about impurities
		// to the other processes
		std::vector<double> countFluxData;
		for (auto i = 0; i < numSpecies; ++i) {
			countFluxData.push_back(_nBulk[i]);
			countFluxData.push_back(_previousBulkFlux[i]);
		}
		MPI_Bcast(countFluxData.data(), countFluxData.size(), MPI_DOUBLE,
			bottomId, xolotlComm);

		// Extract impurity data from broadcast buffer.
		for (auto i = 0; i < numSpecies; ++i) {
			_nBulk[i] = countFluxData[2 * i];
			_previousBulkFlux[i] = countFluxData[(2 * i) + 1];
		}
	}

	// Master process
	if (procId == 0) {
		// Get the fluence
		auto fluence = fluxHandler->getFluence();

		// Print the result
		util::StringStream ss;
		ss << std::endl << "Time: " << time << std::endl;
		for (auto id = core::network::SpeciesId(numSpecies); id; ++id) {
			ss << network.getSpeciesName(id)
			   << " content = " << totalConcData[id()] << std::endl;
		}
		ss << "Fluence = " << fluence[0] << std::endl << std::endl;
		XOLOTL_LOG << ss.str();

		// Write the retention and the fluence in a file
		std::ofstream outputFile;
		outputFile.open("retentionOut.txt", std::ios::app);
		outputFile << time << " ";
		for (auto flu : fluence) {
			outputFile << flu << " ";
		}
		for (auto i = 0; i < numSpecies; ++i) {
			outputFile << totalConcData[i] << " ";
		}
		if (_solverHandler->getRightOffset() == 1) {
			for (auto i = 0; i < numSpecies; ++i) {
				outputFile << _nBulk[i] << " ";
			}
		}
		if (_solverHandler->getLeftOffset() == 1) {
			for (auto i = 0; i < numSpecies; ++i) {
				outputFile << _nSurf[i] << " ";
			}
		}
		if (largeBubble) {
			outputFile << totalConcData[numSpecies] << " "
					   << totalConcData[numSpecies + 1] /
					totalConcData[numSpecies]
					   << " "
					   << totalConcData[numSpecies + 2] /
					totalConcData[numSpecies];
		}
		outputFile << std::endl;
		outputFile.close();

		if (_solverHandler->temporalFlux()) {
			// Open an additional file that will keep the flux evolution
			outputFile.open("instantFlux.txt", std::ios::app);
			outputFile << time << " ";
			// Get the flux information
			auto instantFlux = fluxHandler->getInstantFlux(time);
			// Loop on it
			for (auto flux : instantFlux) {
				outputFile << flux << " ";
			}

			outputFile << std::endl;
			outputFile.close();
		}
	}

	// Restore the solutionArray
	PetscCall(DMDAVecRestoreArrayDOFRead(da, localSolution, &solutionArray));
	PetscCall(DMRestoreLocalVector(da, &localSolution));

	PetscFunctionReturn(0);
}

PetscErrorCode
PetscMonitor1D::computeXenonRetention(
	TS ts, PetscInt timestep, PetscReal time, Vec solution)
{
	// Initial declarations
	IdType xs, xm, Mx, ys, ym, My, zs, zm, Mz;

	PetscFunctionBeginUser;

	perf::ScopedTimer myTimer(_xeRetentionTimer);

	// Get the da from ts
	DM da;
	PetscCall(TSGetDM(ts, &da));

	// Get local coordinates
	_solverHandler->getLocalCoordinates(xs, xm, Mx, ys, ym, My, zs, zm, Mz);

	// Get the physical grid
	auto grid = _solverHandler->getXGrid();

	using NetworkType = core::network::NEReactionNetwork;
	using Spec = typename NetworkType::Species;
	using Composition = typename NetworkType::Composition;

	// Degrees of freedom is the total number of clusters in the network
	auto& network = dynamic_cast<NetworkType&>(_solverHandler->getNetwork());
	const auto dof = network.getDOF();

	// Get the complete data array, including ghost cells
	Vec localSolution;
	PetscCall(DMGetLocalVector(da, &localSolution));
	PetscCall(DMGlobalToLocalBegin(da, solution, INSERT_VALUES, localSolution));
	PetscCall(DMGlobalToLocalEnd(da, solution, INSERT_VALUES, localSolution));
	// Get the array of concentration
	PetscReal** solutionArray;
	PetscCall(DMDAVecGetArrayDOFRead(da, localSolution, &solutionArray));

	// Store the concentration and other values over the grid
	double xeConcentration = 0.0, bubbleConcentration = 0.0, radii = 0.0,
		   partialBubbleConcentration = 0.0, partialRadii = 0.0,
		   partialSize = 0.0;

	// Declare the pointer for the concentrations at a specific grid point
	PetscReal* gridPointSolution;

	// Get the minimum size for the radius
	auto minSizes = _solverHandler->getMinSizes();

	// Get Xe_1
	Composition xeComp = Composition::zero();
	xeComp[Spec::Xe] = 1;
	auto xeCluster = network.findCluster(xeComp, plsm::HostMemSpace{});
	auto xeId = xeCluster.getId();

	// Loop on the grid
	for (auto xi = xs; xi < xs + xm; xi++) {
		// Get the pointer to the beginning of the solution data for this grid
		// point
		gridPointSolution = solutionArray[xi];

		using HostUnmanaged =
			Kokkos::View<double*, Kokkos::HostSpace, Kokkos::MemoryUnmanaged>;
		auto hConcs = HostUnmanaged(gridPointSolution, dof);
		auto dConcs = Kokkos::View<double*>("Concentrations", dof);
		deep_copy(dConcs, hConcs);

		// Initialize the volume fraction and hx
		double hx = grid[xi + 1] - grid[xi];

		// Get the concentrations
		using TQ = core::network::IReactionNetwork::TotalQuantity;
		using Q = TQ::Type;
		using TQA = util::Array<TQ, 7>;
		auto id =
			core::network::SpeciesId(Spec::Xe, network.getSpeciesListSize());
		auto ms = static_cast<AmountType>(minSizes[id()]);
		auto totals = network.getTotals(dConcs,
			TQA{TQ{Q::total, id, 1}, TQ{Q::atom, id, 1}, TQ{Q::radius, id, 1},
				TQ{Q::total, id, ms}, TQ{Q::atom, id, ms},
				TQ{Q::radius, id, ms}, TQ{Q::volume, id, ms}});

		bubbleConcentration += totals[0] * hx;
		xeConcentration += totals[1] * hx;
		radii += totals[2] * hx;
		partialBubbleConcentration += totals[3] * hx;
		partialSize += totals[4] * hx;
		partialRadii += totals[5] * hx;

		_solverHandler->setVolumeFraction(totals[6], xi - xs);

		_solverHandler->setMonomerConc(
			gridPointSolution[xeCluster.getId()], xi - xs);
	}

	// Get the current process ID
	auto xolotlComm = util::getMPIComm();
	int procId;
	MPI_Comm_rank(xolotlComm, &procId);

	// Sum all the concentrations through MPI reduce
	std::array<double, 6> myConcData{xeConcentration, bubbleConcentration,
		radii, partialBubbleConcentration, partialRadii, partialSize};
	std::array<double, 6> totalConcData{0.0, 0.0, 0.0, 0.0, 0.0, 0.0};
	MPI_Reduce(myConcData.data(), totalConcData.data(), myConcData.size(),
		MPI_DOUBLE, MPI_SUM, 0, xolotlComm);

	// GB
	// Get the delta time from the previous timestep to this timestep
	double dt = time - _solverHandler->getPreviousTime();
	// Sum and gather the previous flux
	double globalXeFlux = 0.0;
	// Get the vector from the solver handler
	auto gbVector = _solverHandler->getGBVector();
	// Get the previous flux vector
	auto& localNE = _solverHandler->getLocalNE();
	// Loop on the GB
	for (auto const& pair : gbVector) {
		// Middle
		auto xi = std::get<0>(pair);
		// Check we are on the right proc
		if (xi >= xs && xi < xs + xm) {
			double previousXeFlux = std::get<1>(localNE[xi - xs][0][0]);
			globalXeFlux += previousXeFlux * (grid[xi + 1] - grid[xi]);
			// Set the amount in the vector we keep
			_solverHandler->setLocalXeRate(previousXeFlux * dt, xi - xs);
		}
	}
	double totalXeFlux = 0.0;
	MPI_Reduce(
		&globalXeFlux, &totalXeFlux, 1, MPI_DOUBLE, MPI_SUM, 0, xolotlComm);
	// Master process
	if (procId == 0) {
		// Get the previous value of Xe that went to the GB
		double nXenon = _solverHandler->getNXeGB();
		// Compute the total number of Xe that went to the GB
		nXenon += totalXeFlux * dt;
		_solverHandler->setNXeGB(nXenon);
	}

	// Get the number of species
	auto numSpecies = network.getSpeciesListSize();

	// Get the vector of diffusing clusters
	auto diffusionHandler = _solverHandler->getDiffusionHandler();
	auto diffusingIds = diffusionHandler->getDiffusingIds();

	// Loop on the GB
	for (auto const& pair : gbVector) {
		// Local rate
		auto myRate = std::vector<double>(numSpecies, 0.0);
		// Define left and right with reference to the middle point
		// Middle
		auto xi = std::get<0>(pair);

		// Factor for finite difference
		double hxLeft = 0.0, hxRight = 0.0;
		if (xi >= 1 && xi < Mx) {
			hxLeft = (grid[xi + 1] - grid[xi - 1]) / 2.0;
			hxRight = (grid[xi + 2] - grid[xi]) / 2.0;
		}
		else if (xi < 1) {
			hxLeft = grid[xi + 1] - grid[xi];
			hxRight = (grid[xi + 2] - grid[xi]) / 2.0;
		}
		else {
			hxLeft = (grid[xi + 1] - grid[xi - 1]) / 2.0;
			hxRight = grid[xi + 1] - grid[xi];
		}
		double factor = 2.0 / (hxLeft + hxRight);
		// Check we are on the right proc
		if (xi >= xs && xi < xs + xm) {
			// Left
			xi = std::get<0>(pair) - 1;
			// Get the pointer to the beginning of the solution data for this
			// grid point
			gridPointSolution = solutionArray[xi];
			// Compute the flux coming from the left
			network.updateOutgoingDiffFluxes(gridPointSolution, factor / hxLeft,
				diffusingIds, myRate, xi + 1 - xs);

			// Right
			xi = std::get<0>(pair) + 1;
			gridPointSolution = solutionArray[xi];
			// Compute the flux coming from the right
			network.updateOutgoingDiffFluxes(gridPointSolution,
				factor / hxRight, diffusingIds, myRate, xi + 1 - xs);

			// Middle
			xi = std::get<0>(pair);
			_solverHandler->setPreviousXeFlux(myRate[0], xi - xs);
		}
	}

	// Master process
	if (procId == 0) {
		// Get the number of xenon that went to the GB
		double nXenon = _solverHandler->getNXeGB();

		// Print the result
		XOLOTL_LOG << std::endl
				   << "Time: " << time << std::endl
				   << "Xenon concentration = " << totalConcData[0] << std::endl
				   << "Xenon GB = " << nXenon << std::endl
				   << std::endl;

		// Make sure the average partial radius makes sense
		double averagePartialRadius = 0.0, averagePartialSize = 0.0;
		if (totalConcData[3] > 1.e-16) {
			averagePartialRadius = totalConcData[4] / totalConcData[3];
			averagePartialSize = totalConcData[5] / totalConcData[3];
		}

		// Uncomment to write the content in a file
		std::ofstream outputFile;
		outputFile.open("retentionOut.txt", std::ios::app);
		outputFile << time << " " << totalConcData[0] << " "
				   << totalConcData[2] / totalConcData[1] << " "
				   << averagePartialRadius << " " << totalConcData[3] << " "
				   << averagePartialSize << std::endl;
		outputFile.close();
	}

	// Restore the solutionArray
	PetscCall(DMDAVecRestoreArrayDOFRead(da, localSolution, &solutionArray));
	PetscCall(DMRestoreLocalVector(da, &localSolution));

	PetscFunctionReturn(0);
}

PetscErrorCode
PetscMonitor1D::computeAlloy(
	TS ts, PetscInt timestep, PetscReal time, Vec solution)
{
	// Initial declarations
	IdType xs, xm, Mx, ys, ym, My, zs, zm, Mz;

	PetscFunctionBeginUser;

	// Get the MPI comm
	auto xolotlComm = util::getMPIComm();

	// Get the process ID
	int procId;
	MPI_Comm_rank(xolotlComm, &procId);

	// Get local coordinates
	_solverHandler->getLocalCoordinates(xs, xm, Mx, ys, ym, My, zs, zm, Mz);

	// Get the physical grid and its length
	auto grid = _solverHandler->getXGrid();
	auto xSize = grid.size();

	// Get the da from ts
	DM da;
	PetscCall(TSGetDM(ts, &da));

	// Get the array of concentration
	PetscReal** solutionArray;
	PetscCall(DMDAVecGetArrayDOFRead(da, solution, &solutionArray));

	using NetworkType = core::network::AlloyReactionNetwork;
	using Spec = typename NetworkType::Species;
	using Composition = typename NetworkType::Composition;

	// Degrees of freedom is the total number of clusters in the network
	auto& network = dynamic_cast<NetworkType&>(_solverHandler->getNetwork());
	const auto dof = network.getDOF();
	auto numSpecies = network.getSpeciesListSize();
	auto myData = std::vector<double>(numSpecies * 4, 0.0);

	// Get the minimum size for the loop densities and diameters
	auto minSizes = _solverHandler->getMinSizes();

	// Declare the pointer for the concentrations at a specific grid point
	PetscReal* gridPointSolution;

	// Loop on the grid
	for (auto xi = xs; xi < xs + xm; xi++) {
		// Boundary conditions
		if (xi < _solverHandler->getLeftOffset() ||
			xi == Mx - _solverHandler->getRightOffset())
			continue;

		// Get the pointer to the beginning of the solution data for this grid
		// point
		gridPointSolution = solutionArray[xi];

		using HostUnmanaged =
			Kokkos::View<double*, Kokkos::HostSpace, Kokkos::MemoryUnmanaged>;
		auto hConcs = HostUnmanaged(gridPointSolution, dof);
		auto dConcs = Kokkos::View<double*>("Concentrations", dof);
		deep_copy(dConcs, hConcs);

		// Loop on the species
		for (auto id = core::network::SpeciesId(numSpecies); id; ++id) {
			using TQ = core::network::IReactionNetwork::TotalQuantity;
			using Q = TQ::Type;
			using TQA = util::Array<TQ, 4>;
			auto ms = static_cast<AmountType>(minSizes[id()]);
			auto totals = network.getTotals(dConcs,
				TQA{TQ{Q::total, id, 1}, TQ{Q::radius, id, 1},
					TQ{Q::total, id, ms}, TQ{Q::radius, id, ms}});

			myData[4 * id()] += totals[0];
			myData[(4 * id()) + 1] += 2.0 * totals[1] / myData[4 * id()];
			myData[(4 * id()) + 2] += totals[2];
			myData[(4 * id()) + 3] += 2.0 * totals[3] / myData[(4 * id()) + 2];
		}
	}

	// Sum all the concentrations through MPI reduce
	auto globalData = std::vector<double>(myData.size(), 0.0);
	MPI_Reduce(myData.data(), globalData.data(), myData.size(), MPI_DOUBLE,
		MPI_SUM, 0, xolotlComm);

	// Average the data
	if (procId == 0) {
		for (auto i = 0; i < numSpecies; ++i) {
			globalData[(4 * i) + 1] /= globalData[4 * i];
			globalData[(4 * i) + 3] /= globalData[(4 * i) + 2];
			globalData[4 * i] /= (grid[Mx] - grid[1]);
			globalData[(4 * i) + 2] /= (grid[Mx] - grid[1]);
		}

		// Set the output precision
		const int outputPrecision = 5;

		// Open the output file
		std::fstream outputFile;
		outputFile.open("Alloy.dat", std::fstream::out | std::fstream::app);
		outputFile << std::setprecision(outputPrecision);

		// Output the data
		outputFile << timestep << " " << time << " ";
		for (auto i = 0; i < numSpecies; ++i) {
			outputFile << globalData[i * 4] << " " << globalData[(i * 4) + 1]
					   << " " << globalData[(i * 4) + 2] << " "
					   << globalData[(i * 4) + 3] << " ";
		}
		outputFile << std::endl;

		// Close the output file
		outputFile.close();
	}

	// Restore the PETSC solution array
	PetscCall(DMDAVecRestoreArrayDOFRead(da, solution, &solutionArray));

	PetscFunctionReturn(0);
}

PetscErrorCode
PetscMonitor1D::computeAlphaZr(
	TS ts, PetscInt timestep, PetscReal time, Vec solution)
{
	// Initial declarations
	PetscErrorCode ierr;
	IdType xs, xm, Mx, ys, ym, My, zs, zm, Mz;

	PetscFunctionBeginUser;

	// Get the MPI comm
	auto xolotlComm = util::getMPIComm();

	// Get the process ID
	int procId;
	MPI_Comm_rank(xolotlComm, &procId);

	// Get local coordinates
	_solverHandler->getLocalCoordinates(xs, xm, Mx, ys, ym, My, zs, zm, Mz);

	// Get the physical grid and its length
	auto grid = _solverHandler->getXGrid();
	auto xSize = grid.size();

	// Get the da from ts
	DM da;
	ierr = TSGetDM(ts, &da);
	CHKERRQ(ierr);

	// Get the array of concentration
	PetscReal** solutionArray;
	ierr = DMDAVecGetArrayDOFRead(da, solution, &solutionArray);
	CHKERRQ(ierr);

	using NetworkType = core::network::ZrReactionNetwork;
	using Spec = typename NetworkType::Species;
	using Composition = typename NetworkType::Composition;

	// Degrees of freedom is the total number of clusters in the network
	auto& network = dynamic_cast<NetworkType&>(_solverHandler->getNetwork());
	const auto dof = network.getDOF();
	auto numSpecies = network.getSpeciesListSize();
	auto myData = std::vector<double>(numSpecies * 6, 0.0);

	// Get the minimum size for the loop densities and diameters
	auto minSizes = _solverHandler->getMinSizes();

	// Declare the pointer for the concentrations at a specific grid point
	PetscReal* gridPointSolution;

	// Get the position of the surface
	auto surfacePos = _solverHandler->getSurfacePosition();

	// Loop on the grid
	for (auto xi = xs; xi < xs + xm; xi++) {
		// Boundary conditions
		if (xi < surfacePos + _solverHandler->getLeftOffset() ||
			xi == Mx - _solverHandler->getRightOffset())
			continue;

		// Get the pointer to the beginning of the solution data for this grid
		// point
		gridPointSolution = solutionArray[xi];

		double hx = grid[xi + 1] - grid[xi];

		using HostUnmanaged =
			Kokkos::View<double*, Kokkos::HostSpace, Kokkos::MemoryUnmanaged>;
		auto hConcs = HostUnmanaged(gridPointSolution, dof);
		auto dConcs = Kokkos::View<double*>("Concentrations", dof);
		deep_copy(dConcs, hConcs);

		// Loop on the species
		for (auto id = core::network::SpeciesId(numSpecies); id; ++id) {
			myData[6 * id()] +=
				network.getTotalConcentration(dConcs, id, 1) * hx;
			myData[6 * id() + 1] +=
				network.getTotalAtomConcentration(dConcs, id, 1) * hx;
			myData[(6 * id()) + 2] +=
				2.0 * network.getTotalRadiusConcentration(dConcs, id, 1) * hx;
			myData[(6 * id()) + 3] +=
				network.getTotalConcentration(dConcs, id, minSizes[id()]) * hx;
			myData[(6 * id()) + 4] +=
				network.getTotalAtomConcentration(dConcs, id, minSizes[id()]) *
				hx;
			myData[(6 * id()) + 5] += 2.0 *
				network.getTotalRadiusConcentration(
					dConcs, id, minSizes[id()]) *
				hx;
		}
	}

	// Sum all the concentrations through MPI reduce
	auto globalData = std::vector<double>(myData.size(), 0.0);
	MPI_Reduce(myData.data(), globalData.data(), myData.size(), MPI_DOUBLE,
		MPI_SUM, 0, xolotlComm);

	// Average the data
	if (procId == 0) {
		for (auto i = 0; i < numSpecies; ++i) {
			if (globalData[6 * i] > 1.0e-16)
				globalData[(6 * i) + 2] /= globalData[6 * i];
			if (globalData[(6 * i) + 3] > 1.0e-16)
				globalData[(6 * i) + 5] /= globalData[(6 * i) + 3];
		}

		// Set the output precision
		const int outputPrecision = 5;

		// Open the output file
		std::fstream outputFile;
		outputFile.open("AlphaZr.dat", std::fstream::out | std::fstream::app);
		outputFile << std::setprecision(outputPrecision);

		// Output the data
		outputFile << timestep << " " << time << " ";

		for (auto i = 0; i < numSpecies; ++i) {
			outputFile << globalData[i * 6] << " " << globalData[(i * 6) + 1]
					   << " " << globalData[(i * 6) + 2] << " "
					   << globalData[(i * 6) + 3] << " "
					   << globalData[(i * 6) + 4] << " "
					   << globalData[(i * 6) + 5] << " ";
		}

		outputFile << std::endl;

		// Close the output file
		outputFile.close();
	}

	// Restore the PETSc solution array
	ierr = DMDAVecRestoreArrayDOFRead(da, solution, &solutionArray);
	CHKERRQ(ierr);

	PetscFunctionReturn(0);
}

PetscErrorCode
PetscMonitor1D::monitorScatter(
	TS ts, PetscInt timestep, PetscReal time, Vec solution)
{
	// Initial declarations
	double **solutionArray, *gridPointSolution;
	IdType xs, xm, Mx, ys, ym, My, zs, zm, Mz;

	PetscFunctionBeginUser;

	perf::ScopedTimer myTimer(_scatterTimer);

	// Don't do anything if it is not on the stride
	if (timestep % 200 != 0)
		PetscFunctionReturn(0);

	// Gets the process ID (important when it is running in parallel)
	auto xolotlComm = util::getMPIComm();
	int procId;
	MPI_Comm_rank(xolotlComm, &procId);

	// Get the da from ts
	DM da;
	PetscCall(TSGetDM(ts, &da));

	// Get the solutionArray
	PetscCall(DMDAVecGetArrayDOFRead(da, solution, &solutionArray));

	// Get local coordinates
	_solverHandler->getLocalCoordinates(xs, xm, Mx, ys, ym, My, zs, zm, Mz);

	// Get the network and its size
	using NetworkType = core::network::NEReactionNetwork;
	using Spec = typename NetworkType::Species;
	using Region = typename NetworkType::Region;
	auto& network = dynamic_cast<NetworkType&>(_solverHandler->getNetwork());
	auto networkSize = network.getNumClusters();

	// Get the index of the middle of the grid
	auto ix = Mx / 2;

	// If the middle is on this process
	if (ix >= xs && ix < xs + xm) {
		// Create a DataPoint vector to store the data to give to the data
		// provider for the visualization
		auto myPoints =
			std::make_shared<std::vector<viz::dataprovider::DataPoint>>();

		// Get the pointer to the beginning of the solution data for this grid
		// point
		gridPointSolution = solutionArray[ix];

		for (auto i = 0; i < networkSize; i++) {
			// Create a Point with the concentration[i] as the value
			// and add it to myPoints
			auto cluster = network.getCluster(i, plsm::HostMemSpace{});
			const Region& clReg = cluster.getRegion();
			for (auto j : makeIntervalRange(clReg[Spec::Xe])) {
				viz::dataprovider::DataPoint aPoint;
				aPoint.value = gridPointSolution[i];
				aPoint.t = time;
				aPoint.x = (double)j;
				myPoints->push_back(aPoint);
			}
		}

		// Get the data provider and give it the points
		_scatterPlot->getDataProvider()->setDataPoints(myPoints);

		// Change the title of the plot and the name of the data
		std::stringstream title;
		title << "Size Distribution";
		_scatterPlot->getDataProvider()->setDataName(title.str());
		_scatterPlot->plotLabelProvider->titleLabel = title.str();
		// Give the time to the label provider
		std::stringstream timeLabel;
		timeLabel << "time: " << std::setprecision(4) << time << "s";
		_scatterPlot->plotLabelProvider->timeLabel = timeLabel.str();
		// Get the current time step
		PetscReal currentTimeStep;
		PetscCall(TSGetTimeStep(ts, &currentTimeStep));
		// Give the timestep to the label provider
		std::stringstream timeStepLabel;
		timeStepLabel << "dt: " << std::setprecision(4) << currentTimeStep
					  << "s";
		_scatterPlot->plotLabelProvider->timeStepLabel = timeStepLabel.str();

		// Render and save in file
		std::stringstream fileName;
		fileName << "Scatter_TS" << timestep << ".png";
		_scatterPlot->render(fileName.str());
	}

	// Restore the solutionArray
	PetscCall(DMDAVecRestoreArrayDOFRead(da, solution, &solutionArray));

	PetscFunctionReturn(0);
}

PetscErrorCode
PetscMonitor1D::eventFunction(
	TS ts, PetscReal time, Vec solution, PetscScalar* fvalue)
{
	// Initial declaration
	double **solutionArray, *gridPointSolution;
	IdType xs, xm, Mx, ys, ym, My, zs, zm, Mz;

	PetscFunctionBeginUser;

	perf::ScopedTimer myTimer(_eventFuncTimer);

	_depthPositions.clear();
	fvalue[0] = 1.0, fvalue[1] = 1.0;

	PetscInt tsNumber = -1;
	PetscCall(TSGetStepNumber(ts, &tsNumber));

	// Skip if it is the same TS as before
	if (tsNumber == _previousTSNumber)
		PetscFunctionReturn(0);

	// Set the previous TS number
	_previousTSNumber = tsNumber;

	// Gets the process ID
	auto xolotlComm = util::getMPIComm();
	int procId;
	MPI_Comm_rank(xolotlComm, &procId);

	// Get the da from ts
	DM da;
	PetscCall(TSGetDM(ts, &da));

	// Get the solutionArray
	PetscCall(DMDAVecGetArrayDOFRead(da, solution, &solutionArray));

	// Get local coordinates
	_solverHandler->getLocalCoordinates(xs, xm, Mx, ys, ym, My, zs, zm, Mz);

	// Get the position of the surface
	auto xi = _solverHandler->getLeftOffset();

	// Get the network
	using NetworkType = core::network::IPSIReactionNetwork;
	auto& network = dynamic_cast<NetworkType&>(_solverHandler->getNetwork());
	// Get the number of species
	auto numSpecies = network.getSpeciesListSize();
	auto specIdI = network.getInterstitialSpeciesId();

	// Get the physical grid
	auto grid = _solverHandler->getXGrid();

	// Get the flux handler to know the flux amplitude.
	auto fluxHandler = _solverHandler->getFluxHandler();
	double heliumFluxAmplitude = fluxHandler->getFluxAmplitude();

	// Get the delta time from the previous timestep to this timestep
	double dt = time - _solverHandler->getPreviousTime();

	// Work of the moving surface first
	if (_solverHandler->moveSurface()) {
		// Write the initial surface position
		if (procId == 0 and tsNumber == 0) {
			std::ofstream outputFile;
			outputFile.open("surface.txt", std::ios::app);
			outputFile << time << " " << grid[grid.size() - 2] - grid[1]
					   << std::endl;
			outputFile.close();
		}

		// Value to know on which processor is the location of the surface,
		// for MPI usage
		int surfaceProc = 0;

		// if xi is on this process
		if (xi >= xs && xi < xs + xm) {
			// Get the concentrations
			gridPointSolution = solutionArray[xi];

			if (tsNumber > 0) {
				// Compute the total density of intersitials that escaped from
				// the surface since last timestep using the stored flux
				_nSurf[specIdI()] += _previousSurfFlux[specIdI()] * dt;

				// Remove the sputtering yield since last timestep
				_nSurf[specIdI()] -=
					_sputteringYield * heliumFluxAmplitude * dt;
			}

			// Initialize the value for the flux
			auto myFlux = std::vector<double>(numSpecies, 0.0);

			// Factor for finite difference
			double hxLeft = 0.0, hxRight = 0.0;
			if (xi >= 1 && xi < Mx) {
				hxLeft = (grid[xi + 1] - grid[xi - 1]) / 2.0;
				hxRight = (grid[xi + 2] - grid[xi]) / 2.0;
			}
			else if (xi < 1) {
				hxLeft = grid[xi + 1] - grid[xi];
				hxRight = (grid[xi + 2] - grid[xi]) / 2.0;
			}
			else {
				hxLeft = (grid[xi + 1] - grid[xi - 1]) / 2.0;
				hxRight = grid[xi + 1] - grid[xi];
			}
			double factor = 2.0 / (hxLeft + hxRight);

			network.updateOutgoingDiffFluxes(
				gridPointSolution, factor, _iClusterIds, myFlux, xi - xs);

			// Update the previous flux
			_previousSurfFlux[specIdI()] = myFlux[specIdI()];

			// Set the surface processor
			surfaceProc = procId;
		}

		// Get which processor will send the information
		int surfaceId = 0;
		MPI_Allreduce(
			&surfaceProc, &surfaceId, 1, MPI_INT, MPI_SUM, xolotlComm);

		// Send the information to the other processes
		MPI_Bcast(&_nSurf[specIdI()], 1, MPI_DOUBLE, surfaceId, xolotlComm);
		MPI_Bcast(&_previousSurfFlux[specIdI()], 1, MPI_DOUBLE, surfaceId,
			xolotlComm);

		// Now that all the processes have the same value of nInterstitials,
		// compare it to the threshold to now if we should move the surface

		// The density of tungsten is 62.8 atoms/nm3, thus the threshold is
		double threshold = core::tungstenDensity * (grid[xi] - grid[xi - 1]);
		if (_nSurf[specIdI()] > threshold) {
			// The surface is moving
			fvalue[0] = 0;
		}

		// Update the threshold for erosion (the cell size is not the same)
		threshold = core::tungstenDensity * (grid[xi + 1] - grid[xi]);
		// Moving the surface back
		if (_nSurf[specIdI()] < -threshold * 0.9) {
			// The surface is moving
			fvalue[1] = 0;
		}
	}

<<<<<<< HEAD
	// Now work on the bubble bursting
	if (_solverHandler->burstBubbles()) {
		using NetworkType = core::network::IPSIReactionNetwork;
		auto psiNetwork = dynamic_cast<NetworkType*>(&network);
		auto dof = network.getDOF();
		auto specIdHe = psiNetwork->getHeliumSpeciesId();

		// Compute the prefactor for the probability (arbitrary)
		double prefactor =
			heliumFluxAmplitude * dt * _solverHandler->getBurstingFactor();

		// The depth parameter to know where the bursting should happen
		double depthParam = _solverHandler->getTauBursting(); // nm

		// For now we are not bursting
		bool burst = false;

		// Loop on the full grid of interest
		for (xi = _solverHandler->getLeftOffset();
			 xi < Mx - _solverHandler->getRightOffset(); xi++) {
			// If this is the locally owned part of the grid
			if (xi >= xs && xi < xs + xm) {
				// Get the distance from the surface
				double distance = (grid[xi] + grid[xi + 1]) / 2.0 - grid[1];

				// Get the pointer to the beginning of the solution data for
				// this grid point
				gridPointSolution = solutionArray[xi];

				using HostUnmanaged = Kokkos::View<double*, Kokkos::HostSpace,
					Kokkos::MemoryUnmanaged>;
				auto hConcs = HostUnmanaged(gridPointSolution, dof);
				auto dConcs = Kokkos::View<double*>("Concentrations", dof);
				deep_copy(dConcs, hConcs);

				// Compute the helium density at this grid point
				double heDensity =
					psiNetwork->getTotalAtomConcentration(dConcs, specIdHe, 1);

				// Compute the radius of the bubble from the number of helium
				double latticeParam = network.getLatticeParameter();
				double nHe = heDensity * (grid[xi + 1] - grid[xi]);
				double nV = 0.0, nHeLoop = 0.0, previousHeLoop = 0.0;
				while (nHe > nHeLoop) {
					previousHeLoop = nHeLoop;
					nV = nV + 1.0;
					nHeLoop = util::getMaxHePerVLoop(
						nV, latticeParam, gridPointSolution[dof]);
				}
				double portion =
					(nHe - previousHeLoop) / (nHeLoop - previousHeLoop);
				nV = nV - 1.0 + portion;

				double tlcCubed = latticeParam * latticeParam * latticeParam;
				double radius = (sqrt(3.0) / 4) * latticeParam +
					cbrt((3.0 * tlcCubed * nV) / (8.0 * core::pi)) -
					cbrt((3.0 * tlcCubed) / (8.0 * core::pi));

				if (nHe < 0.0)
					radius = 0.0;
				if (radius < 0.0)
					radius = 0.0;

				// Add randomness
				double prob = prefactor *
					(1.0 - (distance - radius) / distance) *
					std::min(1.0,
						exp(-(distance - depthParam) / (depthParam * 2.0)));
				double test = _solverHandler->getRNG().GetRandomDouble();

				// If the bubble is too big or the probability is high enough
				if (prob > test || radius > distance) {
					burst = true;
					_depthPositions.push_back(xi);
				}
			}
		}

		// If at least one grid point is bursting
		int localFlag = 1;
		if (burst) {
			// The event is happening
			localFlag = 0;
		}
		// All the processes should call post event
		int flag = -1;
		MPI_Allreduce(&localFlag, &flag, 1, MPI_INT, MPI_MIN, xolotlComm);
		fvalue[2] = flag;
	}

=======
>>>>>>> 86b1ca30
	// Restore the solutionArray
	PetscCall(DMDAVecRestoreArrayDOFRead(da, solution, &solutionArray));

	PetscFunctionReturn(0);
}

PetscErrorCode
PetscMonitor1D::postEventFunction(TS ts, PetscInt nevents, PetscInt eventList[],
	PetscReal time, Vec solution, PetscBool)
{
	// Initial declaration
	double **solutionArray, *gridPointSolution;
	IdType xs, xm, Mx, ys, ym, My, zs, zm, Mz;

	PetscFunctionBeginUser;

	perf::ScopedTimer myTimer(_postEventFuncTimer);

	// Check if the surface has moved
	if (nevents == 0) {
		PetscFunctionReturn(0);
	}

	// Check if both events happened
	if (nevents == 2)
		throw std::runtime_error(
			"\nxolotlSolver::Monitor1D: This is not supposed to "
			"happen, the surface cannot "
			"move in both directions at the same time!!");

	// Gets the process ID
	auto xolotlComm = util::getMPIComm();
	int procId;
	MPI_Comm_rank(xolotlComm, &procId);

	// Get the da from ts
	DM da;
	PetscCall(TSGetDM(ts, &da));

	// Get the solutionArray
	PetscCall(DMDAVecGetArrayDOF(da, solution, &solutionArray));

	// Get local coordinates
	_solverHandler->getLocalCoordinates(xs, xm, Mx, ys, ym, My, zs, zm, Mz);

	// Get the network
	auto& network = _solverHandler->getNetwork();
	auto dof = network.getDOF();

	// Get the physical grid
	auto grid = _solverHandler->getXGrid();

	// Get the flux handler to know the flux amplitude.
	auto fluxHandler = _solverHandler->getFluxHandler();
	double heliumFluxAmplitude = fluxHandler->getFluxAmplitude();

	// Get the delta time from the previous timestep to this timestep
	double previousTime = _solverHandler->getPreviousTime();
	double dt = time - previousTime;

	// Now takes care of moving surface
	bool moving = false;
	bool movingUp = false;
	for (auto i = 0; i < nevents; i++) {
		if (eventList[i] < 2)
			moving = true;
		if (eventList[i] == 0)
			movingUp = true;
	}

	// Skip if nothing is moving
	if (!moving) {
		// Restore the solutionArray
		PetscCall(DMDAVecRestoreArrayDOF(da, solution, &solutionArray));

		PetscFunctionReturn(0);
	}

	// Set the surface position
	auto xi = _solverHandler->getLeftOffset();

	// Get the network
	using NetworkType = core::network::IPSIReactionNetwork;
	using AmountType = NetworkType::AmountType;
	auto psiNetwork = dynamic_cast<NetworkType*>(&network);

	auto specIdI = psiNetwork->getInterstitialSpeciesId();

	// The density of tungsten is 62.8 atoms/nm3, thus the threshold is
	double threshold = core::tungstenDensity * (grid[xi] - grid[xi - 1]);

	if (movingUp) {
		int nGridPoints = 0;
		// Move the surface up until it is smaller than the next threshold
		while (_nSurf[specIdI()] > threshold &&
			_solverHandler->getLeftOffset() - 2 >= 0) {
			// Move the surface higher
			nGridPoints++;
			// Update the number of interstitials
			_nSurf[specIdI()] -= threshold;

			if (nGridPoints > 0) {
				_solverHandler->setSurfaceOffset(nGridPoints);
				PetscCall(TSSetConvergedReason(ts, TS_CONVERGED_USER));
				PetscFunctionReturn(0);
			}
		}
	}

	// Moving the surface back
	else {
		int nGridPoints = 0;
		// Move it back as long as the number of interstitials in negative
		while (_nSurf[specIdI()] < 0.0) {
			// Compute the threshold to a deeper grid point
			threshold = core::tungstenDensity * (grid[xi + 1] - grid[xi]);
			// Set all the concentrations to 0.0 at xi = 1
			// if xi is on this process
			if (xi >= xs && xi < xs + xm) {
				// Get the concentrations at xi = 1
				gridPointSolution = solutionArray[xi];
				// Loop on DOF
				for (auto i = 0; i < dof; i++) {
					gridPointSolution[i] = 0.0;
				}
			}

			// Move the surface deeper
			nGridPoints--;
			xi++;
			// Update the number of interstitials
			_nSurf[specIdI()] += threshold;
		}

		_solverHandler->setSurfaceOffset(nGridPoints);
		PetscCall(TSSetConvergedReason(ts, TS_CONVERGED_USER));
	}

	// Restore the solutionArray
	PetscCall(DMDAVecRestoreArrayDOF(da, solution, &solutionArray));

	PetscFunctionReturn(0);
}

PetscErrorCode
PetscMonitor1D::checkNegative(
	TS ts, PetscInt timestep, PetscReal time, Vec solution)
{
	// Initial declaration
	double **solutionArray, *gridPointSolution;
	IdType xs, xm, Mx, ys, ym, My, zs, zm, Mz;

	PetscFunctionBeginUser;

	perf::ScopedTimer myTimer(_checkNegativeTimer);

	// Get the da from ts
	DM da;
	PetscCall(TSGetDM(ts, &da));

	// Get the solutionArray
	PetscCall(DMDAVecGetArrayDOF(da, solution, &solutionArray));

	// Get local coordinates
	_solverHandler->getLocalCoordinates(xs, xm, Mx, ys, ym, My, zs, zm, Mz);

	// Get the network and dof
	auto& network = _solverHandler->getNetwork();
	const auto nClusters = network.getNumClusters();

	// Loop on the local grid
	for (auto i = xs; i < xs + xm; i++) {
		// Get the pointer to the beginning of the solution data for this grid
		// point
		gridPointSolution = solutionArray[i]; // Loop on the concentrations
		for (auto l = 0; l < nClusters; l++) {
			if (gridPointSolution[l] < _negThreshold &&
				gridPointSolution[l] > 0.0) {
				gridPointSolution[l] = _negThreshold;
			}
			else if (gridPointSolution[l] > -_negThreshold &&
				gridPointSolution[l] < 0.0) {
				gridPointSolution[l] = -_negThreshold;
			}
		}
	}

	// Restore the solutionArray
	PetscCall(DMDAVecRestoreArrayDOF(da, solution, &solutionArray));

	PetscFunctionReturn(0);
}

PetscErrorCode
PetscMonitor1D::computeTRIDYN(
	TS ts, PetscInt timestep, PetscReal time, Vec solution)
{
	// Initial declarations
	IdType xs, xm, Mx, ys, ym, My, zs, zm, Mz;

	PetscFunctionBeginUser;

	perf::ScopedTimer myTimer(_tridynTimer);

	// Get the MPI communicator
	auto xolotlComm = util::getMPIComm();

	// Get local coordinates
	_solverHandler->getLocalCoordinates(xs, xm, Mx, ys, ym, My, zs, zm, Mz);

	// Get the network
	auto& network = _solverHandler->getNetwork();
	const auto dof = network.getDOF();
	const auto numSpecies = network.getSpeciesListSize();

	// Get the da from ts
	DM da;
	PetscCall(TSGetDM(ts, &da));

	// Get the physical grid
	auto grid = _solverHandler->getXGrid();

	// Get the complete data array, including ghost cells
	Vec localSolution;
	PetscCall(DMGetLocalVector(da, &localSolution));
	PetscCall(DMGlobalToLocalBegin(da, solution, INSERT_VALUES, localSolution));
	PetscCall(DMGlobalToLocalEnd(da, solution, INSERT_VALUES, localSolution));
	// Get the array of concentration
	PetscReal** solutionArray;
	PetscCall(DMDAVecGetArrayDOFRead(da, localSolution, &solutionArray));

	// Save current concentrations as an HDF5 file.
	//
	// First create the file for parallel file access.
	std::ostringstream tdFileStr;
	tdFileStr << "TRIDYN_" << timestep << ".h5";
	io::HDF5File tdFile(tdFileStr.str(),
		io::HDF5File::AccessMode::CreateOrTruncateIfExists, xolotlComm, true);

	// Define a dataset for concentrations.
	// Everyone must create the dataset with the same shape.
	const auto numValsPerGridpoint = 5 + 2;
	const auto firstIdxToWrite = (_solverHandler->getLeftOffset());
	const auto numGridpointsWithConcs = (Mx - firstIdxToWrite);
	io::HDF5File::SimpleDataSpace<2>::Dimensions concsDsetDims = {
		(hsize_t)numGridpointsWithConcs, numValsPerGridpoint};
	io::HDF5File::SimpleDataSpace<2> concsDsetSpace(concsDsetDims);

	const std::string concsDsetName = "concs";
	io::HDF5File::DataSet<double> concsDset(
		tdFile, concsDsetName, concsDsetSpace);

	// Specify the concentrations we will write.
	// We only consider our own grid points.
	const auto myFirstIdxToWrite =
		std::max((IdType)xs, (IdType)firstIdxToWrite);
	auto myEndIdx = (xs + xm); // "end" in the C++ sense; i.e., one-past-last
	auto myNumPointsToWrite =
		(myEndIdx > myFirstIdxToWrite) ? (myEndIdx - myFirstIdxToWrite) : 0;
	io::HDF5File::DataSet<double>::DataType2D<numValsPerGridpoint> myConcs(
		myNumPointsToWrite);

	// Get the interpolated temperature
	std::vector<double> localTemp;
	for (PetscInt i = -1; i <= (PetscInt)xm; ++i) {
		auto gridPointSolution = solutionArray[(PetscInt)xs + i];

		// Get the temperature
		localTemp.push_back(gridPointSolution[dof]);
	}
	auto networkTemp = _solverHandler->interpolateTemperature(localTemp);

	for (auto xi = myFirstIdxToWrite; xi < myEndIdx; ++xi) {
		if (xi >= firstIdxToWrite) {
			// Determine current gridpoint value.
			double x = (grid[xi] + grid[xi + 1]) / 2.0 - grid[1];

			// Access the solution data for this grid point.
			auto gridPointSolution = solutionArray[xi];
			using HostUnmanaged = Kokkos::View<double*, Kokkos::HostSpace,
				Kokkos::MemoryUnmanaged>;
			auto hConcs = HostUnmanaged(gridPointSolution, dof);
			auto dConcs = Kokkos::View<double*>("Concentrations", dof);
			deep_copy(dConcs, hConcs);

			// Get the total concentrations at this grid point
			auto currIdx = (PetscInt)xi - myFirstIdxToWrite;
			myConcs[currIdx][0] = x;
			// Get the total concentrations at this grid point
			using Quant = core::network::IReactionNetwork::TotalQuantity;
			std::vector<Quant> quant;
			quant.reserve(numSpecies);
			for (auto id = core::network::SpeciesId(numSpecies); id; ++id) {
				quant.push_back({Quant::Type::atom, id, 1});
			}
			auto totals = network.getTotalsVec(dConcs, quant);
			for (auto id = core::network::SpeciesId(numSpecies); id; ++id) {
				myConcs[currIdx][id() + 1] += totals[id()];
			}
			myConcs[currIdx][numSpecies + 1] = networkTemp[currIdx];
		}
	}

	// Write the concs dataset in parallel.
	// (We write only our part.)
	concsDset.parWrite2D<numValsPerGridpoint>(
		xolotlComm, myFirstIdxToWrite - firstIdxToWrite, myConcs);

	// Restore the solutionArray
	PetscCall(DMDAVecRestoreArrayDOFRead(da, localSolution, &solutionArray));
	PetscCall(DMRestoreLocalVector(da, &localSolution));

	PetscFunctionReturn(0);
}

PetscErrorCode
PetscMonitor1D::profileTemperature(
	TS ts, PetscInt timestep, PetscReal time, Vec solution)
{
	// Initial declarations
	IdType xs, xm, Mx, ys, ym, My, zs, zm, Mz;

	PetscFunctionBeginUser;

	// Gets the process ID (important when it is running in parallel)
	auto xolotlComm = util::getMPIComm();
	int procId;
	MPI_Comm_rank(xolotlComm, &procId);

	// Get local coordinates
	_solverHandler->getLocalCoordinates(xs, xm, Mx, ys, ym, My, zs, zm, Mz);

	// Get the network and dof
	auto& network = _solverHandler->getNetwork();
	const auto dof = network.getDOF();

	// Get the da from ts
	DM da;
	PetscCall(TSGetDM(ts, &da));

	// Get the physical grid
	auto grid = _solverHandler->getXGrid();

	// Get the complete data array, including ghost cells
	Vec localSolution;
	PetscCall(DMGetLocalVector(da, &localSolution));
	PetscCall(DMGlobalToLocalBegin(da, solution, INSERT_VALUES, localSolution));
	PetscCall(DMGlobalToLocalEnd(da, solution, INSERT_VALUES, localSolution));
	// Get the array of concentration
	PetscReal** solutionArray;
	PetscCall(DMDAVecGetArrayDOFRead(da, localSolution, &solutionArray));

	// Declare the pointer for the concentrations at a specific grid point
	PetscReal* gridPointSolution;

	// Create the output file
	std::ofstream outputFile;
	if (procId == 0) {
		outputFile.open("tempProf.txt", std::ios::app);
		outputFile << time;
	}

	// Create the local vector of temperature wrt temperatureGrid
	std::vector<double> localTemperature;
	// Loop on the local grid including ghosts
	for (auto i = xs; i < xs + xm + 2; i++) {
		// Get the pointer to the beginning of the solution data for this
		// grid point
		gridPointSolution = solutionArray[(PetscInt)i - 1];

		// Get the local temperature
		localTemperature.push_back(gridPointSolution[dof]);
	}

	// Interpolate
	auto updatedTemperature =
		_solverHandler->interpolateTemperature(localTemperature);

	// Loop on the entire grid
	for (auto xi = _solverHandler->getLeftOffset();
		 xi < Mx - _solverHandler->getRightOffset(); xi++) {
		// Set x
		double x = (grid[xi] + grid[xi + 1]) / 2.0 - grid[1];

		double localTemp = 0.0;
		// Check if this process is in charge of xi
		if (xi >= xs && xi < xs + xm) {
			// Get the local temperature
			localTemp = updatedTemperature[xi - xs + 1];
		}

		// Get the value on procId = 0
		double temperature = 0.0;
		MPI_Reduce(
			&localTemp, &temperature, 1, MPI_DOUBLE, MPI_SUM, 0, xolotlComm);

		// The master process writes in the file
		if (procId == 0) {
			outputFile << " " << temperature;
		}
	}

	// Close the file
	if (procId == 0) {
		outputFile << std::endl;
		outputFile.close();
	}

	// Restore the solutionArray
	PetscCall(DMDAVecRestoreArrayDOFRead(da, localSolution, &solutionArray));
	PetscCall(DMRestoreLocalVector(da, &localSolution));

	PetscFunctionReturn(0);
}

PetscErrorCode
PetscMonitor1D::monitorSeries(
	TS ts, PetscInt timestep, PetscReal time, Vec solution)
{
	// Initial declarations
	const double **solutionArray, *gridPointSolution;
	IdType xs, xm, Mx, ys, ym, My, zs, zm, Mz;

	PetscFunctionBeginUser;

	perf::ScopedTimer myTimer(_seriesTimer);

	double x = 0.0;

	// Don't do anything if it is not on the stride
	if (timestep % 10 != 0)
		PetscFunctionReturn(0);

	// Get the number of processes
	auto xolotlComm = util::getMPIComm();
	int worldSize;
	MPI_Comm_size(xolotlComm, &worldSize);
	// Gets the process ID (important when it is running in parallel)
	int procId;
	MPI_Comm_rank(xolotlComm, &procId);

	// Get the da from ts
	DM da;
	PetscCall(TSGetDM(ts, &da));

	// Get the solutionArray
	PetscCall(DMDAVecGetArrayDOFRead(da, solution, &solutionArray));

	// Get local coordinates
	_solverHandler->getLocalCoordinates(xs, xm, Mx, ys, ym, My, zs, zm, Mz);

	// Get the network and its size
	auto& network = _solverHandler->getNetwork();
	const auto networkSize = network.getNumClusters();

	// Get the physical grid
	auto grid = _solverHandler->getXGrid();

	// To plot a maximum of 18 clusters of the whole benchmark
	const auto loopSize = std::min(18, (int)networkSize);

	if (procId == 0) {
		// Create a DataPoint vector to store the data to give to the data
		// provider for the visualization
		std::vector<std::vector<viz::dataprovider::DataPoint>> myPoints(
			loopSize);

		// Loop on the grid
		for (auto xi = xs; xi < xs + xm; xi++) {
			// Get the pointer to the beginning of the solution data for this
			// grid point
			gridPointSolution = solutionArray[xi];

			for (auto i = 0; i < loopSize; i++) {
				// Create a DataPoint with the concentration[i] as the value
				// and add it to myPoints
				viz::dataprovider::DataPoint aPoint;
				aPoint.value = gridPointSolution[i];
				aPoint.t = time;
				aPoint.x = (grid[xi] + grid[xi + 1]) / 2.0 - grid[1];
				myPoints[i].push_back(aPoint);
			}
		}

		// Loop on the other processes
		for (auto i = 1; i < worldSize; i++) {
			// Get the size of the local grid of that process
			int localSize = 0;
			MPI_Recv(
				&localSize, 1, MPI_INT, i, 20, xolotlComm, MPI_STATUS_IGNORE);

			// Loop on their grid
			for (auto k = 0; k < localSize; k++) {
				// Get the position
				MPI_Recv(
					&x, 1, MPI_DOUBLE, i, 21, xolotlComm, MPI_STATUS_IGNORE);

				for (auto j = 0; j < loopSize; j++) {
					// and the concentrations
					double conc = 0.0;
					MPI_Recv(&conc, 1, MPI_DOUBLE, i, 22, xolotlComm,
						MPI_STATUS_IGNORE);

					// Create a Point with the concentration[i] as the value
					// and add it to myPoints
					viz::dataprovider::DataPoint aPoint;
					aPoint.value = conc;
					aPoint.t = time;
					aPoint.x = x;
					myPoints[j].push_back(aPoint);
				}
			}
		}

		for (auto i = 0; i < loopSize; i++) {
			// Get the data provider and give it the points
			auto thePoints =
				std::make_shared<std::vector<viz::dataprovider::DataPoint>>(
					myPoints[i]);
			_seriesPlot->getDataProvider(i)->setDataPoints(thePoints);
			// TODO: get the name or comp of the cluster
			_seriesPlot->getDataProvider(i)->setDataName(std::to_string(i));
		}

		// Change the title of the plot
		std::stringstream title;
		title << "Concentrations";
		_seriesPlot->plotLabelProvider->titleLabel = title.str();
		// Give the time to the label provider
		std::stringstream timeLabel;
		timeLabel << "time: " << std::setprecision(4) << time << "s";
		_seriesPlot->plotLabelProvider->timeLabel = timeLabel.str();
		// Get the current time step
		PetscReal currentTimeStep;
		PetscCall(TSGetTimeStep(ts, &currentTimeStep));
		// Give the timestep to the label provider
		std::stringstream timeStepLabel;
		timeStepLabel << "dt: " << std::setprecision(4) << currentTimeStep
					  << "s";
		_seriesPlot->plotLabelProvider->timeStepLabel = timeStepLabel.str();

		// Render and save in file
		std::stringstream fileName;
		fileName << "log_series_TS" << timestep << ".ppm";
		_seriesPlot->render(fileName.str());
	}

	else {
		// Send the value of the local grid size to the master process
		MPI_Send(&xm, 1, MPI_DOUBLE, 0, 20, xolotlComm);

		// Loop on the grid
		for (auto xi = xs; xi < xs + xm; xi++) {
			// Dump x
			x = (grid[xi] + grid[xi + 1]) / 2.0 - grid[1];

			// Get the pointer to the beginning of the solution data for this
			// grid point
			gridPointSolution = solutionArray[xi];

			// Send the value of the local position to the master process
			MPI_Send(&x, 1, MPI_DOUBLE, 0, 21, xolotlComm);

			for (auto i = 0; i < loopSize; i++) {
				// Send the value of the concentrations to the master process
				MPI_Send(
					&gridPointSolution[i], 1, MPI_DOUBLE, 0, 22, xolotlComm);
			}
		}
	}

	// Restore the solutionArray
	PetscCall(DMDAVecRestoreArrayDOFRead(da, solution, &solutionArray));

	PetscFunctionReturn(0);
}
} // namespace monitor
} // namespace solver
} // namespace xolotl<|MERGE_RESOLUTION|>--- conflicted
+++ resolved
@@ -1943,99 +1943,6 @@
 		}
 	}
 
-<<<<<<< HEAD
-	// Now work on the bubble bursting
-	if (_solverHandler->burstBubbles()) {
-		using NetworkType = core::network::IPSIReactionNetwork;
-		auto psiNetwork = dynamic_cast<NetworkType*>(&network);
-		auto dof = network.getDOF();
-		auto specIdHe = psiNetwork->getHeliumSpeciesId();
-
-		// Compute the prefactor for the probability (arbitrary)
-		double prefactor =
-			heliumFluxAmplitude * dt * _solverHandler->getBurstingFactor();
-
-		// The depth parameter to know where the bursting should happen
-		double depthParam = _solverHandler->getTauBursting(); // nm
-
-		// For now we are not bursting
-		bool burst = false;
-
-		// Loop on the full grid of interest
-		for (xi = _solverHandler->getLeftOffset();
-			 xi < Mx - _solverHandler->getRightOffset(); xi++) {
-			// If this is the locally owned part of the grid
-			if (xi >= xs && xi < xs + xm) {
-				// Get the distance from the surface
-				double distance = (grid[xi] + grid[xi + 1]) / 2.0 - grid[1];
-
-				// Get the pointer to the beginning of the solution data for
-				// this grid point
-				gridPointSolution = solutionArray[xi];
-
-				using HostUnmanaged = Kokkos::View<double*, Kokkos::HostSpace,
-					Kokkos::MemoryUnmanaged>;
-				auto hConcs = HostUnmanaged(gridPointSolution, dof);
-				auto dConcs = Kokkos::View<double*>("Concentrations", dof);
-				deep_copy(dConcs, hConcs);
-
-				// Compute the helium density at this grid point
-				double heDensity =
-					psiNetwork->getTotalAtomConcentration(dConcs, specIdHe, 1);
-
-				// Compute the radius of the bubble from the number of helium
-				double latticeParam = network.getLatticeParameter();
-				double nHe = heDensity * (grid[xi + 1] - grid[xi]);
-				double nV = 0.0, nHeLoop = 0.0, previousHeLoop = 0.0;
-				while (nHe > nHeLoop) {
-					previousHeLoop = nHeLoop;
-					nV = nV + 1.0;
-					nHeLoop = util::getMaxHePerVLoop(
-						nV, latticeParam, gridPointSolution[dof]);
-				}
-				double portion =
-					(nHe - previousHeLoop) / (nHeLoop - previousHeLoop);
-				nV = nV - 1.0 + portion;
-
-				double tlcCubed = latticeParam * latticeParam * latticeParam;
-				double radius = (sqrt(3.0) / 4) * latticeParam +
-					cbrt((3.0 * tlcCubed * nV) / (8.0 * core::pi)) -
-					cbrt((3.0 * tlcCubed) / (8.0 * core::pi));
-
-				if (nHe < 0.0)
-					radius = 0.0;
-				if (radius < 0.0)
-					radius = 0.0;
-
-				// Add randomness
-				double prob = prefactor *
-					(1.0 - (distance - radius) / distance) *
-					std::min(1.0,
-						exp(-(distance - depthParam) / (depthParam * 2.0)));
-				double test = _solverHandler->getRNG().GetRandomDouble();
-
-				// If the bubble is too big or the probability is high enough
-				if (prob > test || radius > distance) {
-					burst = true;
-					_depthPositions.push_back(xi);
-				}
-			}
-		}
-
-		// If at least one grid point is bursting
-		int localFlag = 1;
-		if (burst) {
-			// The event is happening
-			localFlag = 0;
-		}
-		// All the processes should call post event
-		int flag = -1;
-		MPI_Allreduce(&localFlag, &flag, 1, MPI_INT, MPI_MIN, xolotlComm);
-		fvalue[2] = flag;
-	}
-
-=======
->>>>>>> 86b1ca30
 	// Restore the solutionArray
 	PetscCall(DMDAVecRestoreArrayDOFRead(da, solution, &solutionArray));
 
