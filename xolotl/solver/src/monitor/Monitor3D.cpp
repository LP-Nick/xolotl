// Includes
#include <petscsys.h>
#include <petscts.h>

#include <fstream>
#include <iomanip>
#include <iostream>
#include <memory>
#include <sstream>
#include <vector>

#include <xolotl/core/Constants.h>
#include <xolotl/core/network/IPSIReactionNetwork.h>
#include <xolotl/core/network/NEReactionNetwork.h>
#include <xolotl/io/XFile.h>
#include <xolotl/solver/PetscSolver.h>
#include <xolotl/solver/monitor/Monitor.h>
#include <xolotl/util/MPIUtils.h>
#include <xolotl/util/MathUtils.h>
#include <xolotl/util/RandomNumberGenerator.h>
#include <xolotl/viz/IPlot.h>
#include <xolotl/viz/LabelProvider.h>
#include <xolotl/viz/PlotType.h>
#include <xolotl/viz/VizHandlerRegistry.h>
#include <xolotl/viz/dataprovider/CvsXDataProvider.h>
#include <xolotl/viz/dataprovider/CvsXYDataProvider.h>

namespace xolotl
{
namespace solver
{
namespace monitor
{
// Declaration of the functions defined in Monitor.cpp
extern PetscErrorCode
checkTimeStep(TS ts);
extern PetscErrorCode
monitorTime(TS ts, PetscInt timestep, PetscReal time, Vec solution, void* ictx);
extern PetscErrorCode
computeFluence(
	TS ts, PetscInt timestep, PetscReal time, Vec solution, void* ictx);
extern PetscErrorCode
monitorPerf(TS ts, PetscInt timestep, PetscReal time, Vec solution, void* ictx);

// Declaration of the variables defined in Monitor.cpp
extern std::shared_ptr<viz::IPlot> perfPlot;
extern double timeStepThreshold;

//! How often HDF5 file is written
PetscReal hdf5Stride3D = 0.0;
//! Previous time for HDF5
PetscInt hdf5Previous3D = 0;
//! HDF5 output file name
std::string hdf5OutputName3D = "xolotlStop.h5";
//! The pointer to the 2D plot used in MonitorSurfaceXY3D.
std::shared_ptr<viz::IPlot> surfacePlotXY3D;
//! The pointer to the 2D plot used in MonitorSurfaceXZ3D.
std::shared_ptr<viz::IPlot> surfacePlotXZ3D;
//! The variable to store the interstitial flux at the previous time step.
std::vector<std::vector<double>> previousIFlux3D;
//! The variable to store the total number of interstitials going through the
//! surface.
std::vector<std::vector<double>> nInterstitial3D;
//! The variable to store the sputtering yield at the surface.
double sputteringYield3D = 0.0;
// The vector of depths at which bursting happens
std::vector<std::array<PetscInt, 3>> depthPositions3D;
// The vector of ids for diffusing interstitial clusters
std::vector<IdType> iClusterIds3D;
// The id of the largest cluster
int largestClusterId3D = -1;
// The concentration threshold for the largest cluster
double largestThreshold3D = 1.0e-12;
// Tracks the previous TS number
PetscInt previousTSNumber3D = -1;

#undef __FUNCT__
#define __FUNCT__ Actual__FUNCT__("xolotlSolver", "monitorLargest3D")
/**
 * This is a monitoring method that looks at the largest cluster concentration
 */
PetscErrorCode
monitorLargest3D(TS ts, PetscInt timestep, PetscReal time, Vec solution, void*)
{
	// Initial declaration
	PetscErrorCode ierr;
	double ****solutionArray, *gridPointSolution;
	PetscInt xs, xm, ys, ym, zs, zm;

	PetscFunctionBeginUser;

	// Get the da from ts
	DM da;
	ierr = TSGetDM(ts, &da);
	CHKERRQ(ierr);

	// Get the solutionArray
	ierr = DMDAVecGetArrayDOF(da, solution, &solutionArray);
	CHKERRQ(ierr);

	// Get the corners of the grid
	ierr = DMDAGetCorners(da, &xs, &ys, &zs, &xm, &ym, &zm);
	CHKERRQ(ierr);

	// Loop on the local grid
	for (auto k = zs; k < zs + zm; k++)
		for (auto j = ys; j < ys + ym; j++)
			for (auto i = xs; i < xs + xm; i++) {
				// Get the pointer to the beginning of the solution data for
				// this grid point
				gridPointSolution = solutionArray[k][j][i];
				// Check the concentration
				if (gridPointSolution[largestClusterId3D] >
					largestThreshold3D) {
					ierr = TSSetConvergedReason(ts, TS_CONVERGED_USER);
					CHKERRQ(ierr);
					// Send an error
					throw std::runtime_error(
						"\nxolotlSolver::Monitor3D: The largest "
						"cluster concentration is too high!!");
				}
			}

	// Restore the solutionArray
	ierr = DMDAVecRestoreArrayDOF(da, solution, &solutionArray);
	CHKERRQ(ierr);

	PetscFunctionReturn(0);
}

#undef __FUNCT__
#define __FUNCT__ Actual__FUNCT__("xolotlSolver", "startStop3D")
/**
 * This is a monitoring method that will update an hdf5 file every given time.
 */
PetscErrorCode
startStop3D(TS ts, PetscInt timestep, PetscReal time, Vec solution, void*)
{
	// Initial declarations
	PetscErrorCode ierr;
	const double ****solutionArray, *gridPointSolution;
	PetscInt xs, xm, Mx, ys, ym, My, zs, zm, Mz;

	PetscFunctionBeginUser;

	// Get the solver handler
	auto& solverHandler = PetscSolver::getSolverHandler();

	// Compute the dt
	double previousTime = solverHandler.getPreviousTime();
	double dt = time - previousTime;

	// Don't do anything if it is not on the stride
	if (((PetscInt)((time + dt / 10.0) / hdf5Stride3D) <= hdf5Previous3D) &&
		timestep > 0)
		PetscFunctionReturn(0);

	// Update the previous time
	if ((PetscInt)((time + dt / 10.0) / hdf5Stride3D) > hdf5Previous3D)
		hdf5Previous3D++;

	// Gets the process ID (important when it is running in parallel)
	auto xolotlComm = util::getMPIComm();
	int procId;
	MPI_Comm_rank(xolotlComm, &procId);

	// Get the da from ts
	DM da;
	ierr = TSGetDM(ts, &da);
	CHKERRQ(ierr);

	// Get the solutionArray
	ierr = DMDAVecGetArrayDOFRead(da, solution, &solutionArray);
	CHKERRQ(ierr);

	// Get the corners of the grid
	ierr = DMDAGetCorners(da, &xs, &ys, &zs, &xm, &ym, &zm);
	CHKERRQ(ierr);
	// Get the size of the total grid
	ierr = DMDAGetInfo(da, PETSC_IGNORE, &Mx, &My, &Mz, PETSC_IGNORE,
		PETSC_IGNORE, PETSC_IGNORE, PETSC_IGNORE, PETSC_IGNORE, PETSC_IGNORE,
		PETSC_IGNORE, PETSC_IGNORE, PETSC_IGNORE);
	CHKERRQ(ierr);

	// Get the network and dof
	auto& network = solverHandler.getNetwork();
	const auto dof = network.getDOF();

	// Create an array for the concentration
	double concArray[dof + 1][2];

	// Get the vector of positions of the surface
	std::vector<std::vector<int>> surfaceIndices;
	for (auto i = 0; i < My; i++) {
		// Create a temporary vector
		std::vector<int> temp;
		for (auto j = 0; j < Mz; j++) {
			temp.push_back(solverHandler.getSurfacePosition(i, j));
		}
		// Add the temporary vector to the vector of surface indices
		surfaceIndices.push_back(temp);
	}

	// Open the existing HDF5 file.
	io::XFile checkpointFile(
		hdf5OutputName3D, xolotlComm, io::XFile::AccessMode::OpenReadWrite);

	// Get the current time step
	double currentTimeStep;
	ierr = TSGetTimeStep(ts, &currentTimeStep);
	CHKERRQ(ierr);

	// Add a concentration sub group
	auto concGroup = checkpointFile.getGroup<io::XFile::ConcentrationGroup>();
	assert(concGroup);
	auto tsGroup = concGroup->addTimestepGroup(
		timestep, time, previousTime, currentTimeStep);

	if (solverHandler.moveSurface()) {
		// Write the surface positions in the concentration sub group
		tsGroup->writeSurface3D(
			surfaceIndices, nInterstitial3D, previousIFlux3D);
	}

	// Loop on the full grid
	for (auto k = 0; k < Mz; k++) {
		for (auto j = 0; j < My; j++) {
			for (auto i = 0; i < Mx; i++) {
				// Wait for all the processes
				MPI_Barrier(xolotlComm);

				// Size of the concentration that will be stored
				int concSize = -1;
				// To save which proc has the information
				int concId = 0;
				// To know which process should write
				bool write = false;

				// If it is the locally owned part of the grid
				if (i >= xs && i < xs + xm && j >= ys && j < ys + ym &&
					k >= zs && k < zs + zm) {
					write = true;
					// Get the pointer to the beginning of the solution data for
					// this grid point
					gridPointSolution = solutionArray[k][j][i];

					// Loop on the concentrations
					for (auto l = 0; l < dof + 1; l++) {
						if (std::fabs(gridPointSolution[l]) > 1.0e-16) {
							// Increase concSize
							concSize++;
							// Fill the concArray
							concArray[concSize][0] = (double)l;
							concArray[concSize][1] = gridPointSolution[l];
						}
					}

					// Increase concSize one last time
					concSize++;

					// Save the procId
					concId = procId;
				}

				// Get which processor will send the information
				int concProc = 0;
				MPI_Allreduce(
					&concId, &concProc, 1, MPI_INT, MPI_SUM, xolotlComm);

				// Broadcast the size
				MPI_Bcast(&concSize, 1, MPI_INT, concProc, xolotlComm);

				// Skip the grid point if the size is 0
				if (concSize == 0)
					continue;

				// All processes create the dataset and fill it
				tsGroup->writeConcentrationDataset(
					concSize, concArray, write, i, j, k);
			}
		}
	}

	// Restore the solutionArray
	ierr = DMDAVecRestoreArrayDOFRead(da, solution, &solutionArray);
	CHKERRQ(ierr);

	PetscFunctionReturn(0);
}

#undef __FUNCT__
#define __FUNCT__ Actual__FUNCT__("xolotlSolver", "computeHeliumRetention3D")
/**
 * This is a monitoring method that will compute the helium retention.
 */
PetscErrorCode
computeHeliumRetention3D(TS ts, PetscInt, PetscReal time, Vec solution, void*)
{
	// Initial declarations
	PetscErrorCode ierr;
	PetscInt xs, xm, ys, ym, zs, zm, Mx, My, Mz;

	PetscFunctionBeginUser;

	// Get the solver handler
	auto& solverHandler = PetscSolver::getSolverHandler();

	// Get the flux handler that will be used to compute fluxes.
	auto fluxHandler = solverHandler.getFluxHandler();

	// Get the da from ts
	DM da;
	ierr = TSGetDM(ts, &da);
	CHKERRQ(ierr);

	// Get the corners of the grid
	ierr = DMDAGetCorners(da, &xs, &ys, &zs, &xm, &ym, &zm);
	CHKERRQ(ierr);
	// Get the size of the total grid
	ierr = DMDAGetInfo(da, PETSC_IGNORE, &Mx, &My, &Mz, PETSC_IGNORE,
		PETSC_IGNORE, PETSC_IGNORE, PETSC_IGNORE, PETSC_IGNORE, PETSC_IGNORE,
		PETSC_IGNORE, PETSC_IGNORE, PETSC_IGNORE);
	CHKERRQ(ierr);

	// Get the physical grid in the x direction
	auto grid = solverHandler.getXGrid();

	// Get the network
	using NetworkType = core::network::IPSIReactionNetwork;
	auto& network = dynamic_cast<NetworkType&>(solverHandler.getNetwork());
	const auto dof = network.getDOF();

	// Setup step size variables
	double hy = solverHandler.getStepSizeY();
	double hz = solverHandler.getStepSizeZ();

	// Get the array of concentration
	double ****solutionArray, *gridPointSolution;
	ierr = DMDAVecGetArrayDOFRead(da, solution, &solutionArray);
	CHKERRQ(ierr);

	// Store the concentration over the grid
	auto numSpecies = network.getSpeciesListSize();
	auto myConcData = std::vector<double>(numSpecies, 0.0);

	// Loop on the grid
	for (auto zk = zs; zk < zs + zm; zk++) {
		for (auto yj = ys; yj < ys + ym; yj++) {
			// Get the surface position
			auto surfacePos = solverHandler.getSurfacePosition(yj, zk);

			for (auto xi = xs; xi < xs + xm; xi++) {
				// Boundary conditions
				if (xi < surfacePos + solverHandler.getLeftOffset() ||
					xi >= Mx - solverHandler.getRightOffset())
					continue;

				// Get the pointer to the beginning of the solution data for
				// this grid point
				gridPointSolution = solutionArray[zk][yj][xi];

				double hx = grid[xi + 1] - grid[xi];

				using HostUnmanaged = Kokkos::View<double*, Kokkos::HostSpace,
					Kokkos::MemoryUnmanaged>;
				auto hConcs = HostUnmanaged(gridPointSolution, dof);
				auto dConcs = Kokkos::View<double*>("Concentrations", dof);
				deep_copy(dConcs, hConcs);

				// Get the total concentrations at this grid point
				for (auto id = core::network::SpeciesId(numSpecies); id; ++id) {
					myConcData[id()] +=
						network.getTotalAtomConcentration(dConcs, id, 1) * hx *
						hy * hz;
				}
			}
		}
	}

	// Get the current process ID
	auto xolotlComm = util::getMPIComm();
	int procId;
	MPI_Comm_rank(xolotlComm, &procId);

	// Sum all the concentrations through MPI reduce
	auto totalConcData = std::vector<double>(numSpecies, 0.0);

	MPI_Reduce(myConcData.data(), totalConcData.data(), myConcData.size(),
		MPI_DOUBLE, MPI_SUM, 0, xolotlComm);

	// Master process
	if (procId == 0) {
		// Get the total size of the grid rescale the concentrations
		PetscInt Mx, My, Mz;
		ierr = DMDAGetInfo(da, PETSC_IGNORE, &Mx, &My, &Mz, PETSC_IGNORE,
			PETSC_IGNORE, PETSC_IGNORE, PETSC_IGNORE, PETSC_IGNORE,
			PETSC_IGNORE, PETSC_IGNORE, PETSC_IGNORE, PETSC_IGNORE);
		CHKERRQ(ierr);

		// Compute the total surface irradiated by the helium flux
		double surface = (double)(My * Mz) * hy * hz;

		// Rescale the concentration
		for (auto i = 0; i < numSpecies; ++i) {
			totalConcData[i] /= surface;
		}

		// Get the fluence
		double fluence = fluxHandler->getFluence();

		// Print the result
		std::cout << "\nTime: " << time << std::endl;
		for (auto id = core::network::SpeciesId(numSpecies); id; ++id) {
			std::cout << network.getSpeciesName(id)
					  << " content = " << totalConcData[id()] << '\n';
		}
		std::cout << "Fluence = " << fluence << "\n" << std::endl;

		// Uncomment to write the retention and the fluence in a file
		std::ofstream outputFile;
		outputFile.open("retentionOut.txt", std::ios::app);
		outputFile << fluence << " ";
		for (auto i = 0; i < numSpecies; ++i) {
			outputFile << totalConcData[i] << " ";
		}
		outputFile << std::endl;
		outputFile.close();
	}

	// Restore the solutionArray
	ierr = DMDAVecRestoreArrayDOFRead(da, solution, &solutionArray);
	CHKERRQ(ierr);

	PetscFunctionReturn(0);
}

#undef __FUNCT__
#define __FUNCT__ Actual__FUNCT__("xolotlSolver", "computeXenonRetention3D")
/**
 * This is a monitoring method that will compute the xenon retention
 */
PetscErrorCode
computeXenonRetention3D(
	TS ts, PetscInt timestep, PetscReal time, Vec solution, void*)
{
	// Initial declarations
	PetscErrorCode ierr;
	PetscInt xs, xm, ys, ym, zs, zm;

	PetscFunctionBeginUser;

	// Get the solver handler
	auto& solverHandler = PetscSolver::getSolverHandler();

	// Get the da from ts
	DM da;
	ierr = TSGetDM(ts, &da);
	CHKERRQ(ierr);

	// Get the corners of the grid
	ierr = DMDAGetCorners(da, &xs, &ys, &zs, &xm, &ym, &zm);
	CHKERRQ(ierr);

	// Get the total size of the grid
	PetscInt Mx, My, Mz;
	ierr = DMDAGetInfo(da, PETSC_IGNORE, &Mx, &My, &Mz, PETSC_IGNORE,
		PETSC_IGNORE, PETSC_IGNORE, PETSC_IGNORE, PETSC_IGNORE, PETSC_IGNORE,
		PETSC_IGNORE, PETSC_IGNORE, PETSC_IGNORE);
	CHKERRQ(ierr);

	// Get the physical grid
	auto grid = solverHandler.getXGrid();

	// Setup step size variables
	double hy = solverHandler.getStepSizeY();
	double hz = solverHandler.getStepSizeZ();

	using NetworkType = core::network::NEReactionNetwork;
	using Spec = typename NetworkType::Species;
	using Composition = typename NetworkType::Composition;

	// Degrees of freedom is the total number of clusters in the network
	auto& network = dynamic_cast<NetworkType&>(solverHandler.getNetwork());
	const auto dof = network.getDOF();

	// Get the complete data array, including ghost cells
	Vec localSolution;
	ierr = DMGetLocalVector(da, &localSolution);
	CHKERRQ(ierr);
	ierr = DMGlobalToLocalBegin(da, solution, INSERT_VALUES, localSolution);
	CHKERRQ(ierr);
	ierr = DMGlobalToLocalEnd(da, solution, INSERT_VALUES, localSolution);
	CHKERRQ(ierr);
	// Get the array of concentration
	PetscReal ****solutionArray, *gridPointSolution;
	ierr = DMDAVecGetArrayDOFRead(da, localSolution, &solutionArray);
	CHKERRQ(ierr);

	// Store the concentration and other values over the grid
	double xeConcentration = 0.0, bubbleConcentration = 0.0, radii = 0.0,
		   partialBubbleConcentration = 0.0, partialRadii = 0.0;

	// Get the minimum size for the radius
	auto minSizes = solverHandler.getMinSizes();

	// Get Xe_1
	Composition xeComp = Composition::zero();
	xeComp[Spec::Xe] = 1;
	auto xeCluster = network.findCluster(xeComp, plsm::onHost);
	auto xeId = xeCluster.getId();

	// Loop on the grid
	for (auto zk = zs; zk < zs + zm; zk++) {
		for (auto yj = ys; yj < ys + ym; yj++) {
			for (auto xi = xs; xi < xs + xm; xi++) {
				// Get the pointer to the beginning of the solution data for
				// this grid point
				gridPointSolution = solutionArray[zk][yj][xi];

				using HostUnmanaged = Kokkos::View<double*, Kokkos::HostSpace,
					Kokkos::MemoryUnmanaged>;
				auto hConcs = HostUnmanaged(gridPointSolution, dof);
				auto dConcs = Kokkos::View<double*>("Concentrations", dof);
				deep_copy(dConcs, hConcs);

				double hx = grid[xi + 1] - grid[xi];

				// Get the concentrations
				xeConcentration +=
					network.getTotalAtomConcentration(dConcs, Spec::Xe, 1) *
					hx * hy * hz;
				bubbleConcentration +=
					network.getTotalConcentration(dConcs, Spec::Xe, 1) * hx *
					hy * hz;
				radii +=
					network.getTotalRadiusConcentration(dConcs, Spec::Xe, 1) *
					hx * hy * hz;
				partialBubbleConcentration +=
					network.getTotalConcentration(
						dConcs, Spec::Xe, minSizes[0]) *
					hx * hy * hz;
				partialRadii += network.getTotalRadiusConcentration(
									dConcs, Spec::Xe, minSizes[0]) *
					hx * hy * hz;

				// Set the volume fraction
				double volumeFrac = network.getTotalVolumeFraction(
					dConcs, Spec::Xe, minSizes[0]);
				solverHandler.setVolumeFraction(
					volumeFrac, xi - xs, yj - ys, zk - zs);
				solverHandler.setMonomerConc(
					gridPointSolution[xeCluster.getId()], xi - xs, yj - ys,
					zk - zs);
			}
		}
	}

	// Get the current process ID
	auto xolotlComm = util::getMPIComm();
	int procId;
	MPI_Comm_rank(xolotlComm, &procId);

	// Sum all the concentrations through MPI reduce
	std::array<double, 5> myConcData{xeConcentration, bubbleConcentration,
		radii, partialBubbleConcentration, partialRadii};
	std::array<double, 5> totalConcData{0.0, 0.0, 0.0, 0.0, 0.0};
	MPI_Reduce(myConcData.data(), totalConcData.data(), myConcData.size(),
		MPI_DOUBLE, MPI_SUM, 0, xolotlComm);

	// GB
	// Get the delta time from the previous timestep to this timestep
	double dt = time - solverHandler.getPreviousTime();
	// Sum and gather the previous flux
	double globalXeFlux = 0.0;
	// Get the vector from the solver handler
	auto gbVector = solverHandler.getGBVector();
	// Get the previous flux vector
	auto& localNE = solverHandler.getLocalNE();
	// Loop on the GB
	for (auto const& pair : gbVector) {
		// Middle
		auto xi = std::get<0>(pair);
		auto yj = std::get<1>(pair);
		auto zk = std::get<2>(pair);
		// Check we are on the right proc
		if (xi >= xs && xi < xs + xm && yj >= ys && yj < ys + ym && zk >= zs &&
			zk < zs + zm) {
			double previousXeFlux =
				std::get<1>(localNE[xi - xs][yj - ys][zk - zs]);
			globalXeFlux +=
				previousXeFlux * (grid[xi + 1] - grid[xi]) * hy * hz;
			// Set the amount in the vector we keep
			solverHandler.setLocalXeRate(
				previousXeFlux * dt, xi - xs, yj - ys, zk - zs);
		}
	}
	double totalXeFlux = 0.0;
	MPI_Reduce(
		&globalXeFlux, &totalXeFlux, 1, MPI_DOUBLE, MPI_SUM, 0, xolotlComm);
	// Master process
	if (procId == 0) {
		// Get the previous value of Xe that went to the GB
		double nXenon = solverHandler.getNXeGB();
		// Compute the total number of Xe that went to the GB
		nXenon += totalXeFlux * dt;
		solverHandler.setNXeGB(nXenon);
	}

	// Get the number of species
	auto numSpecies = network.getSpeciesListSize();

	// Get the vector of diffusing clusters
	auto diffusionHandler = solverHandler.getDiffusionHandler();
	auto diffusingIds = diffusionHandler->getDiffusingIds();

	// Loop on the GB
	for (auto const& pair : gbVector) {
		// Local rate
		auto myRate = std::vector<double>(numSpecies, 0.0);
		// Define left and right with reference to the middle point
		// Middle
		auto xi = std::get<0>(pair);
		auto yj = std::get<1>(pair);
		auto zk = std::get<2>(pair);

		// Factor for finite difference
		double hxLeft = 0.0, hxRight = 0.0;
		if (xi >= 1 && xi < Mx) {
			hxLeft = (grid[xi + 1] - grid[xi - 1]) / 2.0;
			hxRight = (grid[xi + 2] - grid[xi]) / 2.0;
		}
		else if (xi < 1) {
			hxLeft = grid[xi + 1] - grid[xi];
			hxRight = (grid[xi + 2] - grid[xi]) / 2.0;
		}
		else {
			hxLeft = (grid[xi + 1] - grid[xi - 1]) / 2.0;
			hxRight = grid[xi + 1] - grid[xi];
		}
		double factor = 2.0 / (hxLeft + hxRight);

		// Check we are on the right proc
		if (xi >= xs && xi < xs + xm && yj >= ys && yj < ys + ym && zk >= zs &&
			zk < zs + zm) {
			// X segment
			// Left
			xi = std::get<0>(pair) - 1;
			// Get the pointer to the beginning of the solution data for this
			// grid point
			gridPointSolution = solutionArray[zk][yj][xi];
			// Compute the flux coming from the left
			network.updateOutgoingDiffFluxes(gridPointSolution, factor / hxLeft,
				diffusingIds, myRate, xi + 1 - xs);

			// Right
			xi = std::get<0>(pair) + 1;
			gridPointSolution = solutionArray[zk][yj][xi];
			// Compute the flux coming from the right
			network.updateOutgoingDiffFluxes(gridPointSolution,
				factor / hxRight, diffusingIds, myRate, xi + 1 - xs);

			// Y segment
			// Bottom
			xi = std::get<0>(pair);
			yj = std::get<1>(pair) - 1;
			gridPointSolution = solutionArray[zk][yj][xi];
			// Compute the flux coming from the bottom
			network.updateOutgoingDiffFluxes(gridPointSolution, 1.0 / (hy * hy),
				diffusingIds, myRate, xi + 1 - xs);

			// Top
			yj = std::get<1>(pair) + 1;
			gridPointSolution = solutionArray[zk][yj][xi];
			// Compute the flux coming from the top
			network.updateOutgoingDiffFluxes(gridPointSolution, 1.0 / (hy * hy),
				diffusingIds, myRate, xi + 1 - xs);

			// Z segment
			// Back
			yj = std::get<1>(pair);
			zk = std::get<2>(pair) - 1;
			gridPointSolution = solutionArray[zk][yj][xi];
			// Compute the flux coming from the back
			network.updateOutgoingDiffFluxes(gridPointSolution, 1.0 / (hz * hz),
				diffusingIds, myRate, xi + 1 - xs);

			// Front
			zk = std::get<2>(pair) + 1;
			gridPointSolution = solutionArray[zk][yj][xi];
			// Compute the flux coming from the front
			network.updateOutgoingDiffFluxes(gridPointSolution, 1.0 / (hz * hz),
				diffusingIds, myRate, xi + 1 - xs);

			// Middle
			xi = std::get<0>(pair);
			yj = std::get<1>(pair);
			zk = std::get<2>(pair);
			solverHandler.setPreviousXeFlux(
				myRate[0], xi - xs, yj - ys, zk - zs);
		}
	}

	// Master process
	if (procId == 0) {
		// Compute the total surface irradiated
		double surface = (double)My * hy * (double)Mz * hz;
		// Get the number of Xe that went to the GB
		double nXenon = solverHandler.getNXeGB();

		totalConcData[0] = totalConcData[0] / surface;

		// Print the result
		std::cout << "\nTime: " << time << std::endl;
		std::cout << "Xenon concentration = " << totalConcData[0] << std::endl;
		std::cout << "Xenon GB = " << nXenon / surface << std::endl
				  << std::endl;

		// Make sure the average partial radius makes sense
		double averagePartialRadius = 0.0;
		if (totalConcData[3] > 1.e-16) {
			averagePartialRadius = totalConcData[4] / totalConcData[3];
		}

		// Uncomment to write the retention and the fluence in a file
		std::ofstream outputFile;
		outputFile.open("retentionOut.txt", std::ios::app);
		outputFile << time << " " << totalConcData[0] << " "
				   << totalConcData[2] / totalConcData[1] << " "
				   << averagePartialRadius << " " << nXenon / surface
				   << std::endl;
		outputFile.close();
	}

	// Restore the solutionArray
	ierr = DMDAVecRestoreArrayDOFRead(da, localSolution, &solutionArray);
	CHKERRQ(ierr);
	ierr = DMRestoreLocalVector(da, &localSolution);
	CHKERRQ(ierr);

	PetscFunctionReturn(0);
}

#undef __FUNCT__
#define __FUNCT__ Actual__FUNCT__("xolotlSolver", "monitorSurfaceXY3D")
/**
 * This is a monitoring method that will save 2D plots of the concentration of
 * a specific cluster at each grid point on the XY surface, integrating over Z.
 */
PetscErrorCode
monitorSurfaceXY3D(
	TS ts, PetscInt timestep, PetscReal time, Vec solution, void*)
{
	// Initial declarations
	PetscErrorCode ierr;
	const double ****solutionArray, *gridPointSolution;
	PetscInt xs, xm, Mx, ys, ym, My, zs, zm, Mz;
	double x, y;

	PetscFunctionBeginUser;

	// Don't do anything if it is not on the stride
	if (timestep % 10 != 0)
		PetscFunctionReturn(0);

	// Gets the process ID
	auto xolotlComm = util::getMPIComm();
	int procId;
	MPI_Comm_rank(xolotlComm, &procId);

	// Get the da from ts
	DM da;
	ierr = TSGetDM(ts, &da);
	CHKERRQ(ierr);

	// Get the solutionArray
	ierr = DMDAVecGetArrayDOFRead(da, solution, &solutionArray);
	CHKERRQ(ierr);

	// Get the corners of the grid
	ierr = DMDAGetCorners(da, &xs, &ys, &zs, &xm, &ym, &zm);
	CHKERRQ(ierr);
	// Get the size of the total grid
	ierr = DMDAGetInfo(da, PETSC_IGNORE, &Mx, &My, &Mz, PETSC_IGNORE,
		PETSC_IGNORE, PETSC_IGNORE, PETSC_IGNORE, PETSC_IGNORE, PETSC_IGNORE,
		PETSC_IGNORE, PETSC_IGNORE, PETSC_IGNORE);
	CHKERRQ(ierr);

	// Get the solver handler
	auto& solverHandler = PetscSolver::getSolverHandler();

	// Get the physical grid in the x direction
	auto grid = solverHandler.getXGrid();

	// Setup step size variables
	double hy = solverHandler.getStepSizeY();

	// Choice of the cluster to be plotted
	IdType iCluster = 0;

	// Create a DataPoint vector to store the data to give to the data provider
	// for the visualization
	auto myPoints =
		std::make_shared<std::vector<viz::dataprovider::DataPoint>>();
	// Create a point here so that it is not created and deleted in the loop
	viz::dataprovider::DataPoint thePoint;

	// Loop on the full grid, Y and X first because they are the axis of the
	// plot
	for (auto j = 0; j < My; j++) {
		// Compute y
		y = (double)j * hy;

		for (auto i = 0; i < Mx; i++) {
			// Compute x
			x = (grid[i] + grid[i + 1]) / 2.0 - grid[1];

			// Initialize the value of the concentration to integrate over Z
			double conc = 0.0;

			for (auto k = 0; k < Mz; k++) {
				// If it is the locally owned part of the grid
				if (i >= xs && i < xs + xm && j >= ys && j < ys + ym &&
					k >= zs && k < zs + zm) {
					// Get the pointer to the beginning of the solution data for
					// this grid point
					gridPointSolution = solutionArray[k][j][i];

					// Integrate over Z
					conc += gridPointSolution[iCluster];
				}
			} // End of the loop on Z

			// Sum all the concentration on Z
			double totalConc = 0.0;
			MPI_Reduce(
				&conc, &totalConc, 1, MPI_DOUBLE, MPI_SUM, 0, xolotlComm);

			// If it is procId == 0 just store the integrated value in the
			// myPoints vector
			if (procId == 0) {
				thePoint.value = totalConc;
				thePoint.t = time;
				thePoint.x = x;
				thePoint.y = y;
				myPoints->push_back(thePoint);
			}
		}
	}

	// Plot everything from procId == 0
	if (procId == 0) {
		// Get the data provider and give it the points
		surfacePlotXY3D->getDataProvider()->setDataPoints(myPoints);

		// Change the title of the plot and the name of the data
		std::stringstream title;
		title << "First Cluster";
		surfacePlotXY3D->getDataProvider()->setDataName(title.str());
		title << " concentration";
		surfacePlotXY3D->plotLabelProvider->titleLabel = title.str();
		// Give the time to the label provider
		std::stringstream timeLabel;
		timeLabel << "time: " << std::setprecision(4) << time << "s";
		surfacePlotXY3D->plotLabelProvider->timeLabel = timeLabel.str();
		// Get the current time step
		PetscReal currentTimeStep;
		ierr = TSGetTimeStep(ts, &currentTimeStep);
		CHKERRQ(ierr);
		// Give the timestep to the label provider
		std::stringstream timeStepLabel;
		timeStepLabel << "dt: " << std::setprecision(4) << currentTimeStep
					  << "s";
		surfacePlotXY3D->plotLabelProvider->timeStepLabel = timeStepLabel.str();

		// Render and save in file
		std::stringstream fileName;
		fileName << "surfaceXY_TS" << timestep << ".png";
		surfacePlotXY3D->write(fileName.str());
	}

	// Restore the solutionArray
	ierr = DMDAVecRestoreArrayDOFRead(da, solution, &solutionArray);
	CHKERRQ(ierr);

	PetscFunctionReturn(0);
}

#undef __FUNCT__
#define __FUNCT__ Actual__FUNCT__("xolotlSolver", "monitorSurfaceXZ3D")
/**
 * This is a monitoring method that will save 2D plots of the concentration of
 * a specific cluster at each grid point on the XZ surface, integrating over Y.
 */
PetscErrorCode
monitorSurfaceXZ3D(
	TS ts, PetscInt timestep, PetscReal time, Vec solution, void*)
{
	// Initial declarations
	PetscErrorCode ierr;
	const double ****solutionArray, *gridPointSolution;
	PetscInt xs, xm, Mx, ys, ym, My, zs, zm, Mz;
	double x, z;

	PetscFunctionBeginUser;

	// Don't do anything if it is not on the stride
	if (timestep % 10 != 0)
		PetscFunctionReturn(0);

	// Gets the process ID
	auto xolotlComm = util::getMPIComm();
	int procId;
	MPI_Comm_rank(xolotlComm, &procId);

	// Get the da from ts
	DM da;
	ierr = TSGetDM(ts, &da);
	CHKERRQ(ierr);

	// Get the solutionArray
	ierr = DMDAVecGetArrayDOFRead(da, solution, &solutionArray);
	CHKERRQ(ierr);

	// Get the corners of the grid
	ierr = DMDAGetCorners(da, &xs, &ys, &zs, &xm, &ym, &zm);
	CHKERRQ(ierr);
	// Get the size of the total grid
	ierr = DMDAGetInfo(da, PETSC_IGNORE, &Mx, &My, &Mz, PETSC_IGNORE,
		PETSC_IGNORE, PETSC_IGNORE, PETSC_IGNORE, PETSC_IGNORE, PETSC_IGNORE,
		PETSC_IGNORE, PETSC_IGNORE, PETSC_IGNORE);
	CHKERRQ(ierr);

	// Get the solver handler
	auto& solverHandler = PetscSolver::getSolverHandler();

	// Get the physical grid in the x direction
	auto grid = solverHandler.getXGrid();

	// Setup step size variables
	double hz = solverHandler.getStepSizeZ();

	// Choice of the cluster to be plotted
	IdType iCluster = 0;

	// Create a DataPoint vector to store the data to give to the data provider
	// for the visualization
	auto myPoints =
		std::make_shared<std::vector<viz::dataprovider::DataPoint>>();
	// Create a point here so that it is not created and deleted in the loop
	viz::dataprovider::DataPoint thePoint;

	// Loop on the full grid, Z and X first because they are the axis of the
	// plot
	for (auto k = 0; k < Mz; k++) {
		// Compute z
		z = (double)k * hz;

		for (auto i = 0; i < Mx; i++) {
			// Compute x
			x = (grid[i] + grid[i + 1]) / 2.0 - grid[1];

			// Initialize the value of the concentration to integrate over Y
			double conc = 0.0;

			for (auto j = 0; j < My; j++) {
				// If it is the locally owned part of the grid
				if (i >= xs && i < xs + xm && j >= ys && j < ys + ym &&
					k >= zs && k < zs + zm) {
					// Get the pointer to the beginning of the solution data for
					// this grid point
					gridPointSolution = solutionArray[k][j][i];

					// Integrate over Y
					conc += gridPointSolution[iCluster];
				}
			} // End of the loop on Y

			// Sum all the concentration on Y
			double totalConc = 0.0;
			MPI_Reduce(
				&conc, &totalConc, 1, MPI_DOUBLE, MPI_SUM, 0, xolotlComm);

			// If it is procId == 0 just store the integrated value in the
			// myPoints vector
			if (procId == 0) {
				thePoint.value = totalConc;
				thePoint.t = time;
				thePoint.x = x;
				thePoint.y = z;
				myPoints->push_back(thePoint);
			}
		}
	}

	// Plot everything from procId == 0
	if (procId == 0) {
		// Get the data provider and give it the points
		surfacePlotXZ3D->getDataProvider()->setDataPoints(myPoints);

		// Change the title of the plot and the name of the data
		std::stringstream title;
		title << "First Cluster";
		surfacePlotXZ3D->getDataProvider()->setDataName(title.str());
		title << " concentration";
		surfacePlotXZ3D->plotLabelProvider->titleLabel = title.str();
		// Give the time to the label provider
		std::stringstream timeLabel;
		timeLabel << "time: " << std::setprecision(4) << time << "s";
		surfacePlotXZ3D->plotLabelProvider->timeLabel = timeLabel.str();
		// Get the current time step
		PetscReal currentTimeStep;
		ierr = TSGetTimeStep(ts, &currentTimeStep);
		CHKERRQ(ierr);
		// Give the timestep to the label provider
		std::stringstream timeStepLabel;
		timeStepLabel << "dt: " << std::setprecision(4) << currentTimeStep
					  << "s";
		surfacePlotXZ3D->plotLabelProvider->timeStepLabel = timeStepLabel.str();

		// Render and save in file
		std::stringstream fileName;
		fileName << "surfaceXZ_TS" << timestep << ".png";
		surfacePlotXZ3D->write(fileName.str());
	}

	// Restore the solutionArray
	ierr = DMDAVecRestoreArrayDOFRead(da, solution, &solutionArray);
	CHKERRQ(ierr);

	PetscFunctionReturn(0);
}

#undef __FUNCT__
#define __FUNCT__ Actual__FUNCT__("xolotlSolver", "eventFunction3D")
/**
 * This is a method that checks if the surface should move or bursting happen
 */
PetscErrorCode
eventFunction3D(TS ts, PetscReal time, Vec solution, PetscScalar* fvalue, void*)
{
	// Initial declaration
	PetscErrorCode ierr;
	double ****solutionArray, *gridPointSolution;
	PetscInt xs, xm, xi, Mx, ys, ym, yj, My, zs, zm, zk, Mz;
	fvalue[0] = 1.0, fvalue[1] = 1.0;
	depthPositions3D.clear();

	PetscFunctionBeginUser;

	PetscInt TSNumber = -1;
	ierr = TSGetStepNumber(ts, &TSNumber);

	// Skip if it is the same TS as before
	if (TSNumber == previousTSNumber3D)
		PetscFunctionReturn(0);

	// Set the previous TS number
	previousTSNumber3D = TSNumber;

	// Gets the process ID
	auto xolotlComm = util::getMPIComm();
	int procId;
	MPI_Comm_rank(xolotlComm, &procId);

	// Get the da from ts
	DM da;
	ierr = TSGetDM(ts, &da);
	CHKERRQ(ierr);

	// Get the solutionArray
	ierr = DMDAVecGetArrayDOFRead(da, solution, &solutionArray);
	CHKERRQ(ierr);

	// Get the corners of the grid
	ierr = DMDAGetCorners(da, &xs, &ys, &zs, &xm, &ym, &zm);
	CHKERRQ(ierr);

	// Get the size of the total grid
	ierr = DMDAGetInfo(da, PETSC_IGNORE, &Mx, &My, &Mz, PETSC_IGNORE,
		PETSC_IGNORE, PETSC_IGNORE, PETSC_IGNORE, PETSC_IGNORE, PETSC_IGNORE,
		PETSC_IGNORE, PETSC_IGNORE, PETSC_IGNORE);
	CHKERRQ(ierr);

	// Get the solver handler
	auto& solverHandler = PetscSolver::getSolverHandler();

	// Get the network
	using NetworkType = core::network::IPSIReactionNetwork;
	auto& network = dynamic_cast<NetworkType&>(solverHandler.getNetwork());
	// Get the number of species
	auto numSpecies = network.getSpeciesListSize();
	auto specIdI = network.getInterstitialSpeciesId();

	// Get the physical grid and step size
	auto grid = solverHandler.getXGrid();
	double hy = solverHandler.getStepSizeY();
	double hz = solverHandler.getStepSizeZ();

	// Get the flux handler to know the flux amplitude.
	auto fluxHandler = solverHandler.getFluxHandler();
	double heliumFluxAmplitude = fluxHandler->getFluxAmplitude();

	// Get the delta time from the previous timestep to this timestep
	double dt = time - solverHandler.getPreviousTime();

	// Work of the moving surface first
	if (solverHandler.moveSurface()) {
		// Write the initial surface positions
		if (procId == 0 && util::equal(time, 0.0)) {
			std::ofstream outputFile;
			outputFile.open("surface.txt", std::ios::app);
			outputFile << time << " ";

			// Loop on the possible yj
			for (yj = 0; yj < My; yj++) {
				for (zk = 0; zk < Mz; zk++) {
					// Get the position of the surface at yj, zk
					auto surfacePos = solverHandler.getSurfacePosition(yj, zk);
					outputFile << (double)yj * hy << " " << (double)zk * hz
							   << " " << grid[surfacePos + 1] - grid[1] << " ";
				}
			}
			outputFile << std::endl;
			outputFile.close();
		}

		// Get the initial vacancy concentration
		double initialVConc = solverHandler.getInitialVConc();

		// Loop on the possible zk and yj
		for (zk = 0; zk < Mz; zk++) {
			for (yj = 0; yj < My; yj++) {
				// Compute the total density of intersitials that escaped from
				// the surface since last timestep using the stored flux
				nInterstitial3D[yj][zk] += previousIFlux3D[yj][zk] * dt;

				// Remove the sputtering yield since last timestep
				nInterstitial3D[yj][zk] -=
					sputteringYield3D * heliumFluxAmplitude * dt;

				// Get the position of the surface at yj
				auto surfacePos = solverHandler.getSurfacePosition(yj, zk);
				xi = surfacePos + solverHandler.getLeftOffset();

				// Initialize the value for the flux
				auto myFlux = std::vector<double>(numSpecies, 0.0);

				// if xi is on this process
				if (xi >= xs && xi < xs + xm && yj >= ys && yj < ys + ym &&
					zk >= zs && zk < zs + zm) {
					// Get the concentrations at xi = surfacePos + 1
					gridPointSolution = solutionArray[zk][yj][xi];

					// Factor for finite difference
					double hxLeft = 0.0, hxRight = 0.0;
					if (xi >= 1 && xi < Mx) {
						hxLeft = (grid[xi + 1] - grid[xi - 1]) / 2.0;
						hxRight = (grid[xi + 2] - grid[xi]) / 2.0;
					}
					else if (xi < 1) {
						hxLeft = grid[xi + 1] - grid[xi];
						hxRight = (grid[xi + 2] - grid[xi]) / 2.0;
					}
					else {
						hxLeft = (grid[xi + 1] - grid[xi - 1]) / 2.0;
						hxRight = grid[xi + 1] - grid[xi];
					}
					double factor = hy * hz * 2.0 / (hxLeft + hxRight);

					network.updateOutgoingDiffFluxes(gridPointSolution, factor,
						iClusterIds3D, myFlux, xi - xs);
				}

				// Gather newFlux values at this position
				double newTotalFlux = 0.0;
				MPI_Allreduce(&myFlux[specIdI()], &newTotalFlux, 1, MPI_DOUBLE,
					MPI_SUM, xolotlComm);

				// Update the previous flux
				previousIFlux3D[yj][zk] = newTotalFlux;

				// Compare nInterstitials to the threshold to know if we should
				// move the surface

				// The density of tungsten is 62.8 atoms/nm3, thus the threshold
				// is
				double threshold =
					(62.8 - initialVConc) * (grid[xi] - grid[xi - 1]) * hy * hz;
				if (nInterstitial3D[yj][zk] > threshold) {
					// The surface is moving
					fvalue[0] = 0.0;
				}

				// Moving the surface back
				else if (nInterstitial3D[yj][zk] < -threshold / 10.0) {
					// The surface is moving
					fvalue[0] = 0.0;
				}
			}
		}
	}

	// Now work on the bubble bursting
	if (solverHandler.burstBubbles()) {
		using NetworkType = core::network::IPSIReactionNetwork;
		auto psiNetwork = dynamic_cast<NetworkType*>(&network);
		auto dof = network.getDOF();
		auto specIdHe = psiNetwork->getHeliumSpeciesId();

		// Compute the prefactor for the probability (arbitrary)
		double prefactor =
			heliumFluxAmplitude * dt * solverHandler.getBurstingFactor();

		// The depth parameter to know where the bursting should happen
		double depthParam = solverHandler.getTauBursting(); // nm
		// The number of He per V in a bubble
		double heVRatio = solverHandler.getHeVRatio();

		// For now we are not bursting
		bool burst = false;

		// Loop on the full grid
		for (zk = 0; zk < Mz; zk++) {
			for (yj = 0; yj < My; yj++) {
				// Get the surface position
				auto surfacePos = solverHandler.getSurfacePosition(yj, zk);
				for (xi = surfacePos + solverHandler.getLeftOffset();
					 xi < Mx - solverHandler.getRightOffset(); xi++) {
					// If this is the locally owned part of the grid
					if (xi >= xs && xi < xs + xm && yj >= ys && yj < ys + ym &&
						zk >= zs && zk < zs + zm) {
						// Get the pointer to the beginning of the solution data
						// for this grid point
						gridPointSolution = solutionArray[zk][yj][xi];

						using HostUnmanaged = Kokkos::View<double*,
							Kokkos::HostSpace, Kokkos::MemoryUnmanaged>;
						auto hConcs = HostUnmanaged(gridPointSolution, dof);
						auto dConcs =
							Kokkos::View<double*>("Concentrations", dof);
						deep_copy(dConcs, hConcs);

						// Get the distance from the surface
						double distance = (grid[xi] + grid[xi + 1]) / 2.0 -
							grid[surfacePos + 1];

						// Compute the helium density at this grid point
						double heDensity =
							psiNetwork->getTotalAtomConcentration(
								dConcs, specIdHe, 1);

						// Compute the radius of the bubble from the number of
						// helium
						double nV = heDensity * (grid[xi + 1] - grid[xi]) * hy *
							hz / heVRatio;
						double latticeParam = network.getLatticeParameter();
						double tlcCubed =
							latticeParam * latticeParam * latticeParam;
						double radius = (sqrt(3.0) / 4) * latticeParam +
							cbrt((3.0 * tlcCubed * nV) / (8.0 * core::pi)) -
							cbrt((3.0 * tlcCubed) / (8.0 * core::pi));

						// If the radius is larger than the distance to the
						// surface, burst
						if (radius > distance) {
							burst = true;
							depthPositions3D.push_back({zk, yj, xi});
							// Exit the loop
							continue;
						}
						// Add randomness
						double prob = prefactor *
							(1.0 - (distance - radius) / distance) *
							std::min(1.0,
								exp(-(distance - depthParam) /
									(depthParam * 2.0)));
						double test = solverHandler.getRNG().GetRandomDouble();

						if (prob > test) {
							burst = true;
							depthPositions3D.push_back({zk, yj, xi});
						}
					}
				}
			}
		}

		// If at least one grid point is bursting
		if (burst) {
			// The event is happening
			fvalue[1] = 0.0;
		}
	}

	// Restore the solutionArray
	ierr = DMDAVecRestoreArrayDOFRead(da, solution, &solutionArray);
	CHKERRQ(ierr);

	PetscFunctionReturn(0);
}

#undef __FUNCT__
#define __FUNCT__ Actual__FUNCT__("xolotlSolver", "postEventFunction3D")
/**
 * This is a method that moves the surface or burst bubbles
 */
PetscErrorCode
postEventFunction3D(TS ts, PetscInt nevents, PetscInt eventList[],
	PetscReal time, Vec solution, PetscBool, void*)
{
	// Initial declaration
	PetscErrorCode ierr;
	double ****solutionArray, *gridPointSolution;
	PetscInt xs, xm, xi, Mx, ys, ym, yj, My, zs, zm, zk, Mz;

	PetscFunctionBeginUser;

	// Check if the surface has moved
	if (nevents == 0)
		PetscFunctionReturn(0);

	// Gets the process ID
	auto xolotlComm = util::getMPIComm();
	int procId;
	MPI_Comm_rank(xolotlComm, &procId);

	// Get the da from ts
	DM da;
	ierr = TSGetDM(ts, &da);
	CHKERRQ(ierr);

	// Get the solutionArray
	ierr = DMDAVecGetArrayDOF(da, solution, &solutionArray);
	CHKERRQ(ierr);

	// Get the corners of the grid
	ierr = DMDAGetCorners(da, &xs, &ys, &zs, &xm, &ym, &zm);
	CHKERRQ(ierr);

	// Get the size of the total grid
	ierr = DMDAGetInfo(da, PETSC_IGNORE, &Mx, &My, &Mz, PETSC_IGNORE,
		PETSC_IGNORE, PETSC_IGNORE, PETSC_IGNORE, PETSC_IGNORE, PETSC_IGNORE,
		PETSC_IGNORE, PETSC_IGNORE, PETSC_IGNORE);
	CHKERRQ(ierr);

	// Get the solver handler
	auto& solverHandler = PetscSolver::getSolverHandler();

	// Get the network
	auto& network = solverHandler.getNetwork();
	auto dof = network.getDOF();

	// Get the physical grid
	auto grid = solverHandler.getXGrid();
	// Get the step sizes
	double hy = solverHandler.getStepSizeY();
	double hz = solverHandler.getStepSizeZ();

	// Take care of bursting
	using NetworkType = core::network::IPSIReactionNetwork;
	auto psiNetwork = dynamic_cast<NetworkType*>(&network);

	// Loop on each bursting depth
	for (auto i = 0; i < depthPositions3D.size(); i++) {
		// Get the coordinates of the point
		auto xi = std::get<2>(depthPositions3D[i]),
			 yj = std::get<1>(depthPositions3D[i]),
			 zk = std::get<0>(depthPositions3D[i]);
		// Get the pointer to the beginning of the solution data for this grid
		// point
		gridPointSolution = solutionArray[zk][yj][xi];

		// Get the surface position
		auto surfacePos = solverHandler.getSurfacePosition(yj, zk);
		// Get the distance from the surface
		double distance =
			(grid[xi] + grid[xi + 1]) / 2.0 - grid[surfacePos + 1];

		std::cout << "bursting at: " << zk * hz << " " << yj * hy << " "
				  << distance << std::endl;

		// Pinhole case
		auto nBurst = std::vector<double>(3, 0.0); // Not actually used here
		psiNetwork->updateBurstingConcs(gridPointSolution, 0.0, nBurst);
	}

	// Now takes care of moving surface
	bool moving = false;
	for (auto i = 0; i < nevents; i++) {
		if (eventList[i] == 0)
			moving = true;
	}

	// Skip if nothing is moving
	if (!moving) {
		// Restore the solutionArray
		ierr = DMDAVecRestoreArrayDOF(da, solution, &solutionArray);
		CHKERRQ(ierr);

		PetscFunctionReturn(0);
	}

	// Get the initial vacancy concentration
	double initialVConc = solverHandler.getInitialVConc();

	// Loop on the possible zk and yj
	for (zk = 0; zk < Mz; zk++) {
		for (yj = 0; yj < My; yj++) {
			// Get the position of the surface at yj
			auto surfacePos = solverHandler.getSurfacePosition(yj, zk);
			xi = surfacePos + solverHandler.getLeftOffset();

			// The density of tungsten is 62.8 atoms/nm3, thus the threshold is
			double threshold =
				(62.8 - initialVConc) * (grid[xi] - grid[xi - 1]) * hy * hz;

			// Move the surface up
			if (nInterstitial3D[yj][zk] > threshold) {
				int nGridPoints = 0;
				// Move the surface up until it is smaller than the next
				// threshold
				while (nInterstitial3D[yj][zk] > threshold) {
					// Move the surface higher
					surfacePos--;
					xi = surfacePos + solverHandler.getLeftOffset();
					nGridPoints++;
					// Update the number of interstitials
					nInterstitial3D[yj][zk] -= threshold;
					// Update the thresold
					threshold = (62.8 - initialVConc) *
						(grid[xi] - grid[xi - 1]) * hy * hz;
				}

				// Throw an exception if the position is negative
				if (surfacePos < 0) {
					PetscBool flagCheck;
					ierr = PetscOptionsHasName(
						NULL, NULL, "-check_collapse", &flagCheck);
					CHKERRQ(ierr);
					if (flagCheck) {
						// Write the convergence reason
						std::ofstream outputFile;
						outputFile.open("solverStatus.txt");
						outputFile << "overgrid" << std::endl;
						outputFile.close();
					}
					throw std::runtime_error(
						"\nxolotlSolver::Monitor3D: The surface "
						"is trying to go outside of the grid!!");
				}

				// Printing information about the extension of the material
				if (procId == 0) {
					std::cout << "Adding " << nGridPoints
							  << " points to the grid on " << yj * hy << " and "
							  << zk * hz << " at time: " << time << " s."
							  << std::endl;
				}

				// Set it in the solver
				solverHandler.setSurfacePosition(surfacePos, yj, zk);

				// Initialize the vacancy concentration and the temperature on
				// the new grid points Get the single vacancy ID
				auto singleVacancyCluster = network.getSingleVacancy();
				auto vacancyIndex =
					core::network::IReactionNetwork::invalidIndex();
				if (singleVacancyCluster.getId() !=
					core::network::IReactionNetwork::invalidIndex())
					vacancyIndex = singleVacancyCluster.getId();
				// Get the surface temperature
				double temp = 0.0;
				if (xi >= xs && xi < xs + xm && yj >= ys && yj < ys + ym &&
					zk >= zs && zk < zs + zm) {
					temp = solutionArray[zk][yj][xi][dof];
				}
				double surfTemp = 0.0;
				MPI_Allreduce(
					&temp, &surfTemp, 1, MPI_DOUBLE, MPI_SUM, xolotlComm);
				// Loop on the new grid points
				while (nGridPoints >= 0) {
					// Position of the newly created grid point
					xi = surfacePos + nGridPoints;

					// If xi is on this process
					if (xi >= xs && xi < xs + xm && yj >= ys && yj < ys + ym &&
						zk >= zs && zk < zs + zm) {
						// Get the concentrations
						gridPointSolution = solutionArray[zk][yj][xi];

						// Set the new surface temperature
						gridPointSolution[dof] = surfTemp;

						if (vacancyIndex > 0 && nGridPoints > 0) {
							// Initialize the vacancy concentration
							gridPointSolution[vacancyIndex] = initialVConc;
						}
					}

					// Decrease the number of grid points
					--nGridPoints;
				}
			}

			// Moving the surface back
			else if (nInterstitial3D[yj][zk] < -threshold / 10.0) {
				// Move it back as long as the number of interstitials in
				// negative
				while (nInterstitial3D[yj][zk] < 0.0) {
					// Compute the threshold to a deeper grid point
					threshold = (62.8 - initialVConc) *
						(grid[xi + 1] - grid[xi]) * hy * hz;
					// Set all the concentrations to 0.0 at xi = surfacePos + 1
					// if xi is on this process
					if (xi >= xs && xi < xs + xm && yj >= ys && yj < ys + ym &&
						zk >= zs && zk < zs + zm) {
						// Get the concentrations at xi = surfacePos + 1
						gridPointSolution = solutionArray[zk][yj][xi];
						// Loop on DOF
						for (auto i = 0; i < dof; i++) {
							gridPointSolution[i] = 0.0;
						}
					}

					// Move the surface deeper
					surfacePos++;
					xi = surfacePos + solverHandler.getLeftOffset();
					// Update the number of interstitials
					nInterstitial3D[yj][zk] += threshold;
				}

				// Printing information about the extension of the material
				if (procId == 0) {
					std::cout << "Removing grid points to the grid on "
							  << yj * hy << " and " << zk * hz
							  << " at time: " << time << " s." << std::endl;
				}

				// Set it in the solver
				solverHandler.setSurfacePosition(surfacePos, yj, zk);
			}
		}
	}
<<<<<<< HEAD
=======
	// Get the modified trap-mutation handler to reinitialize it
	auto mutationHandler = solverHandler.getMutationHandler();
	auto advecHandlers = solverHandler.getAdvectionHandlers();

	// Get the vector of positions of the surface
	std::vector<std::vector<IdType>> surfaceIndices;
	for (auto i = 0; i < My; i++) {
		// Create a temporary vector
		std::vector<IdType> temp;
		for (auto j = 0; j < Mz; j++) {
			temp.push_back(solverHandler.getSurfacePosition(i, j));
		}
		// Add the temporary vector to the vector of surface indices
		surfaceIndices.push_back(temp);
	}

	mutationHandler->initializeIndex3D(surfaceIndices,
		solverHandler.getNetwork(), advecHandlers, grid, xm, xs, ym, hy, ys, zm,
		hz, zs);
>>>>>>> b4699128

	// Write the surface positions
	if (procId == 0) {
		std::ofstream outputFile;
		outputFile.open("surface.txt", std::ios::app);
		outputFile << time << " ";

		// Loop on the possible yj
		for (yj = 0; yj < My; yj++) {
			for (zk = 0; zk < Mz; zk++) {
				// Get the position of the surface at yj, zk
				auto surfacePos = solverHandler.getSurfacePosition(yj, zk);
				outputFile << (double)yj * hy << " " << (double)zk * hz << " "
						   << grid[surfacePos + 1] - grid[1] << " ";
			}
		}
		outputFile << std::endl;
		outputFile.close();
	}

	// Restore the solutionArray
	ierr = DMDAVecRestoreArrayDOF(da, solution, &solutionArray);
	CHKERRQ(ierr);

	PetscFunctionReturn(0);
}

/**
 * This operation sets up different monitors
 *  depending on the options.
 * @param ts The time stepper
 * @return A standard PETSc error code
 */
PetscErrorCode
setupPetsc3DMonitor(TS ts)
{
	PetscErrorCode ierr;

	// Get the process ID
	auto xolotlComm = util::getMPIComm();
	int procId;
	MPI_Comm_rank(xolotlComm, &procId);

	// Get the xolotlViz handler registry
	auto vizHandlerRegistry = viz::VizHandlerRegistry::get();

	// Flags to launch the monitors or not
	PetscBool flagCheck, flagPerf, flagHeRetention, flagXeRetention, flagStatus,
		flag2DXYPlot, flag2DXZPlot, flagLargest;

	// Check the option -check_collapse
	ierr = PetscOptionsHasName(NULL, NULL, "-check_collapse", &flagCheck);
	checkPetscError(ierr,
		"setupPetsc3DMonitor: PetscOptionsHasName (-check_collapse) failed.");

	// Check the option -plot_perf
	ierr = PetscOptionsHasName(NULL, NULL, "-plot_perf", &flagPerf);
	checkPetscError(
		ierr, "setupPetsc3DMonitor: PetscOptionsHasName (-plot_perf) failed.");

	// Check the option -plot_2d_xy
	ierr = PetscOptionsHasName(NULL, NULL, "-plot_2d_xy", &flag2DXYPlot);
	checkPetscError(
		ierr, "setupPetsc3DMonitor: PetscOptionsHasName (-plot_2d_xy) failed.");

	// Check the option -plot_2d_xz
	ierr = PetscOptionsHasName(NULL, NULL, "-plot_2d_xz", &flag2DXZPlot);
	checkPetscError(
		ierr, "setupPetsc3DMonitor: PetscOptionsHasName (-plot_2d_xz) failed.");

	// Check the option -helium_retention
	ierr =
		PetscOptionsHasName(NULL, NULL, "-helium_retention", &flagHeRetention);
	checkPetscError(ierr,
		"setupPetsc3DMonitor: PetscOptionsHasName (-helium_retention) failed.");

	// Check the option -xenon_retention
	ierr =
		PetscOptionsHasName(NULL, NULL, "-xenon_retention", &flagXeRetention);
	checkPetscError(ierr,
		"setupPetsc3DMonitor: PetscOptionsHasName (-xenon_retention) failed.");

	// Check the option -start_stop
	ierr = PetscOptionsHasName(NULL, NULL, "-start_stop", &flagStatus);
	checkPetscError(
		ierr, "setupPetsc3DMonitor: PetscOptionsHasName (-start_stop) failed.");

	// Check the option -largest_conc
	ierr = PetscOptionsHasName(NULL, NULL, "-largest_conc", &flagLargest);
	checkPetscError(ierr,
		"setupPetsc3DMonitor: PetscOptionsHasName (-largest_conc) failed.");

	// Get the solver handler
	auto& solverHandler = PetscSolver::getSolverHandler();

	// Get the network and its size
	auto& network = solverHandler.getNetwork();

	// Determine if we have an existing restart file,
	// and if so, it it has had timesteps written to it.
	std::unique_ptr<io::XFile> networkFile;
	std::unique_ptr<io::XFile::TimestepGroup> lastTsGroup;

	std::string networkName = solverHandler.getNetworkName();
	bool hasConcentrations = false;
	if (not networkName.empty()) {
		networkFile.reset(new io::XFile(networkName));
		auto concGroup = networkFile->getGroup<io::XFile::ConcentrationGroup>();
		hasConcentrations = (concGroup and concGroup->hasTimesteps());
		if (hasConcentrations) {
			lastTsGroup = concGroup->getLastTimestepGroup();
		}
	}

	// Get the da from ts
	DM da;
	ierr = TSGetDM(ts, &da);
	CHKERRQ(ierr);
	checkPetscError(ierr, "setupPetsc3DMonitor: TSGetDM failed.");

	// Get the total size of the grid
	PetscInt Mx, My, Mz;
	ierr = DMDAGetInfo(da, PETSC_IGNORE, &Mx, &My, &Mz, PETSC_IGNORE,
		PETSC_IGNORE, PETSC_IGNORE, PETSC_IGNORE, PETSC_IGNORE, PETSC_IGNORE,
		PETSC_IGNORE, PETSC_IGNORE, PETSC_IGNORE);
	CHKERRQ(ierr);
	checkPetscError(ierr, "setupPetsc3DMonitor: DMDAGetInfo failed.");

	// Set the post step processing to stop the solver if the time step
	// collapses
	if (flagCheck) {
		// Find the threshold
		PetscBool flag;
		ierr = PetscOptionsGetReal(
			NULL, NULL, "-check_collapse", &timeStepThreshold, &flag);
		checkPetscError(ierr,
			"setupPetsc3DMonitor: PetscOptionsGetReal (-check_collapse) "
			"failed.");
		if (!flag)
			timeStepThreshold = 1.0e-16;

		// Set the post step process that tells the solver when to stop if the
		// time step collapse
		ierr = TSSetPostStep(ts, checkTimeStep);
		checkPetscError(
			ierr, "setupPetsc3DMonitor: TSSetPostStep (checkTimeStep) failed.");
	}

	// Set the monitor to save the status of the simulation in hdf5 file
	if (flagStatus) {
		// Find the stride to know how often the HDF5 file has to be written
		PetscBool flag;
		ierr = PetscOptionsGetReal(
			NULL, NULL, "-start_stop", &hdf5Stride3D, &flag);
		checkPetscError(ierr,
			"setupPetsc3DMonitor: PetscOptionsGetReal (-start_stop) failed.");
		if (!flag)
			hdf5Stride3D = 1.0;

		// Compute the correct hdf5Previous3D for a restart
		if (hasConcentrations) {
			assert(lastTsGroup);

			// Get the previous time from the HDF5 file
			double previousTime = lastTsGroup->readPreviousTime();
			solverHandler.setPreviousTime(previousTime);
			hdf5Previous3D = (PetscInt)(previousTime / hdf5Stride3D);
		}

		// Don't do anything if both files have the same name
		if (hdf5OutputName3D != solverHandler.getNetworkName()) {
			// Get the solver handler
			auto& solverHandler = PetscSolver::getSolverHandler();

			// Get the physical grid in the x direction
			auto grid = solverHandler.getXGrid();

			// Setup step size variables
			double hy = solverHandler.getStepSizeY();
			double hz = solverHandler.getStepSizeZ();

			// Create a checkpoint file.
			// Create and initialize a checkpoint file.
			// We do this in its own scope so that the file
			// is closed when the file object goes out of scope.
			// We want it to close before we (potentially) copy
			// the network from another file using a single-process
			// MPI communicator.
			{
				io::XFile checkpointFile(
					hdf5OutputName3D, grid, xolotlComm, My, hy, Mz, hz);
			}

			// Copy the network group from the given file (if it has one).
			// We open the files using a single-process MPI communicator
			// because it is faster for a single process to do the
			// copy with HDF5's H5Ocopy implementation than it is
			// when all processes call the copy function.
			// The checkpoint file must be closed before doing this.
			writeNetwork(xolotlComm, solverHandler.getNetworkName(),
				hdf5OutputName3D, network);
		}

		// startStop3D will be called at each timestep
		ierr = TSMonitorSet(ts, startStop3D, NULL, NULL);
		checkPetscError(
			ierr, "setupPetsc3DMonitor: TSMonitorSet (startStop3D) failed.");
	}

	// If the user wants the surface to be able to move
	if (solverHandler.moveSurface() || solverHandler.burstBubbles()) {
		// Surface
		if (solverHandler.moveSurface()) {
			using NetworkType = core::network::IPSIReactionNetwork;
			using AmountType = NetworkType::AmountType;
			auto psiNetwork = dynamic_cast<NetworkType*>(&network);
			// Get the number of species
			auto numSpecies = psiNetwork->getSpeciesListSize();
			auto specIdI = psiNetwork->getInterstitialSpeciesId();

			// Initialize the composition
			auto comp = std::vector<AmountType>(numSpecies, 0);

			// Loop on interstital clusters
			bool iClusterExists = true;
			AmountType iSize = 1;
			while (iClusterExists) {
				comp[specIdI()] = iSize;
				auto clusterId = psiNetwork->findClusterId(comp);
				// Check that the helium cluster is present in the network
				if (clusterId != NetworkType::invalidIndex()) {
					iClusterIds3D.push_back(clusterId);
					iSize++;
				}
				else
					iClusterExists = false;
			}

			// Initialize nInterstitial3D and previousIFlux3D before monitoring
			// the interstitial flux
			for (auto j = 0; j < My; j++) {
				// Create a one dimensional vector of double
				std::vector<double> tempVector;
				for (auto k = 0; k < Mz; k++) {
					tempVector.push_back(0.0);
				}
				// Add the tempVector to nInterstitial3D and previousIFlux3D
				// to create their initial structure
				nInterstitial3D.push_back(tempVector);
				previousIFlux3D.push_back(tempVector);
			}

			// Get the interstitial information at the surface if concentrations
			// were stored
			if (hasConcentrations) {
				// Get the interstitial quantity from the HDF5 file
				nInterstitial3D = lastTsGroup->readData3D("nInterstitial");
				// Get the previous I flux from the HDF5 file
				previousIFlux3D = lastTsGroup->readData3D("previousFluxI");
				// Get the previous time from the HDF5 file
				double previousTime = lastTsGroup->readPreviousTime();
				solverHandler.setPreviousTime(previousTime);
			}

			// Get the sputtering yield
			sputteringYield3D = solverHandler.getSputteringYield();

			// Master process
			if (procId == 0) {
				// Clear the file where the surface will be written
				std::ofstream outputFile;
				outputFile.open("surface.txt");
				outputFile << "#time heights" << std::endl;
				outputFile.close();
			}
		}

		// Bursting
		if (solverHandler.burstBubbles()) {
			// No need to seed the random number generator here.
			// The solver handler has already done it.
		}

		// Set directions and terminate flags for the surface event
		PetscInt direction[2];
		PetscBool terminate[2];
		direction[0] = 0, direction[1] = 0;
		terminate[0] = PETSC_FALSE, terminate[1] = PETSC_FALSE;
		// Set the TSEvent
		ierr = TSSetEventHandler(ts, 2, direction, terminate, eventFunction3D,
			postEventFunction3D, NULL);
		checkPetscError(ierr,
			"setupPetsc3DMonitor: TSSetEventHandler (eventFunction3D) failed.");
	}

	// Set the monitor to save performance plots (has to be in parallel)
	if (flagPerf) {
		// Only the master process will create the plot
		if (procId == 0) {
			// Create a ScatterPlot
			perfPlot = vizHandlerRegistry->getPlot(viz::PlotType::SCATTER);

			// Create and set the label provider
			auto labelProvider = std::make_shared<viz::LabelProvider>();
			labelProvider->axis1Label = "Process ID";
			labelProvider->axis2Label = "Solver Time";

			// Give it to the plot
			perfPlot->setLabelProvider(labelProvider);

			// Create the data provider
			auto dataProvider =
				std::make_shared<viz::dataprovider::CvsXDataProvider>();

			// Give it to the plot
			perfPlot->setDataProvider(dataProvider);
		}

		// monitorPerf will be called at each timestep
		ierr = TSMonitorSet(ts, monitorPerf, NULL, NULL);
		checkPetscError(
			ierr, "setupPetsc3DMonitor: TSMonitorSet (monitorPerf) failed.");
	}

	// Set the monitor to compute the helium fluence for the retention
	// calculation
	if (flagHeRetention) {
		// Get the previous time if concentrations were stored and initialize
		// the fluence
		if (hasConcentrations) {
			// Get the previous time from the HDF5 file
			double previousTime = lastTsGroup->readPreviousTime();
			solverHandler.setPreviousTime(previousTime);
			// Initialize the fluence
			auto fluxHandler = solverHandler.getFluxHandler();
			// Increment the fluence with the value at this current timestep
			fluxHandler->computeFluence(previousTime);
		}

		// computeFluence will be called at each timestep
		ierr = TSMonitorSet(ts, computeFluence, NULL, NULL);
		checkPetscError(
			ierr, "setupPetsc3DMonitor: TSMonitorSet (computeFluence) failed.");

		// computeHeliumRetention3D will be called at each timestep
		ierr = TSMonitorSet(ts, computeHeliumRetention3D, NULL, NULL);
		checkPetscError(ierr,
			"setupPetsc3DMonitor: TSMonitorSet (computeHeliumRetention3D) "
			"failed.");

		// Master process
		if (procId == 0) {
			auto numSpecies = network.getSpeciesListSize();
			// Uncomment to clear the file where the retention will be written
			std::ofstream outputFile;
			outputFile.open("retentionOut.txt");
			outputFile << "#fluence ";
			for (auto id = core::network::SpeciesId(numSpecies); id; ++id) {
				auto speciesName = network.getSpeciesName(id);
				outputFile << speciesName << "_content ";
			}
			outputFile << std::endl;
			outputFile.close();
		}
	}

	// Set the monitor to compute the xenon fluence and the retention
	// for the retention calculation
	if (flagXeRetention) {
		// Get the da from ts
		DM da;
		ierr = TSGetDM(ts, &da);
		checkPetscError(ierr, "setupPetsc3DMonitor: TSGetDM failed.");
		// Get the local boundaries
		PetscInt xm, ym, zm;
		ierr = DMDAGetCorners(da, NULL, NULL, NULL, &xm, &ym, &zm);
		checkPetscError(ierr, "setupPetsc3DMonitor: DMDAGetCorners failed.");
		// Create the local vectors on each process
		solverHandler.createLocalNE(xm, ym, zm);

		// Get the previous time if concentrations were stored and initialize
		// the fluence
		if (hasConcentrations) {
			assert(lastTsGroup);

			// Get the previous time from the HDF5 file
			double previousTime = lastTsGroup->readPreviousTime();
			solverHandler.setPreviousTime(previousTime);
			// Initialize the fluence
			auto fluxHandler = solverHandler.getFluxHandler();
			// Increment the fluence with the value at this current timestep
			fluxHandler->computeFluence(previousTime);
		}

		// computeFluence will be called at each timestep
		ierr = TSMonitorSet(ts, computeFluence, NULL, NULL);
		checkPetscError(
			ierr, "setupPetsc3DMonitor: TSMonitorSet (computeFluence) failed.");

		// computeXenonRetention3D will be called at each timestep
		ierr = TSMonitorSet(ts, computeXenonRetention3D, NULL, NULL);
		checkPetscError(ierr,
			"setupPetsc3DMonitor: TSMonitorSet (computeXenonRetention3D) "
			"failed.");

		// Master process
		if (procId == 0) {
			// Uncomment to clear the file where the retention will be written
			std::ofstream outputFile;
			outputFile.open("retentionOut.txt");
			outputFile << "#time Xenon_content radius partial_radius "
						  "Xenon_gb"
					   << std::endl;
			outputFile.close();
		}
	}

	// Set the monitor to save surface plots of clusters concentration
	if (flag2DXYPlot) {
		// Only the master process will create the plot
		if (procId == 0) {
			// Create a SurfacePlot
			surfacePlotXY3D =
				vizHandlerRegistry->getPlot(viz::PlotType::SURFACE);

			// Create and set the label provider
			auto labelProvider = std::make_shared<viz::LabelProvider>();
			labelProvider->axis1Label = "Depth (nm)";
			labelProvider->axis2Label = "Y (nm)";
			labelProvider->axis3Label = "Concentration";

			// Give it to the plot
			surfacePlotXY3D->setLabelProvider(labelProvider);

			// Create the data provider
			auto dataProvider =
				std::make_shared<viz::dataprovider::CvsXYDataProvider>();

			// Give it to the plot
			surfacePlotXY3D->setDataProvider(dataProvider);
		}

		// monitorSurfaceXY3D will be called at each timestep
		ierr = TSMonitorSet(ts, monitorSurfaceXY3D, NULL, NULL);
		checkPetscError(ierr,
			"setupPetsc3DMonitor: TSMonitorSet (monitorSurfaceXY3D) failed.");
	}

	// Set the monitor to save surface plots of clusters concentration
	if (flag2DXZPlot) {
		// Only the master process will create the plot
		if (procId == 0) {
			// Create a SurfacePlot
			surfacePlotXZ3D =
				vizHandlerRegistry->getPlot(viz::PlotType::SURFACE);

			// Create and set the label provider
			auto labelProvider = std::make_shared<viz::LabelProvider>();
			labelProvider->axis1Label = "Depth (nm)";
			labelProvider->axis2Label = "Z (nm)";
			labelProvider->axis3Label = "Concentration";

			// Give it to the plot
			surfacePlotXZ3D->setLabelProvider(labelProvider);

			// Create the data provider
			auto dataProvider =
				std::make_shared<viz::dataprovider::CvsXYDataProvider>();

			// Give it to the plot
			surfacePlotXZ3D->setDataProvider(dataProvider);
		}

		// monitorSurfaceXZ3D will be called at each timestep
		ierr = TSMonitorSet(ts, monitorSurfaceXZ3D, NULL, NULL);
		checkPetscError(ierr,
			"setupPetsc3DMonitor: TSMonitorSet (monitorSurfaceXZ3D) failed.");
	}

	// Set the monitor to monitor the concentration of the largest cluster
	if (flagLargest) {
		// Look for the largest cluster
		auto& network = solverHandler.getNetwork();
		largestClusterId3D = network.getLargestClusterId();

		// Find the threshold
		PetscBool flag;
		ierr = PetscOptionsGetReal(
			NULL, NULL, "-largest_conc", &largestThreshold3D, &flag);
		checkPetscError(ierr,
			"setupPetsc3DMonitor: PetscOptionsGetReal (-largest_conc) failed.");

		// monitorLargest3D will be called at each timestep
		ierr = TSMonitorSet(ts, monitorLargest3D, NULL, NULL);
		checkPetscError(ierr,
			"setupPetsc3DMonitor: TSMonitorSet (monitorLargest3D) failed.");
	}

	// Set the monitor to simply change the previous time to the new time
	// monitorTime will be called at each timestep
	ierr = TSMonitorSet(ts, monitorTime, NULL, NULL);
	checkPetscError(
		ierr, "setupPetsc3DMonitor: TSMonitorSet (monitorTime) failed.");

	PetscFunctionReturn(0);
}

} /* end namespace monitor */
} /* end namespace solver */
} /* end namespace xolotl */<|MERGE_RESOLUTION|>--- conflicted
+++ resolved
@@ -1541,28 +1541,6 @@
 			}
 		}
 	}
-<<<<<<< HEAD
-=======
-	// Get the modified trap-mutation handler to reinitialize it
-	auto mutationHandler = solverHandler.getMutationHandler();
-	auto advecHandlers = solverHandler.getAdvectionHandlers();
-
-	// Get the vector of positions of the surface
-	std::vector<std::vector<IdType>> surfaceIndices;
-	for (auto i = 0; i < My; i++) {
-		// Create a temporary vector
-		std::vector<IdType> temp;
-		for (auto j = 0; j < Mz; j++) {
-			temp.push_back(solverHandler.getSurfacePosition(i, j));
-		}
-		// Add the temporary vector to the vector of surface indices
-		surfaceIndices.push_back(temp);
-	}
-
-	mutationHandler->initializeIndex3D(surfaceIndices,
-		solverHandler.getNetwork(), advecHandlers, grid, xm, xs, ym, hy, ys, zm,
-		hz, zs);
->>>>>>> b4699128
 
 	// Write the surface positions
 	if (procId == 0) {
