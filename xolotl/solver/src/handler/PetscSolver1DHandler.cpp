--- conflicted
+++ resolved
@@ -69,19 +69,12 @@
 			ss << grid[i] - grid[surfacePosition + 1] << " ";
 		}
 		ss << std::endl;
-<<<<<<< HEAD
+
 		if (not sameTemperatureGrid) {
 			ss << "Temperature grid (nm): ";
 			for (auto i = 0; i < temperatureGrid.size(); i++) {
 				ss << temperatureGrid[i] - temperatureGrid[surfacePosition + 1]
 				   << " ";
-=======
-
-		if (not sameTemperatureGrid) {
-			ss << "Temperature grid (nm): ";
-			for (auto i = 0; i < temperatureGrid.size(); i++) {
-				ss << temperatureGrid[i] - temperatureGrid[surfacePosition + 1] << " ";
->>>>>>> cd4e9a11
 			}
 			ss << std::endl;
 		}
