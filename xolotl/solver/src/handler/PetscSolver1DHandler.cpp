--- conflicted
+++ resolved
@@ -1138,63 +1138,6 @@
 				startingIdx += pdColIdsVectorSize;
 			}
 		}
-<<<<<<< HEAD
-=======
-
-		// ----- Take care of the modified trap-mutation for all the reactants
-		// -----
-
-		// Store the total number of He clusters in the network for the
-		// modified trap-mutation
-		auto nHelium = mutationHandler->getNumberOfMutating();
-
-		// Arguments for MatSetValuesStencil called below
-		MatStencil row, col;
-		PetscScalar mutationVals[3 * nHelium];
-		IdType mutationIndices[3 * nHelium];
-
-		// Compute the partial derivative from modified trap-mutation at this
-		// grid point
-		auto nMutating = mutationHandler->computePartialsForTrapMutation(
-			network, concOffset, mutationVals, mutationIndices, xi - localXS);
-
-		// Loop on the number of helium undergoing trap-mutation to set the
-		// values in the Jacobian
-		for (auto i = 0; i < nMutating; i++) {
-			// Set grid coordinate and component number for the row and column
-			// corresponding to the helium cluster
-			row.i = xi;
-			row.c = mutationIndices[3 * i];
-			col.i = xi;
-			col.c = mutationIndices[3 * i];
-
-			ierr = MatSetValuesStencil(
-				J, 1, &row, 1, &col, mutationVals + (3 * i), ADD_VALUES);
-			checkPetscError(ierr,
-				"PetscSolver1DHandler::computeJacobian: "
-				"MatSetValuesStencil (He trap-mutation) failed.");
-
-			// Set component number for the row
-			// corresponding to the HeV cluster created through trap-mutation
-			row.c = mutationIndices[(3 * i) + 1];
-
-			ierr = MatSetValuesStencil(
-				J, 1, &row, 1, &col, mutationVals + (3 * i) + 1, ADD_VALUES);
-			checkPetscError(ierr,
-				"PetscSolver1DHandler::computeJacobian: "
-				"MatSetValuesStencil (HeV trap-mutation) failed.");
-
-			// Set component number for the row
-			// corresponding to the interstitial created through trap-mutation
-			row.c = mutationIndices[(3 * i) + 2];
-
-			ierr = MatSetValuesStencil(
-				J, 1, &row, 1, &col, mutationVals + (3 * i) + 2, ADD_VALUES);
-			checkPetscError(ierr,
-				"PetscSolver1DHandler::computeJacobian: "
-				"MatSetValuesStencil (I trap-mutation) failed.");
-		}
->>>>>>> b4699128
 	}
 
 	/*
