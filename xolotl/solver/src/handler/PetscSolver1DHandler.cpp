#include <petscconf.h>
#include <petscdmda_kokkos.hpp>

#include <xolotl/core/Constants.h>
#include <xolotl/core/Types.h>
#include <xolotl/core/network/IPSIReactionNetwork.h>
#include <xolotl/core/network/NEReactionNetwork.h>
#include <xolotl/io/XFile.h>
#include <xolotl/solver/handler/PetscSolver1DHandler.h>
#include <xolotl/util/Log.h>
#include <xolotl/util/MPIUtils.h>
#include <xolotl/util/MathUtils.h>

namespace xolotl
{
namespace solver
{
namespace handler
{
using HostUnmanaged =
	Kokkos::View<double*, Kokkos::HostSpace, Kokkos::MemoryUnmanaged>;

void
PetscSolver1DHandler::createSolverContext(DM& da)
{
	PetscErrorCode ierr;

	// Degrees of freedom is the total number of clusters in the network
	// + moments
	const auto dof = network.getDOF();

	// We can update the surface position
	// if we are using a restart file
	if (not networkName.empty() and surfaceOffset == 0) {
		io::XFile xfile(networkName);
		auto concGroup = xfile.getGroup<io::XFile::ConcentrationGroup>();
		if (concGroup and concGroup->hasTimesteps()) {
			auto tsGroup = concGroup->getLastTimestepGroup();
			assert(tsGroup);
			grid = tsGroup->readGrid();
		}
	}
	else {
		// Generate the grid in the x direction which will give us the size of
		// the DMDA
		generateGrid(surfaceOffset);
	}

	// Update the number of grid points from the previous loop
	nX = grid.size() - 2;

	// Generate the separate grid for the temperature
	generateTemperatureGrid();

	// Prints info on one process
	auto xolotlComm = util::getMPIComm();
	int procId = util::getMPIRank();
	if (procId == 0) {
		util::StringStream ss;
		ss << "SolverHandler: 1D simulation with surface BC: ";
		std::string bcString = "periodic";
		if (isMirror)
			bcString = "mirror";
		if (leftOffset == 1)
			ss << "free surface";
		else
			ss << bcString;
		ss << " and bulk BC: ";
		if (rightOffset == 1)
			ss << "free surface";
		else
			ss << bcString;
		for (auto pair : initialConc) {
			ss << ", initial concentration for Id: " << pair.first
			   << " of: " << pair.second << " nm-3";
		}
		ss << ", grid (nm): ";
		for (auto i = 1; i < grid.size() - 1; i++) {
			ss << grid[i] - grid[1] << " ";
		}
		ss << std::endl;

		if (not sameTemperatureGrid) {
			ss << "Temperature grid (nm): ";
			for (auto i = 0; i < temperatureGrid.size(); i++) {
				ss << temperatureGrid[i] - temperatureGrid[1] << " ";
			}
			ss << std::endl;
		}
		XOLOTL_LOG << ss.str();
	}

	/* - - - - - - - - - - - - - - - - - - - - - - - - - - - - - - - - - - -
	 Create distributed array (DMDA) to manage parallel grid and vectors
	 - - - - - - - - - - - - - - - - - - - - - - - - - - - - - - - - - - - */

	if (isMirror) {
		ierr = DMDACreate1d(
			xolotlComm, DM_BOUNDARY_MIRROR, nX, dof + 1, 1, NULL, &da);
		checkPetscError(ierr,
			"PetscSolver1DHandler::createSolverContext: "
			"DMDACreate1d failed.");
	}
	else {
		ierr = DMDACreate1d(
			xolotlComm, DM_BOUNDARY_PERIODIC, nX, dof + 1, 1, NULL, &da);
		checkPetscError(ierr,
			"PetscSolver1DHandler::createSolverContext: "
			"DMDACreate1d failed.");
	}
	ierr = DMSetFromOptions(da);
	checkPetscError(ierr,
		"PetscSolver1DHandler::createSolverContext: DMSetFromOptions failed.");
	ierr = DMSetUp(da);
	checkPetscError(
		ierr, "PetscSolver1DHandler::createSolverContext: DMSetUp failed.");
}

void
PetscSolver1DHandler::initializeSolverContext(DM& da, TS& ts)
{
	PetscErrorCode ierr;

	// Degrees of freedom is the total number of clusters in the network
	// + moments
	const auto dof = network.getDOF();

	// Initialize the surface of the first advection handler corresponding to
	// the advection toward the surface (or a dummy one if it is deactivated)
	advectionHandlers[0]->setLocation(0.0);

	/* The ofill (thought of as a dof by dof 2d (row-oriented) array represents
	 * the nonzero coupling between degrees of freedom at one point with
	 * degrees of freedom on the adjacent point to the left or right.
	 */
	std::vector<core::RowColPair> difEntries;
	std::vector<std::vector<core::RowColPair>> advEntries(
		advectionHandlers.size(), std::vector<core::RowColPair>{});

	// Initialize the temperature handler
	temperatureHandler->initialize(dof);

	// Fill ofill, the matrix of "off-diagonal" elements that represents
	// diffusion
	diffusionHandler->initialize(network, difEntries);
	// Loop on the advection handlers to account the other "off-diagonal"
	// elements
	for (auto l = 0; l < advectionHandlers.size(); ++l) {
		advectionHandlers[l]->initialize(network, advEntries[l]);
	}

	// Get the local boundaries
	PetscInt xs, xm;
	ierr = DMDAGetCorners(da, &xs, NULL, NULL, &xm, NULL, NULL);
	checkPetscError(ierr,
		"PetscSolver1DHandler::createSolverContext: "
		"DMDAGetCorners failed.");
	// Set it in the handler
	setLocalCoordinates(xs, xm);

	// Tell the network the number of grid points on this process with ghosts
	// TODO: do we need the ghost points?
	network.setGridSize(localXM + 2);

	// Get the diagonal fill
	network.getDiagonalFill(dfill);

	// Load up the block fills
	Mat J;
	ierr = TSGetRHSJacobian(ts, &J, nullptr, nullptr, nullptr);
	checkPetscError(ierr,
		"PetscSolver1DHandler::initializeSolverContext: "
		"TSGetRHSJacobian failed.");
	auto nwEntries = convertToRowColPairList(dof, dfill);
	nNetworkEntries = nwEntries.size();
	//
	// "+ 1" for temperature
	auto dSize = localXM * (nNetworkEntries + difEntries.size() + 1);
	// FIXME
	int nAdvec = 0;
	for (auto&& handler : advectionHandlers) {
		nAdvec = std::max(nAdvec, handler->getNumberOfAdvecting());
	}
	auto oSize =
		localXM * 2 * (difEntries.size() + advEntries.size() * nAdvec + 1);
	auto nPartials = dSize + oSize;
	// TODO: should the count used for this reservation be more exact?
	std::vector<PetscInt> rows, cols;
	rows.reserve(nPartials);
	cols.reserve(nPartials);
	auto mapMatStencilsToCoords =
		[da](const core::RowColPair& component, PetscInt xRow, PetscInt xCol,
			std::vector<PetscInt>& gRows, std::vector<PetscInt>& gCols) {
			PetscFunctionBeginUser;
			MatStencil stCrds[2];
			stCrds[0].i = xRow;
			stCrds[0].c = component[0];
			stCrds[1].i = xCol;
			stCrds[1].c = component[1];
			PetscInt coo[2];
			PetscCall(DMDAMapMatStencilToGlobal(da, 2, stCrds, coo));
			gRows.push_back(coo[0]);
			gCols.push_back(coo[1]);
			PetscFunctionReturn(0);
		};
	std::size_t partialsCount{0};
	for (auto i = localXS; i < localXS + localXM; ++i) {
		// temperature
		mapMatStencilsToCoords({dof, dof}, i, i, rows, cols);
		mapMatStencilsToCoords({dof, dof}, i, i - 1, rows, cols);
		mapMatStencilsToCoords({dof, dof}, i, i + 1, rows, cols);
		partialsCount += 3;
	}
	for (auto i = localXS; i < localXS + localXM; ++i) {
		// diffusion
		for (auto&& component : difEntries) {
			mapMatStencilsToCoords(component, i, i, rows, cols);
			mapMatStencilsToCoords(component, i, i - 1, rows, cols);
			mapMatStencilsToCoords(component, i, i + 1, rows, cols);
		}
		partialsCount += difEntries.size() * 3;
		// advection
		plsm::SpaceVector<double, 3> pos{0.0, 0.0, 0.0};
		pos[0] = (grid[i] + grid[i + 1]) / 2.0 - grid[1];
		for (std::size_t l = 0; l < advectionHandlers.size(); ++l) {
			auto offsets = advectionHandlers[l]->getStencilForAdvection(pos);
			if (advectionHandlers[l]->isPointOnSink(pos)) {
				for (auto&& component : advEntries[l]) {
					mapMatStencilsToCoords(
						component, i, i - offsets[0], rows, cols);
					mapMatStencilsToCoords(
						component, i, i + offsets[0], rows, cols);
				}
			}
			else {
				for (auto&& component : advEntries[l]) {
					mapMatStencilsToCoords(component, i, i, rows, cols);
					mapMatStencilsToCoords(
						component, i, i + offsets[0], rows, cols);
				}
			}
			// Handle potential discrepancies in entry counts
			for (auto i = advEntries[l].size(); i < nAdvec; ++i) {
				rows.push_back(-1);
				cols.push_back(-1);
			}
			partialsCount += nAdvec * 2;
		}
		// network
		for (auto&& component : nwEntries) {
			mapMatStencilsToCoords(component, i, i, rows, cols);
		}
		partialsCount += nwEntries.size();
	}

	nPartials = rows.size();
	ierr = MatSetPreallocationCOO(J, nPartials, rows.data(), cols.data());
	checkPetscError(ierr,
		"PetscSolver1DHandler::initializeSolverContext: "
		"MatSetPreallocationCOO failed.");

	// Initialize the arrays for the reaction partial derivatives
	vals = Kokkos::View<double*>("solverPartials", nPartials);

	// Set the size of the partial derivatives vectors
	reactingPartialsForCluster.resize(dof, 0.0);

	// Initialize the flux handler
<<<<<<< HEAD
	fluxHandler->initializeFluxHandler(network, surfacePosition, grid);
=======
	fluxHandler->initializeFluxHandler(network, 0, grid);

	return;
>>>>>>> f060f349
}

void
PetscSolver1DHandler::initializeConcentration(
	DM& da, Vec& C, DM& oldDA, Vec& oldC)
{
	PetscErrorCode ierr;

	temperature.clear();

	// Initialize the last temperature at each grid point on this process
	for (auto i = 0; i < localXM + 2; i++) {
		temperature.push_back(0.0);
	}

	// Initialize the grid for the diffusion
	diffusionHandler->initializeDiffusionGrid(
		advectionHandlers, grid, localXM, localXS);

	// Initialize the grid for the advection
	advectionHandlers[0]->initializeAdvectionGrid(
		advectionHandlers, grid, localXM, localXS);

	// Degrees of freedom is the total number of clusters in the network
	// + moments
	const auto dof = network.getDOF();

	// If this is the first solver loop
	if (surfaceOffset == 0) {
		// Pointer for the concentration vector
		PetscScalar** concentrations = nullptr;
		ierr = DMDAVecGetArrayDOF(da, C, &concentrations);
		checkPetscError(ierr,
			"PetscSolver1DHandler::initializeConcentration: "
			"DMDAVecGetArrayDOF failed.");

		// Get the last time step written in the HDF5 file
		bool hasConcentrations = false;
		std::unique_ptr<io::XFile> xfile;
		std::unique_ptr<io::XFile::ConcentrationGroup> concGroup;
		if (not networkName.empty()) {
			xfile = std::make_unique<io::XFile>(networkName);
			concGroup = xfile->getGroup<io::XFile::ConcentrationGroup>();
			hasConcentrations = (concGroup and concGroup->hasTimesteps());
		}

		// Pointer for the concentration vector at a specific grid point
		PetscScalar* concOffset = nullptr;

		// Loop on all the grid points
		for (auto i = (PetscInt)localXS - 1;
			 i <= (PetscInt)localXS + (PetscInt)localXM; i++) {
			// Temperature
			plsm::SpaceVector<double, 3> gridPosition{0.0, 0.0, 0.0};
			if (i < 0)
				gridPosition[0] = (temperatureGrid[0] - temperatureGrid[1]) /
					(temperatureGrid[temperatureGrid.size() - 1] -
						temperatureGrid[1]);
			else
				gridPosition[0] =
					((temperatureGrid[i] + temperatureGrid[i + 1]) / 2.0 -
						temperatureGrid[1]) /
					(temperatureGrid[temperatureGrid.size() - 1] -
						temperatureGrid[1]);
			auto temp = temperatureHandler->getTemperature(gridPosition, 0.0);
			temperature[i - localXS + 1] = temp;

			// Boundary conditions
			if (i < localXS || i >= localXS + localXM)
				continue;

			concOffset = concentrations[i];
			concOffset[dof] = temp;

			// Loop on all the clusters to initialize at 0.0
			for (auto n = 0; n < dof; n++) {
				concOffset[n] = 0.0;
			}

			// Initialize the option specified concentration
			if (i >= leftOffset and not hasConcentrations and
				i < nX - rightOffset) {
				for (auto pair : initialConc) {
					concOffset[pair.first] = pair.second;
				}
			}
		}

		// If the concentration must be set from the HDF5 file
		if (hasConcentrations) {
			// Read the concentrations from the HDF5 file for
			// each of our grid points.
			assert(concGroup);
			auto tsGroup = concGroup->getLastTimestepGroup();
			assert(tsGroup);
			auto myConcs =
				tsGroup->readConcentrations(*xfile, localXS, localXM);

			// Apply the concentrations we just read.
			for (auto i = 0; i < localXM; ++i) {
				concOffset = concentrations[localXS + i];

				for (auto const& currConcData : myConcs[i]) {
					concOffset[currConcData.first] = currConcData.second;
				}
				// Get the temperature
				double temp = myConcs[i][myConcs[i].size() - 1].second;
				temperature[i + 1] = temp;
			}
		}

		// Update the network with the temperature
		auto networkTemp = interpolateTemperature();
		std::vector<double> depths;
		for (auto i = 0; i < networkTemp.size(); i++) {
			if (localXS + i == nX + 1)
				depths.push_back(grid[localXS + i] - grid[1]);
			else
				depths.push_back(
					(grid[localXS + i + 1] + grid[localXS + i]) / 2.0 -
					grid[1]);
		}
		network.setTemperatures(networkTemp, depths);

		/*
		 Restore vectors
		 */
		ierr = DMDAVecRestoreArrayDOF(da, C, &concentrations);
		checkPetscError(ierr,
			"PetscSolver1DHandler::initializeConcentration: "
			"DMDAVecRestoreArrayDOF failed.");
	}
	// Read from the previous vector
	else {
		// Get the boundaries of the old DMDA
		PetscInt oldXs, oldXm;
		ierr = DMDAGetCorners(oldDA, &oldXs, NULL, NULL, &oldXm, NULL, NULL);
		checkPetscError(ierr,
			"PetscSolver1DHandler::initializeConcentration: "
			"DMDAGetCorners failed.");

		// Pointers to the PETSc arrays that start at the beginning (xs) of the
		// local array
		PetscScalar **concs = nullptr, **oldConcs = nullptr;
		// Get pointers to vector data
		ierr = DMDAVecGetArrayDOFRead(da, C, &concs);
		checkPetscError(ierr,
			"PetscSolver1DHandler::initializeConcentration: "
			"DMDAVecGetArrayDOFRead (C) failed.");
		ierr = DMDAVecGetArrayDOF(oldDA, oldC, &oldConcs);
		checkPetscError(ierr,
			"PetscSolver1DHandler::initializeConcentration: "
			"DMDAVecGetArrayDOF (oldC) failed.");

		// Get the procId
		int procId;
		MPI_Comm_rank(MPI_COMM_WORLD, &procId);

		// We have to interpolate between grid points because the grid spacing
		// is changing Loop on the current grid
		for (int xi = 1; xi < nX; xi++) {
			// Compute its distance from the bottom
			double distance = grid[grid.size() - 2] - grid[xi + 1];
			// Loop on the old grid to find the same distance
			for (int i = 1; i < oldGrid.size() - 1; i++) {
				double left = oldGrid[oldGrid.size() - 2] - oldGrid[i];
				double right = oldGrid[oldGrid.size() - 2] - oldGrid[i + 1];
				// Check the distance
				if (distance > right - 1.0e-4) {
					// Create the arrays to receive the data
					PetscScalar *rightConc, *leftConc;

					// Check where all the needed data is located
					int procs[3] = {0, 0, 0};
					if (i - 1 >= oldXs && i - 1 < oldXs + oldXm) {
						procs[0] = procId;
					}
					if (i >= oldXs && i < oldXs + oldXm) {
						procs[1] = procId;
					}
					// Take care of the receive proc
					if (xi >= localXS && xi < localXS + localXM) {
						procs[2] = procId;
					}
					// Get which processor will send and receive the information
					int totalProcs[3] = {0, 0, 0};
					MPI_Allreduce(&procs, &totalProcs, 3, MPI_INT, MPI_SUM,
						MPI_COMM_WORLD);

					// If the left data shares the same process as the new one
					if (totalProcs[0] == totalProcs[2]) {
						if (procId == totalProcs[2]) {
							leftConc = oldConcs[i - 1];
						}
					}
					else {
						// We have to send the data
						// Send the left data
						if (procId == totalProcs[0]) {
							// Send the values
							MPI_Send(&oldConcs[i - 1][0], dof + 1, MPI_DOUBLE,
								totalProcs[2], 2, MPI_COMM_WORLD);
						}
						// Receive the data on the new proc
						if (procId == totalProcs[2]) {
							// Receive the data
							leftConc = new PetscScalar[dof + 1];
							MPI_Recv(leftConc, dof + 1, MPI_DOUBLE,
								totalProcs[0], 2, MPI_COMM_WORLD,
								MPI_STATUS_IGNORE);
						}
					}

					// If the right data shares the same process as the new one
					if (totalProcs[1] == totalProcs[2]) {
						if (procId == totalProcs[2]) {
							rightConc = oldConcs[i];
						}
					}
					else {
						// We have to send the data
						// Send the right data
						if (procId == totalProcs[1]) {
							// Send the values
							MPI_Send(&oldConcs[i][0], dof + 1, MPI_DOUBLE,
								totalProcs[2], 1, MPI_COMM_WORLD);
						}
						// Receive the data on the new proc
						if (procId == totalProcs[2]) {
							// Receive the data
							rightConc = new PetscScalar[dof + 1];
							MPI_Recv(rightConc, dof + 1, MPI_DOUBLE,
								totalProcs[1], 1, MPI_COMM_WORLD,
								MPI_STATUS_IGNORE);
						}
					}

					// Compute the new value on the new proc
					if (procId == totalProcs[2]) {
						// Compute the location of the new grid point within the
						// old segment
						double xFactor = (distance - left) / (right - left);
						// Get the pointer to the data we want to update
						PetscScalar* newConc = concs[xi];
						// Loop on the DOF
						for (int k = 0; k < dof + 1; k++) {
							newConc[k] = leftConc[k] +
								(rightConc[k] - leftConc[k]) * xFactor;
						}

						if (totalProcs[2] != totalProcs[0])
							delete leftConc;
						if (totalProcs[2] != totalProcs[1])
							delete rightConc;
					}

					break;
				}
			}
		}

		// Update the temperature
		// Pointer for the concentration vector at a specific grid point
		PetscScalar* concOffset = nullptr;
		for (auto i = (PetscInt)localXS;
			 i < (PetscInt)localXS + (PetscInt)localXM; i++) {
			concOffset = concs[i];
			temperature[i - localXS + 1] = concOffset[dof];
		}
		if (surfaceOffset > 0 and localXS == 0) {
			temperature[1] = temperature[2];
			concs[0][dof] = temperature[1];
			for (auto pair : initialConc) {
				concs[1][pair.first] = pair.second;
			}
		}
		temperature[0] = temperature[1];
		temperature[localXM + 1] = temperature[localXM];

		// Update the network with the temperature
		auto networkTemp = interpolateTemperature();
		std::vector<double> depths;
		for (auto i = 0; i < networkTemp.size(); i++) {
			if (localXS + i == nX + 1)
				depths.push_back(grid[localXS + i] - grid[1]);
			else
				depths.push_back(
					(grid[localXS + i + 1] + grid[localXS + i]) / 2.0 -
					grid[1]);
		}
		network.setTemperatures(networkTemp, depths);

		// Restore the vectors
		ierr = DMDAVecRestoreArrayDOFRead(da, C, &concs);
		checkPetscError(ierr,
			"PetscSolver1DHandler::initializeConcentration: "
			"DMDAVecRestoreArrayDOFRead (C) failed.");
		ierr = DMDAVecRestoreArrayDOF(oldDA, oldC, &oldConcs);
		checkPetscError(ierr,
			"PetscSolver1DHandler::initializeConcentration: "
			"DMDAVecRestoreArrayDOF (oldC) failed.");

		// Boundary conditions
		// Set the index to scatter at the surface
		PetscInt *lidxFrom, *lidxTo, lict = 0;
		ierr = PetscMalloc1(1, &lidxTo);
		ierr = PetscMalloc1(1, &lidxFrom);
		lidxTo[0] = 0;
		lidxFrom[0] = 0;

		// Create the scatter object
		VecScatter scatter;
		IS isTo, isFrom;
		ierr = ISCreateBlock(PetscObjectComm((PetscObject)da), dof + 1, 1,
			lidxTo, PETSC_OWN_POINTER, &isTo);
		ierr = ISCreateBlock(PetscObjectComm((PetscObject)oldDA), dof + 1, 1,
			lidxFrom, PETSC_OWN_POINTER, &isFrom);
		checkPetscError(ierr,
			"PetscSolver1DHandler::initializeConcentration: "
			"ISCreateBlock failed.");

		// Create the scatter object
		ierr = VecScatterCreate(oldC, isFrom, C, isTo, &scatter);
		checkPetscError(ierr,
			"PetscSolver1DHandler::initializeConcentration: "
			"VecScatterCreate failed.");

		// Do the scatter
		ierr =
			VecScatterBegin(scatter, oldC, C, INSERT_VALUES, SCATTER_FORWARD);
		ierr = VecScatterEnd(scatter, oldC, C, INSERT_VALUES, SCATTER_FORWARD);
		checkPetscError(ierr,
			"PetscSolver1DHandler::initializeConcentration: "
			"VecScatter failed.");

		// Destroy everything we don't need anymore
		ierr = VecScatterDestroy(&scatter);
		ierr = ISDestroy(&isTo);
		ierr = ISDestroy(&isFrom);
		checkPetscError(ierr,
			"PetscSolver1DHandler::initializeConcentration: "
			"Destroy failed.");

		// Reset the offset
		surfaceOffset = 0;

		//			VecView(oldC, PETSC_VIEWER_STDOUT_WORLD);
		//			VecView(C, PETSC_VIEWER_STDOUT_WORLD);

		// Destroy everything we don't need anymore
		ierr = VecDestroy(&oldC);
		ierr = DMDestroy(&oldDA);
		checkPetscError(ierr,
			"PetscSolver1DHandler::initializeConcentration: "
			"Destroy failed.");
	}

	return;
}

void
PetscSolver1DHandler::initGBLocation(DM& da, Vec& C)
{
	PetscErrorCode ierr;

	// Pointer for the concentration vector
	PetscScalar** concentrations = nullptr;
	ierr = DMDAVecGetArrayDOF(da, C, &concentrations);
	checkPetscError(ierr,
		"PetscSolver1DHandler::initGBLocation: "
		"DMDAVecGetArrayDOF failed.");

	// Pointer for the concentration vector at a specific grid point
	PetscScalar* concOffset = nullptr;

	// Degrees of freedom is the total number of clusters in the network
	// + moments
	const auto dof = network.getDOF();

	// Need to use the NE network here
	using NetworkType = core::network::NEReactionNetwork;
	using Spec = typename NetworkType::Species;
	auto& neNetwork = dynamic_cast<NetworkType&>(network);

	// Loop on the GB
	for (auto const& pair : gbVector) {
		// Get the coordinate of the point
		auto xi = std::get<0>(pair);
		// Check if we are on the right process
		if (xi >= localXS && xi < localXS + localXM) {
			// Get the local concentration
			concOffset = concentrations[xi];

			auto hConcs = HostUnmanaged(concOffset, dof);
			auto dConcs = Kokkos::View<double*>("Concentrations", dof);
			deep_copy(dConcs, hConcs);

			// Transfer the local amount of Xe clusters
			setLocalXeRate(
				neNetwork.getTotalAtomConcentration(dConcs, Spec::Xe, 1),
				xi - localXS);

			// Loop on all the clusters to initialize at 0.0
			for (auto n = 0; n < dof; n++) {
				concOffset[n] = 0.0;
			}
		}
	}

	/*
	 Restore vectors
	 */
	ierr = DMDAVecRestoreArrayDOF(da, C, &concentrations);
	checkPetscError(ierr,
		"PetscSolver1DHandler::initGBLocation: "
		"DMDAVecRestoreArrayDOF failed.");

	return;
}

std::vector<std::vector<std::vector<std::vector<std::pair<IdType, double>>>>>
PetscSolver1DHandler::getConcVector(DM& da, Vec& C)
{
	// Initial declaration
	PetscErrorCode ierr;
	const double* gridPointSolution = nullptr;

	// Pointer for the concentration vector
	PetscScalar** concentrations = nullptr;
	ierr = DMDAVecGetArrayDOFRead(da, C, &concentrations);
	checkPetscError(ierr,
		"PetscSolver1DHandler::getConcVector: "
		"DMDAVecGetArrayDOFRead failed.");

	// Get the network and dof
	auto& network = getNetwork();
	const auto dof = network.getDOF();

	// Create the vector for the concentrations
	std::vector<
		std::vector<std::vector<std::vector<std::pair<IdType, double>>>>>
		toReturn;
	std::vector<std::vector<std::pair<IdType, double>>> tempTempVector;

	// Loop on the grid points
	for (auto i = 0; i < localXM; ++i) {
		gridPointSolution = concentrations[localXS + i];

		// Create the temporary vector for this grid point
		std::vector<std::pair<IdType, double>> tempVector;
		for (auto l = 0; l < dof + 1; ++l) {
			if (std::fabs(gridPointSolution[l]) > 1.0e-16) {
				tempVector.push_back(std::make_pair(l, gridPointSolution[l]));
			}
		}
		tempTempVector.push_back(tempVector);
	}
	std::vector<std::vector<std::vector<std::pair<IdType, double>>>>
		tempTempTempVector;
	tempTempTempVector.push_back(tempTempVector);
	toReturn.push_back(tempTempTempVector);

	// Restore the solutionArray
	ierr = DMDAVecRestoreArrayDOFRead(da, C, &concentrations);
	checkPetscError(ierr,
		"PetscSolver1DHandler::getConcVector: "
		"DMDAVecRestoreArrayDOFRead failed.");

	return toReturn;
}

void
PetscSolver1DHandler::setConcVector(DM& da, Vec& C,
	std::vector<
		std::vector<std::vector<std::vector<std::pair<IdType, double>>>>>&
		concVector)
{
	PetscErrorCode ierr;

	// Pointer for the concentration vector
	PetscScalar* gridPointSolution = nullptr;
	PetscScalar** concentrations = nullptr;
	ierr = DMDAVecGetArrayDOF(da, C, &concentrations);
	checkPetscError(ierr,
		"PetscSolver1DHandler::setConcVector: "
		"DMDAVecGetArrayDOF failed.");

	// Loop on the grid points
	for (auto i = 0; i < localXM; ++i) {
		gridPointSolution = concentrations[localXS + i];

		// Loop on the given vector
		for (auto l = 0; l < concVector[0][0][i].size(); l++) {
			gridPointSolution[concVector[0][0][i][l].first] =
				concVector[0][0][i][l].second;
		}
	}

	/*
	 Restore vectors
	 */
	ierr = DMDAVecRestoreArrayDOF(da, C, &concentrations);
	checkPetscError(ierr,
		"PetscSolver1DHandler::setConcVector: "
		"DMDAVecRestoreArrayDOF failed.");

	// Get the complete data array, including ghost cells to set the temperature
	// at the ghost points
	Vec localSolution;
	ierr = DMGetLocalVector(da, &localSolution);
	checkPetscError(ierr,
		"PetscSolver1DHandler::setConcVector: "
		"DMGetLocalVector failed.");
	ierr = DMGlobalToLocalBegin(da, C, INSERT_VALUES, localSolution);
	checkPetscError(ierr,
		"PetscSolver1DHandler::setConcVector: "
		"DMGlobalToLocalBegin failed.");
	ierr = DMGlobalToLocalEnd(da, C, INSERT_VALUES, localSolution);
	checkPetscError(ierr,
		"PetscSolver1DHandler::setConcVector: "
		"DMGlobalToLocalEnd failed.");
	// Get the array of concentration
	ierr = DMDAVecGetArrayDOFRead(da, localSolution, &concentrations);
	checkPetscError(ierr,
		"PetscSolver1DHandler::setConcVector: "
		"DMDAVecGetArrayDOFRead failed.");

	// Getthe DOF of the network
	const auto dof = network.getDOF();

	// Loop on the grid points
	for (auto i = -1; i <= localXM; ++i) {
		gridPointSolution = concentrations[localXS + i];

		// Get the temperature
		temperature[i + 1] = gridPointSolution[dof];
	}
	// Update the network with the temperature
	auto networkTemp = interpolateTemperature();
	std::vector<double> depths;
	for (auto i = 0; i < networkTemp.size(); i++) {
		if (localXS + i == nX + 1)
			depths.push_back(grid[localXS + i] - grid[1]);
		else
			depths.push_back(
				(grid[localXS + i + 1] + grid[localXS + i]) / 2.0 - grid[1]);
	}
	network.setTemperatures(networkTemp, depths);

	// Restore the solutionArray
	ierr = DMDAVecRestoreArrayDOFRead(da, localSolution, &concentrations);
	checkPetscError(ierr,
		"PetscSolver1DHandler::setConcVector: "
		"DMDAVecRestoreArrayDOFRead failed.");
	ierr = DMRestoreLocalVector(da, &localSolution);
	checkPetscError(ierr,
		"PetscSolver1DHandler::setConcVector: "
		"DMRestoreLocalVector failed.");

	return;
}

void
PetscSolver1DHandler::updateConcentration(
	TS& ts, Vec& localC, Vec& F, PetscReal ftime)
{
	PetscErrorCode ierr;

	// Get the local data vector from PETSc
	DM da;
	ierr = TSGetDM(ts, &da);
	checkPetscError(ierr,
		"PetscSolver1DHandler::updateConcentration: "
		"TSGetDM failed.");

	// Pointers to the PETSc arrays that start at the beginning (localXS) of the
	// local array!
	PetscOffsetView<const PetscScalar**> concs;
	ierr = DMDAVecGetKokkosOffsetViewDOF(da, localC, &concs);
	checkPetscError(ierr,
		"PetscSolver1DHandler::updateConcentration: "
		"DMDAVecGetKokkosOffsetViewDOF (localC) failed.");
	PetscOffsetView<PetscScalar**> updatedConcs;
	ierr = DMDAVecGetKokkosOffsetViewDOFWrite(da, F, &updatedConcs);
	checkPetscError(ierr,
		"PetscSolver1DHandler::updateConcentration: "
		"DMDAVecGetKokkosOffsetViewDOFWrite (F) failed.");

	// Degrees of freedom is the total number of clusters in the network
	const auto dof = network.getDOF();

	// Computing the trapped atom concentration is only needed for the
	// attenuation
	if (useAttenuation) {
		// Compute the total concentration of atoms contained in bubbles
		double atomConc = 0.0;

		auto& psiNetwork =
			dynamic_cast<core::network::IPSIReactionNetwork&>(network);

		// Loop over grid points to get the atom concentration
		// near the surface
		for (auto xi = localXS; xi < localXS + localXM; xi++) {
			// Boundary conditions
			if (xi < leftOffset || xi > nX - 1 - rightOffset)
				continue;

			// We are only interested in the helium near the surface
			if ((grid[xi] + grid[xi + 1]) / 2.0 - grid[1] > 2.0)
				continue;

			// Get the concentrations at this grid point
			auto concOffset = subview(concs, xi, Kokkos::ALL).view();

			// Sum the total atom concentration
			atomConc +=
				psiNetwork.getTotalTrappedHeliumConcentration(concOffset, 0) *
				(grid[xi + 1] - grid[xi]);
		}

		// Share the concentration with all the processes
		double totalAtomConc = 0.0;
		auto xolotlComm = util::getMPIComm();
		MPI_Allreduce(
			&atomConc, &totalAtomConc, 1, MPI_DOUBLE, MPI_SUM, xolotlComm);

		// Set the disappearing rate in the modified TM handler
		psiNetwork.updateTrapMutationDisappearingRate(totalAtomConc);
	}

	// Declarations for variables used in the loop
	using ConcSubView = Kokkos::View<const double*>;
	Kokkos::Array<ConcSubView, 3> concVector;
	plsm::SpaceVector<double, 3> gridPosition{0.0, 0.0, 0.0};

	// Loop over grid points first for the temperature, including the ghost
	// points
	bool tempHasChanged = false;
	for (auto xi = (PetscInt)localXS - 1;
		 xi <= (PetscInt)localXS + (PetscInt)localXM; xi++) {
		// Heat condition
		if (xi == 0 && xi >= localXS && xi < localXS + localXM) {
			// Compute the old and new array offsets
			auto concOffset = subview(concs, xi, Kokkos::ALL).view();
			auto updatedConcOffset =
				subview(updatedConcs, xi, Kokkos::ALL).view();

			// Fill the concVector with the pointer to the middle, left, and
			// right grid points
			concVector[0] = concOffset; // middle
			concVector[1] =
				subview(concs, (PetscInt)xi - 1, Kokkos::ALL).view(); // left
			concVector[2] = subview(concs, xi + 1, Kokkos::ALL).view(); // right

			// Compute the left and right hx
			double hxLeft = 0.0, hxRight = 0.0;
			if (xi >= 1 && xi < nX) {
				hxLeft =
					(temperatureGrid[xi + 1] - temperatureGrid[xi - 1]) / 2.0;
				hxRight = (temperatureGrid[xi + 2] - temperatureGrid[xi]) / 2.0;
			}
			else if (xi < 1) {
				hxLeft = temperatureGrid[xi + 1] - temperatureGrid[xi];
				hxRight = (temperatureGrid[xi + 2] - temperatureGrid[xi]) / 2.0;
			}
			else {
				hxLeft =
					(temperatureGrid[xi + 1] - temperatureGrid[xi - 1]) / 2.0;
				hxRight = temperatureGrid[xi + 1] - temperatureGrid[xi];
			}

			temperatureHandler->computeTemperature(
				concVector.data(), updatedConcOffset, hxLeft, hxRight, xi);
		}

		// Compute the old and new array offsets
		auto concOffset = subview(concs, xi, Kokkos::ALL).view();
		auto updatedConcOffset = subview(updatedConcs, xi, Kokkos::ALL).view();

		// Set the grid fraction
<<<<<<< HEAD
		if (xi < 0) {
			gridPosition[0] = (grid[0] - grid[surfacePosition + 1]) /
				(grid.back() - grid[surfacePosition + 1]);
		}
		else {
			gridPosition[0] =
				((grid[xi] + grid[xi + 1]) / 2.0 - grid[surfacePosition + 1]) /
				(grid.back() - grid[surfacePosition + 1]);
		}
=======
		if (xi < 0)
			gridPosition[0] =
				(grid[0] - grid[1]) / (grid[grid.size() - 1] - grid[1]);
		else
			gridPosition[0] = ((grid[xi] + grid[xi + 1]) / 2.0 - grid[1]) /
				(grid[grid.size() - 1] - grid[1]);
>>>>>>> f060f349

		// Get the temperature from the temperature handler
		temperatureHandler->setTemperature(concOffset);
		double temp = temperatureHandler->getTemperature(gridPosition, ftime);

		// Update the network if the temperature changed
		if (std::fabs(temperature[xi + 1 - localXS] - temp) > 0.1) {
			temperature[xi + 1 - localXS] = temp;
			tempHasChanged = true;
		}

		// Boundary conditions
		// Everything to the left of the surface is empty
		if (xi < leftOffset || xi > nX - 1 - rightOffset) {
			continue;
		}
		// Free surface GB
		bool skip = false;
		for (auto& pair : gbVector) {
			if (xi == std::get<0>(pair)) {
				skip = true;
				break;
			}
		}
		if (skip)
			continue;

		// Fill the concVector with the pointer to the middle, left, and right
		// grid points
		concVector[0] = concOffset; // middle
		concVector[1] =
			subview(concs, (PetscInt)xi - 1, Kokkos::ALL).view(); // left
		concVector[2] = subview(concs, xi + 1, Kokkos::ALL).view(); // right

		// Compute the left and right hx
		double hxLeft = 0.0, hxRight = 0.0;
		if (xi >= 1 && xi < nX) {
			hxLeft = (temperatureGrid[xi + 1] - temperatureGrid[xi - 1]) / 2.0;
			hxRight = (temperatureGrid[xi + 2] - temperatureGrid[xi]) / 2.0;
		}
		else if (xi < 1) {
			hxLeft = temperatureGrid[xi + 1] - temperatureGrid[xi];
			hxRight = (temperatureGrid[xi + 2] - temperatureGrid[xi]) / 2.0;
		}
		else {
			hxLeft = (temperatureGrid[xi + 1] - temperatureGrid[xi - 1]) / 2.0;
			hxRight = temperatureGrid[xi + 1] - temperatureGrid[xi];
		}

		// Compute the temperature over the locally owned part of the grid
		if (xi >= localXS && xi < localXS + localXM) {
			temperatureHandler->computeTemperature(
				concVector.data(), updatedConcOffset, hxLeft, hxRight, xi);
		}
	}

	// Share the information with all the processes
	bool totalTempHasChanged = false;
	auto xolotlComm = util::getMPIComm();
	MPI_Allreduce(&tempHasChanged, &totalTempHasChanged, 1, MPI_C_BOOL, MPI_LOR,
		xolotlComm);

	if (totalTempHasChanged) {
		// Update the network with the temperature
		auto networkTemp = interpolateTemperature();
		std::vector<double> depths;
		for (auto i = 0; i < networkTemp.size(); i++) {
			if (localXS + i == nX + 1)
				depths.push_back(grid[localXS + i] - grid[1]);
			else
				depths.push_back(
					(grid[localXS + i + 1] + grid[localXS + i]) / 2.0 -
					grid[1]);
		}
		network.setTemperatures(networkTemp, depths);
	}

	// Loop over grid points computing ODE terms for each grid point
	for (auto xi = localXS; xi < localXS + localXM; xi++) {
		// Compute the old and new array offsets
		auto concOffset = subview(concs, xi, Kokkos::ALL).view();
		auto updatedConcOffset = subview(updatedConcs, xi, Kokkos::ALL).view();

		// Fill the concVector with the pointer to the middle, left, and right
		// grid points
		concVector[0] = concOffset; // middle
		concVector[1] =
			subview(concs, (PetscInt)xi - 1, Kokkos::ALL).view(); // left
		concVector[2] = subview(concs, xi + 1, Kokkos::ALL).view(); // right

		// Compute the left and right hx
		double hxLeft = 0.0, hxRight = 0.0;
		if (xi >= 1 && xi < nX) {
			hxLeft = (grid[xi + 1] - grid[xi - 1]) / 2.0;
			hxRight = (grid[xi + 2] - grid[xi]) / 2.0;
		}
		else if (xi < 1) {
			hxLeft = grid[xi + 1] - grid[xi];
			hxRight = (grid[xi + 2] - grid[xi]) / 2.0;
		}
		else {
			hxLeft = (grid[xi + 1] - grid[xi - 1]) / 2.0;
			hxRight = grid[xi + 1] - grid[xi];
		}

		// Boundary conditions
		// Everything to the left of the surface is empty
		if (xi < leftOffset || xi > nX - 1 - rightOffset) {
			continue;
		}
		// Free surface GB
		bool skip = false;
		for (auto& pair : gbVector) {
			if (xi == std::get<0>(pair)) {
				skip = true;
				break;
			}
		}
		if (skip)
			continue;

		// ----- Account for flux of incoming particles -----
		fluxHandler->computeIncidentFlux(ftime, updatedConcOffset, xi, 0);

		// ---- Compute diffusion over the locally owned part of the grid -----
		diffusionHandler->computeDiffusion(network,
			core::StencilConcArray{concVector.data(), 3}, updatedConcOffset,
			hxLeft, hxRight, xi - localXS);

		// ---- Compute advection over the locally owned part of the grid -----
		// Set the grid position
		gridPosition[0] = (grid[xi] + grid[xi + 1]) / 2.0 - grid[1];
		for (auto i = 0; i < advectionHandlers.size(); i++) {
			advectionHandlers[i]->computeAdvection(network, gridPosition,
				core::StencilConcArray{concVector.data(), 3}, updatedConcOffset,
				hxLeft, hxRight, xi - localXS);
		}

		auto surfacePos = grid[1];
		auto curXPos = (grid[xi] + grid[xi + 1]) / 2.0;
		auto prevXPos = (grid[xi - 1] + grid[xi]) / 2.0;
		auto curDepth = curXPos - surfacePos;
		auto curSpacing = curXPos - prevXPos;

		// ----- Compute the reaction fluxes over the locally owned part of the
		// grid -----
		fluxCounter->increment();
		fluxTimer->start();
		network.computeAllFluxes(concOffset, updatedConcOffset,
			xi + 1 - localXS, curDepth, curSpacing);
		fluxTimer->stop();
	}

	/*
	 Restore vectors
	 */
	ierr = DMDAVecRestoreKokkosOffsetViewDOF(da, localC, &concs);
	checkPetscError(ierr,
		"PetscSolver1DHandler::updateConcentration: "
		"DMDAVecRestoreKokkosOffsetViewDOF (localC) failed.");
	ierr = DMDAVecRestoreKokkosOffsetViewDOFWrite(da, F, &updatedConcs);
	checkPetscError(ierr,
		"PetscSolver1DHandler::updateConcentration: "
		"DMDAVecRestoreKokkosOffsetViewDOFWrite (F) failed.");
}

void
PetscSolver1DHandler::computeJacobian(
	TS& ts, Vec& localC, Mat& J, PetscReal ftime)
{
	PetscErrorCode ierr;

	// Get the distributed array
	DM da;
	ierr = TSGetDM(ts, &da);
	checkPetscError(ierr,
		"PetscSolver1DHandler::computeJacobian: "
		"TSGetDM failed.");

	PetscOffsetView<const PetscScalar**> concs;
	ierr = DMDAVecGetKokkosOffsetViewDOF(da, localC, &concs);
	checkPetscError(ierr,
		"PetscSolver1DHandler::computeJacobian: "
		"DMDAVecGetKokkosOffsetViewDOF failed.");

	// Degrees of freedom is the total number of clusters in the network
	const auto dof = network.getDOF();

	// Get the total number of diffusing clusters
	const auto nDiff = std::max(diffusionHandler->getNumberOfDiffusing(), 0);

	// Get the total number of advecting clusters
	int nAdvec = 0;
	for (auto&& handler : advectionHandlers) {
		nAdvec = std::max(nAdvec, handler->getNumberOfAdvecting());
	}

	// Arguments for MatSetValuesStencil called below
	MatStencil row, cols[3];
	PetscScalar tempVals[3];
	IdType tempIndices[1];
	auto diffVals = std::vector<PetscScalar>(3 * nDiff);
	auto diffIndices = std::vector<IdType>(nDiff);
	auto advecVals = std::vector<PetscScalar>(2 * nAdvec);
	auto advecIndices = std::vector<IdType>(nAdvec);
	plsm::SpaceVector<double, 3> gridPosition{0.0, 0.0, 0.0};

	/*
	 Loop over grid points for the temperature, including ghosts
	 */
	bool tempHasChanged = false;
	auto hTempVals = Kokkos::View<double*, Kokkos::HostSpace>(
		"Host Temp Jac Vals", localXM * 3);
	std::size_t valIndex = 0;
	for (auto xi = (PetscInt)localXS - 1;
		 xi <= (PetscInt)localXS + (PetscInt)localXM; xi++) {
		// Compute the left and right hx
		double hxLeft = 0.0, hxRight = 0.0;
		if (xi >= 1 && xi < nX) {
			hxLeft = (temperatureGrid[xi + 1] - temperatureGrid[xi - 1]) / 2.0;
			hxRight = (temperatureGrid[xi + 2] - temperatureGrid[xi]) / 2.0;
		}
		else if (xi == -1) {
			hxLeft = 0.0;
			hxRight = (temperatureGrid[xi + 2] + temperatureGrid[xi + 1]) / 2.0;
		}
		else if (xi < 1) {
			hxLeft = temperatureGrid[xi + 1] - temperatureGrid[xi];
			hxRight = (temperatureGrid[xi + 2] - temperatureGrid[xi]) / 2.0;
		}
		else {
			hxLeft = (temperatureGrid[xi + 1] - temperatureGrid[xi - 1]) / 2.0;
			hxRight = temperatureGrid[xi + 1] - temperatureGrid[xi];
		}

		auto tempIndex = valIndex;
		if (xi >= localXS && xi < localXS + localXM) {
			valIndex += 3;
		}

		// Heat condition
		if (xi == 0 && xi >= localXS && xi < localXS + localXM) {
			// Get the partial derivatives for the temperature
			auto setValues = temperatureHandler->computePartialsForTemperature(
				tempVals, tempIndices, hxLeft, hxRight, xi);

			if (setValues) {
				hTempVals(tempIndex + 0) += tempVals[0];
				hTempVals(tempIndex + 1) += tempVals[1];
				hTempVals(tempIndex + 2) += tempVals[2];
			}
		}

		// Get the concentrations at this grid point
		auto concOffset = subview(concs, xi, Kokkos::ALL).view();

		// Set the grid fraction
<<<<<<< HEAD
		if (xi < 0) {
			gridPosition[0] =
				(temperatureGrid[0] - temperatureGrid[surfacePosition + 1]) /
				(temperatureGrid.back() - temperatureGrid[surfacePosition + 1]);
		}
		else {
			gridPosition[0] =
				((temperatureGrid[xi] + temperatureGrid[xi + 1]) / 2.0 -
					temperatureGrid[surfacePosition + 1]) /
				(temperatureGrid.back() - temperatureGrid[surfacePosition + 1]);
		}
=======
		if (xi < 0)
			gridPosition[0] = (temperatureGrid[0] - temperatureGrid[1]) /
				(temperatureGrid[temperatureGrid.size() - 1] -
					temperatureGrid[1]);
		else
			gridPosition[0] =
				((temperatureGrid[xi] + temperatureGrid[xi + 1]) / 2.0 -
					temperatureGrid[1]) /
				(temperatureGrid[temperatureGrid.size() - 1] -
					temperatureGrid[1]);
>>>>>>> f060f349

		// Get the temperature from the temperature handler
		temperatureHandler->setTemperature(concOffset);
		double temp = temperatureHandler->getTemperature(gridPosition, ftime);

		// Update the network if the temperature changed
		if (std::fabs(temperature[xi + 1 - localXS] - temp) > 0.1) {
			temperature[xi + 1 - localXS] = temp;
			tempHasChanged = true;
		}

		// Boundary conditions
		// Everything to the left of the surface is empty
		if (xi < leftOffset || xi > nX - 1 - rightOffset)
			continue;
		// Free surface GB
		bool skip = false;
		for (auto& pair : gbVector) {
			if (xi == std::get<0>(pair)) {
				skip = true;
				break;
			}
		}
		if (skip)
			continue;

		// Get the partial derivatives for the temperature
		if (xi >= localXS && xi < localXS + localXM) {
			auto setValues = temperatureHandler->computePartialsForTemperature(
				tempVals, tempIndices, hxLeft, hxRight, xi);

			if (setValues) {
				hTempVals(tempIndex + 0) += tempVals[0];
				hTempVals(tempIndex + 1) += tempVals[1];
				hTempVals(tempIndex + 2) += tempVals[2];
			}
		}
	}
	deep_copy(subview(vals, std::make_pair(IdType{0}, localXM * 3)), hTempVals);

	// Share the information with all the processes
	bool totalTempHasChanged = false;
	auto xolotlComm = util::getMPIComm();
	MPI_Allreduce(&tempHasChanged, &totalTempHasChanged, 1, MPI_C_BOOL, MPI_LOR,
		xolotlComm);

	if (totalTempHasChanged) {
		// Update the network with the temperature
		auto networkTemp = interpolateTemperature();
		std::vector<double> depths;
		for (auto i = 0; i < networkTemp.size(); i++) {
			if (localXS + i == nX + 1)
				depths.push_back(grid[localXS + i] - grid[1]);
			else
				depths.push_back(
					(grid[localXS + i + 1] + grid[localXS + i]) / 2.0 -
					grid[1]);
		}
		network.setTemperatures(networkTemp, depths);
	}

	// Computing the trapped atom concentration is only needed for the
	// attenuation
	if (useAttenuation) {
		// Compute the total concentration of atoms contained in bubbles
		double atomConc = 0.0;

		auto& psiNetwork =
			dynamic_cast<core::network::IPSIReactionNetwork&>(network);

		// Loop over grid points to get the atom concentration
		// near the surface
		for (auto xi = localXS; xi < localXS + localXM; xi++) {
			// Boundary conditions
			if (xi < leftOffset || xi > nX - 1 - rightOffset)
				continue;

			// We are only interested in the helium near the surface
			if ((grid[xi] + grid[xi + 1]) / 2.0 - grid[1] > 2.0)
				continue;

			// Get the concentrations at this grid point
			auto concOffset = subview(concs, xi, Kokkos::ALL).view();

			// Sum the total atom concentration
			atomConc +=
				psiNetwork.getTotalTrappedHeliumConcentration(concOffset, 0) *
				(grid[xi + 1] - grid[xi]);
		}

		// Share the concentration with all the processes
		double totalAtomConc = 0.0;
		auto xolotlComm = util::getMPIComm();
		MPI_Allreduce(
			&atomConc, &totalAtomConc, 1, MPI_DOUBLE, MPI_SUM, xolotlComm);

		// Set the disappearing rate in the modified TM handler
		psiNetwork.updateTrapMutationDisappearingRate(totalAtomConc);
	}

	// Loop over the grid points
	for (auto xi = localXS; xi < localXS + localXM; xi++) {
		// Boundary conditions
		// Everything to the left of the surface is empty
<<<<<<< HEAD
		if (xi < surfacePosition + leftOffset || xi > nX - 1 - rightOffset) {
			valIndex += 3 * nDiff;
			valIndex += 2 * nAdvec * advectionHandlers.size();
			valIndex += nNetworkEntries;
=======
		if (xi < leftOffset || xi > nX - 1 - rightOffset)
>>>>>>> f060f349
			continue;
		}

		// Free surface GB
		if (std::find_if(begin(gbVector), end(gbVector),
				[=](auto&& pair) { return xi == pair[0]; }) != end(gbVector)) {
			// TODO: If the gbVector is initialized before the preallocation, we
			// could simply avoid the extra entries
			valIndex += 3 * nDiff;
			valIndex += 2 * nAdvec * advectionHandlers.size();
			valIndex += nNetworkEntries;
			continue;
		}

		// Compute the left and right hx
		double hxLeft = 0.0, hxRight = 0.0;
		if (xi >= 1 && xi < nX) {
			hxLeft = (grid[xi + 1] - grid[xi - 1]) / 2.0;
			hxRight = (grid[xi + 2] - grid[xi]) / 2.0;
		}
		else if (xi < 1) {
			hxLeft = grid[xi + 1] - grid[xi];
			hxRight = (grid[xi + 2] - grid[xi]) / 2.0;
		}
		else {
			hxLeft = (grid[xi + 1] - grid[xi - 1]) / 2.0;
			hxRight = grid[xi + 1] - grid[xi];
		}

		// Get the partial derivatives for the diffusion
		diffusionHandler->computePartialsForDiffusion(network, diffVals.data(),
			diffIndices.data(), hxLeft, hxRight, xi - localXS);

		auto hDiffVals = HostUnmanaged(diffVals.data(), 3 * nDiff);
		deep_copy(subview(vals, std::make_pair(valIndex, valIndex + 3 * nDiff)),
			hDiffVals);
		valIndex += 3 * nDiff;

		// Get the partial derivatives for the advection
		// Set the grid position
		gridPosition[0] = (grid[xi] + grid[xi + 1]) / 2.0 - grid[1];
		for (auto l = 0; l < advectionHandlers.size(); l++) {
			advectionHandlers[l]->computePartialsForAdvection(network,
				advecVals.data(), advecIndices.data(), gridPosition, hxLeft,
				hxRight, xi - localXS);

			auto hAdvecVals = HostUnmanaged(advecVals.data(), 2 * nAdvec);
			deep_copy(
				subview(vals, std::make_pair(valIndex, valIndex + 2 * nAdvec)),
				hAdvecVals);
			valIndex += 2 * nAdvec;
		}

		// Get the concentrations at this grid point
		auto concOffset = subview(concs, xi, Kokkos::ALL).view();

		auto surfacePos = grid[1];
		auto curXPos = (grid[xi] + grid[xi + 1]) / 2.0;
		auto prevXPos = (grid[xi - 1] + grid[xi]) / 2.0;
		auto curDepth = curXPos - surfacePos;
		auto curSpacing = curXPos - prevXPos;

		// Compute all the partial derivatives for the reactions
		partialDerivativeCounter->increment();
		partialDerivativeTimer->start();
		network.computeAllPartials(concOffset,
			subview(vals, std::make_pair(valIndex, valIndex + nNetworkEntries)),
			xi + 1 - localXS, curDepth, curSpacing);
		partialDerivativeTimer->stop();
		valIndex += nNetworkEntries;
	}
	Kokkos::fence();
	ierr = MatSetValuesCOO(J, vals.data(), ADD_VALUES);
	checkPetscError(
		ierr, "PetscSolver1DHandler::computeJacobian: MatSetValuesCOO failed.");

	// Reset the values
	resetJacobianValues();

	/*
	 Restore vectors
	 */
	ierr = DMDAVecRestoreKokkosOffsetViewDOF(da, localC, &concs);
	checkPetscError(ierr,
		"PetscSolver1DHandler::computeJacobian: "
		"DMDAVecRestoreKokkosOffsetViewDOF failed.");
}

} /* end namespace handler */
} // namespace solver
} // namespace xolotl<|MERGE_RESOLUTION|>--- conflicted
+++ resolved
@@ -266,13 +266,7 @@
 	reactingPartialsForCluster.resize(dof, 0.0);
 
 	// Initialize the flux handler
-<<<<<<< HEAD
-	fluxHandler->initializeFluxHandler(network, surfacePosition, grid);
-=======
 	fluxHandler->initializeFluxHandler(network, 0, grid);
-
-	return;
->>>>>>> f060f349
 }
 
 void
@@ -953,24 +947,14 @@
 		auto updatedConcOffset = subview(updatedConcs, xi, Kokkos::ALL).view();
 
 		// Set the grid fraction
-<<<<<<< HEAD
 		if (xi < 0) {
-			gridPosition[0] = (grid[0] - grid[surfacePosition + 1]) /
-				(grid.back() - grid[surfacePosition + 1]);
+			gridPosition[0] = (grid[0] - grid[1]) / (grid.back() - grid[1]);
 		}
 		else {
 			gridPosition[0] =
-				((grid[xi] + grid[xi + 1]) / 2.0 - grid[surfacePosition + 1]) /
-				(grid.back() - grid[surfacePosition + 1]);
-		}
-=======
-		if (xi < 0)
-			gridPosition[0] =
-				(grid[0] - grid[1]) / (grid[grid.size() - 1] - grid[1]);
-		else
-			gridPosition[0] = ((grid[xi] + grid[xi + 1]) / 2.0 - grid[1]) /
-				(grid[grid.size() - 1] - grid[1]);
->>>>>>> f060f349
+				((grid[xi] + grid[xi + 1]) / 2.0 - grid[1]) /
+				(grid.back() - grid[1]);
+		}
 
 		// Get the temperature from the temperature handler
 		temperatureHandler->setTemperature(concOffset);
@@ -1228,30 +1212,16 @@
 		auto concOffset = subview(concs, xi, Kokkos::ALL).view();
 
 		// Set the grid fraction
-<<<<<<< HEAD
 		if (xi < 0) {
-			gridPosition[0] =
-				(temperatureGrid[0] - temperatureGrid[surfacePosition + 1]) /
-				(temperatureGrid.back() - temperatureGrid[surfacePosition + 1]);
+			gridPosition[0] = (temperatureGrid[0] - temperatureGrid[1]) /
+				(temperatureGrid.back() - temperatureGrid[1]);
 		}
 		else {
 			gridPosition[0] =
 				((temperatureGrid[xi] + temperatureGrid[xi + 1]) / 2.0 -
-					temperatureGrid[surfacePosition + 1]) /
-				(temperatureGrid.back() - temperatureGrid[surfacePosition + 1]);
-		}
-=======
-		if (xi < 0)
-			gridPosition[0] = (temperatureGrid[0] - temperatureGrid[1]) /
-				(temperatureGrid[temperatureGrid.size() - 1] -
-					temperatureGrid[1]);
-		else
-			gridPosition[0] =
-				((temperatureGrid[xi] + temperatureGrid[xi + 1]) / 2.0 -
 					temperatureGrid[1]) /
-				(temperatureGrid[temperatureGrid.size() - 1] -
-					temperatureGrid[1]);
->>>>>>> f060f349
+				(temperatureGrid.back() - temperatureGrid[1]);
+		}
 
 		// Get the temperature from the temperature handler
 		temperatureHandler->setTemperature(concOffset);
@@ -1356,14 +1326,10 @@
 	for (auto xi = localXS; xi < localXS + localXM; xi++) {
 		// Boundary conditions
 		// Everything to the left of the surface is empty
-<<<<<<< HEAD
-		if (xi < surfacePosition + leftOffset || xi > nX - 1 - rightOffset) {
+		if (xi < leftOffset || xi > nX - 1 - rightOffset) {
 			valIndex += 3 * nDiff;
 			valIndex += 2 * nAdvec * advectionHandlers.size();
 			valIndex += nNetworkEntries;
-=======
-		if (xi < leftOffset || xi > nX - 1 - rightOffset)
->>>>>>> f060f349
 			continue;
 		}
 
