--- conflicted
+++ resolved
@@ -590,7 +590,6 @@
 void
 PetscSolver1DHandler::initGBLocation(DM& da, Vec& C)
 {
-<<<<<<< HEAD
 	// Need to use the NE network here
 	using NetworkType = core::network::NEReactionNetwork;
 	using Spec = typename NetworkType::Species;
@@ -601,8 +600,6 @@
 
 	PetscErrorCode ierr;
 
-=======
->>>>>>> e84edee7
 	// Pointer for the concentration vector
 	PetscScalar** concentrations = nullptr;
 	PetscCallVoid(DMDAVecGetArrayDOF(da, C, &concentrations));
@@ -1333,15 +1330,6 @@
 		auto curSpacing = curXPos - prevXPos;
 
 		// Compute all the partial derivatives for the reactions
-<<<<<<< HEAD
-		using HostUnmanaged =
-			Kokkos::View<double*, Kokkos::HostSpace, Kokkos::MemoryUnmanaged>;
-		auto hConcs = HostUnmanaged(concOffset, dof);
-		auto dConcs = Kokkos::View<double*>("Concentrations", dof);
-		deep_copy(dConcs, hConcs);
-
-=======
->>>>>>> e84edee7
 		partialDerivativeCounter->increment();
 		partialDerivativeTimer->start();
 		network.computeAllPartials(concOffset,
