#include <xolotl/core/Constants.h>
#include <xolotl/core/network/IPSIReactionNetwork.h>
#include <xolotl/core/network/NEReactionNetwork.h>
#include <xolotl/io/XFile.h>
#include <xolotl/solver/handler/PetscSolver1DHandler.h>
#include <xolotl/util/Log.h>
#include <xolotl/util/MPIUtils.h>
#include <xolotl/util/MathUtils.h>

namespace xolotl
{
namespace solver
{
namespace handler
{
void
PetscSolver1DHandler::createSolverContext(DM& da)
{
	PetscErrorCode ierr;

	// Degrees of freedom is the total number of clusters in the network
	// + moments
	const auto dof = network.getDOF();

	// Set the position of the surface
	surfacePosition = 0;
	if (movingSurface)
		surfacePosition = (IdType)(nX * portion / 100.0);

	// We can update the surface position
	// if we are using a restart file
	if (not networkName.empty() and movingSurface) {
		io::XFile xfile(networkName);
		auto concGroup = xfile.getGroup<io::XFile::ConcentrationGroup>();
		if (concGroup and concGroup->hasTimesteps()) {
			auto tsGroup = concGroup->getLastTimestepGroup();
			assert(tsGroup);
			surfacePosition = tsGroup->readSurface1D();
		}
	}

	// Prints info on one process
	auto xolotlComm = util::getMPIComm();
	int procId = util::getMPIRank();
	if (procId == 0) {
		util::StringStream ss;
		ss << "SolverHandler: 1D simulation with surface BC: ";
		std::string bcString = "periodic";
		if (isMirror)
			bcString = "mirror";
		if (leftOffset == 1)
			ss << "free surface";
		else
			ss << bcString;
		ss << " and bulk BC: ";
		if (rightOffset == 1)
			ss << "free surface";
		else
			ss << bcString;
		ss << ", grid (nm): ";
		for (auto i = 1; i < grid.size() - 1; i++) {
			ss << grid[i] - grid[surfacePosition + 1] << " ";
		}
		XOLOTL_LOG << ss.str();
	}

	/* - - - - - - - - - - - - - - - - - - - - - - - - - - - - - - - - - - -
	 Create distributed array (DMDA) to manage parallel grid and vectors
	 - - - - - - - - - - - - - - - - - - - - - - - - - - - - - - - - - - - */

	if (isMirror) {
		ierr = DMDACreate1d(
			xolotlComm, DM_BOUNDARY_MIRROR, nX, dof + 1, 1, NULL, &da);
		checkPetscError(ierr,
			"PetscSolver1DHandler::createSolverContext: "
			"DMDACreate1d failed.");
	}
	else {
		ierr = DMDACreate1d(
			xolotlComm, DM_BOUNDARY_PERIODIC, nX, dof + 1, 1, NULL, &da);
		checkPetscError(ierr,
			"PetscSolver1DHandler::createSolverContext: "
			"DMDACreate1d failed.");
	}
	ierr = DMSetFromOptions(da);
	checkPetscError(ierr,
		"PetscSolver1DHandler::createSolverContext: DMSetFromOptions failed.");
	ierr = DMSetUp(da);
	checkPetscError(
		ierr, "PetscSolver1DHandler::createSolverContext: DMSetUp failed.");

	// Initialize the surface of the first advection handler corresponding to
	// the advection toward the surface (or a dummy one if it is deactivated)
	advectionHandlers[0]->setLocation(grid[surfacePosition + 1] - grid[1]);

	/* The ofill (thought of as a dof by dof 2d (row-oriented) array represents
	 * the nonzero coupling between degrees of freedom at one point with
	 * degrees of freedom on the adjacent point to the left or right.
	 */
	core::network::IReactionNetwork::SparseFillMap ofill;

	// Initialize the temperature handler
	temperatureHandler->initializeTemperature(dof, ofill, dfill, grid);

	// Fill ofill, the matrix of "off-diagonal" elements that represents
	// diffusion
	diffusionHandler->initializeOFill(network, ofill);
	// Loop on the advection handlers to account the other "off-diagonal"
	// elements
	for (auto i = 0; i < advectionHandlers.size(); i++) {
		advectionHandlers[i]->initialize(network, ofill);
	}

	// Get the local boundaries
	PetscInt xs, xm;
	ierr = DMDAGetCorners(da, &xs, NULL, NULL, &xm, NULL, NULL);
	checkPetscError(ierr,
		"PetscSolver1DHandler::createSolverContext: "
		"DMDAGetCorners failed.");
	// Set it in the handler
	setLocalCoordinates(xs, xm);

	// Tell the network the number of grid points on this process with ghosts
	// TODO: do we need the ghost points?
	network.setGridSize(localXM + 2);

	// Get the diagonal fill
	auto nPartials = network.getDiagonalFill(dfill);

	// The soret initialization needs to be done after the network
	// because it adds connectivities the network would remove
	soretDiffusionHandler->initialize(network, ofill, dfill, grid, localXS);

	// Load up the block fills
	auto dfillsparse = ConvertToPetscSparseFillMap(dof + 1, dfill);
	auto ofillsparse = ConvertToPetscSparseFillMap(dof + 1, ofill);
	ierr = DMDASetBlockFillsSparse(da, dfillsparse.data(), ofillsparse.data());
	checkPetscError(ierr,
		"PetscSolver1DHandler::createSolverContext: "
		"DMDASetBlockFills failed.");

	// Initialize the arrays for the reaction partial derivatives
	vals = Kokkos::View<double*>("solverPartials", nPartials);

	// Set the size of the partial derivatives vectors
	reactingPartialsForCluster.resize(dof, 0.0);

	// Initialize the flux handler
	fluxHandler->initializeFluxHandler(network, surfacePosition, grid);

	return;
}

void
PetscSolver1DHandler::initializeConcentration(DM& da, Vec& C)
{
	PetscErrorCode ierr;

	// Pointer for the concentration vector
	PetscScalar** concentrations = nullptr;
	ierr = DMDAVecGetArrayDOF(da, C, &concentrations);
	checkPetscError(ierr,
		"PetscSolver1DHandler::initializeConcentration: "
		"DMDAVecGetArrayDOF failed.");

	// Initialize the last temperature at each grid point on this process
	for (auto i = 0; i < localXM + 2; i++) {
		temperature.push_back(0.0);
	}

	// Get the last time step written in the HDF5 file
	bool hasConcentrations = false;
	std::unique_ptr<io::XFile> xfile;
	std::unique_ptr<io::XFile::ConcentrationGroup> concGroup;
	if (not networkName.empty()) {
		xfile = std::make_unique<io::XFile>(networkName);
		concGroup = xfile->getGroup<io::XFile::ConcentrationGroup>();
		hasConcentrations = (concGroup and concGroup->hasTimesteps());
	}

	// Give the surface position to the temperature handler
	temperatureHandler->updateSurfacePosition(surfacePosition);

	// Initialize the grid for the diffusion
	diffusionHandler->initializeDiffusionGrid(
		advectionHandlers, grid, localXM, localXS);
	soretDiffusionHandler->updateSurfacePosition(surfacePosition);

	// Initialize the grid for the advection
	advectionHandlers[0]->initializeAdvectionGrid(
		advectionHandlers, grid, localXM, localXS);

	// Pointer for the concentration vector at a specific grid point
	PetscScalar* concOffset = nullptr;

	// Degrees of freedom is the total number of clusters in the network
	// + moments
	const auto dof = network.getDOF();

	// Get the single vacancy ID
	auto singleVacancyCluster = network.getSingleVacancy();
	auto vacancyIndex = NetworkType::invalidIndex();
	if (singleVacancyCluster.getId() != NetworkType::invalidIndex())
		vacancyIndex = singleVacancyCluster.getId();

	// Loop on all the grid points
	for (auto i = (PetscInt)localXS - 1;
		 i <= (PetscInt)localXS + (PetscInt)localXM; i++) {
		// Temperature
		plsm::SpaceVector<double, 3> gridPosition{0.0, 0.0, 0.0};
		if (i < 0)
			gridPosition[0] = (grid[0] - grid[surfacePosition + 1]) /
				(grid[grid.size() - 1] - grid[surfacePosition + 1]);
		else
			gridPosition[0] =
				((grid[i] + grid[i + 1]) / 2.0 - grid[surfacePosition + 1]) /
				(grid[grid.size() - 1] - grid[surfacePosition + 1]);
		auto temp = temperatureHandler->getTemperature(gridPosition, 0.0);
		temperature[i - localXS + 1] = temp;

		// Boundary conditions
		if (i < localXS || i >= localXS + localXM)
			continue;

		concOffset = concentrations[i];
		concOffset[dof] = temp;

		// Loop on all the clusters to initialize at 0.0
		for (auto n = 0; n < dof; n++) {
			concOffset[n] = 0.0;
		}

		// Initialize the vacancy concentration
		if (i >= surfacePosition + leftOffset and
			vacancyIndex != NetworkType::invalidIndex() and
			not hasConcentrations and i < nX - rightOffset) {
			concOffset[vacancyIndex] = initialVConc;
		}
	}

	// If the concentration must be set from the HDF5 file
	if (hasConcentrations) {
		// Read the concentrations from the HDF5 file for
		// each of our grid points.
		assert(concGroup);
		auto tsGroup = concGroup->getLastTimestepGroup();
		assert(tsGroup);
		auto myConcs = tsGroup->readConcentrations(*xfile, localXS, localXM);

		// Apply the concentrations we just read.
		for (auto i = 0; i < localXM; ++i) {
			concOffset = concentrations[localXS + i];

			for (auto const& currConcData : myConcs[i]) {
				concOffset[currConcData.first] = currConcData.second;
			}
			// Get the temperature
			double temp = myConcs[i][myConcs[i].size() - 1].second;
			temperature[i + 1] = temp;
		}
	}

	// Update the network with the temperature
	std::vector<double> depths;
	for (auto i = 0; i < temperature.size(); i++) {
		if (localXS + i == nX + 1)
			depths.push_back(grid[localXS + i] - grid[surfacePosition + 1]);
		else
			depths.push_back((grid[localXS + i + 1] + grid[localXS + i]) / 2.0 -
				grid[surfacePosition + 1]);
	}
	network.setTemperatures(temperature, depths);
	network.syncClusterDataOnHost();

	/*
	 Restore vectors
	 */
	ierr = DMDAVecRestoreArrayDOF(da, C, &concentrations);
	checkPetscError(ierr,
		"PetscSolver1DHandler::initializeConcentration: "
		"DMDAVecRestoreArrayDOF failed.");

	return;
}

void
PetscSolver1DHandler::initGBLocation(DM& da, Vec& C)
{
	PetscErrorCode ierr;

	// Pointer for the concentration vector
	PetscScalar** concentrations = nullptr;
	ierr = DMDAVecGetArrayDOF(da, C, &concentrations);
	checkPetscError(ierr,
		"PetscSolver1DHandler::initGBLocation: "
		"DMDAVecGetArrayDOF failed.");

	// Pointer for the concentration vector at a specific grid point
	PetscScalar* concOffset = nullptr;

	// Degrees of freedom is the total number of clusters in the network
	// + moments
	const auto dof = network.getDOF();

	// Need to use the NE network here
	using NetworkType = core::network::NEReactionNetwork;
	using Spec = typename NetworkType::Species;
	auto& neNetwork = dynamic_cast<NetworkType&>(network);

	// Loop on the GB
	for (auto const& pair : gbVector) {
		// Get the coordinate of the point
		auto xi = std::get<0>(pair);
		// Check if we are on the right process
		if (xi >= localXS && xi < localXS + localXM) {
			// Get the local concentration
			concOffset = concentrations[xi];

			using HostUnmanaged = Kokkos::View<double*, Kokkos::HostSpace,
				Kokkos::MemoryUnmanaged>;
			auto hConcs = HostUnmanaged(concOffset, dof);
			auto dConcs = Kokkos::View<double*>("Concentrations", dof);
			deep_copy(dConcs, hConcs);

			// Transfer the local amount of Xe clusters
			setLocalXeRate(
				neNetwork.getTotalAtomConcentration(dConcs, Spec::Xe, 1),
				xi - localXS);

			// Loop on all the clusters to initialize at 0.0
			for (auto n = 0; n < dof; n++) {
				concOffset[n] = 0.0;
			}
		}
	}

	/*
	 Restore vectors
	 */
	ierr = DMDAVecRestoreArrayDOF(da, C, &concentrations);
	checkPetscError(ierr,
		"PetscSolver1DHandler::initGBLocation: "
		"DMDAVecRestoreArrayDOF failed.");

	return;
}

std::vector<std::vector<std::vector<std::vector<std::pair<IdType, double>>>>>
PetscSolver1DHandler::getConcVector(DM& da, Vec& C)
{
	// Initial declaration
	PetscErrorCode ierr;
	const double* gridPointSolution = nullptr;

	// Pointer for the concentration vector
	PetscScalar** concentrations = nullptr;
	ierr = DMDAVecGetArrayDOFRead(da, C, &concentrations);
	checkPetscError(ierr,
		"PetscSolver1DHandler::getConcVector: "
		"DMDAVecGetArrayDOFRead failed.");

	// Get the network and dof
	auto& network = getNetwork();
	const auto dof = network.getDOF();

	// Create the vector for the concentrations
	std::vector<
		std::vector<std::vector<std::vector<std::pair<IdType, double>>>>>
		toReturn;
	std::vector<std::vector<std::pair<IdType, double>>> tempTempVector;

	// Loop on the grid points
	for (auto i = 0; i < localXM; ++i) {
		gridPointSolution = concentrations[localXS + i];

		// Create the temporary vector for this grid point
		std::vector<std::pair<IdType, double>> tempVector;
		for (auto l = 0; l < dof + 1; ++l) {
			if (std::fabs(gridPointSolution[l]) > 1.0e-16) {
				tempVector.push_back(std::make_pair(l, gridPointSolution[l]));
			}
		}
		tempTempVector.push_back(tempVector);
	}
	std::vector<std::vector<std::vector<std::pair<IdType, double>>>>
		tempTempTempVector;
	tempTempTempVector.push_back(tempTempVector);
	toReturn.push_back(tempTempTempVector);

	// Restore the solutionArray
	ierr = DMDAVecRestoreArrayDOFRead(da, C, &concentrations);
	checkPetscError(ierr,
		"PetscSolver1DHandler::getConcVector: "
		"DMDAVecRestoreArrayDOFRead failed.");

	return toReturn;
}

void
PetscSolver1DHandler::setConcVector(DM& da, Vec& C,
	std::vector<
		std::vector<std::vector<std::vector<std::pair<IdType, double>>>>>&
		concVector)
{
	PetscErrorCode ierr;

	// Pointer for the concentration vector
	PetscScalar* gridPointSolution = nullptr;
	PetscScalar** concentrations = nullptr;
	ierr = DMDAVecGetArrayDOF(da, C, &concentrations);
	checkPetscError(ierr,
		"PetscSolver1DHandler::setConcVector: "
		"DMDAVecGetArrayDOF failed.");

	// Loop on the grid points
	for (auto i = 0; i < localXM; ++i) {
		gridPointSolution = concentrations[localXS + i];

		// Loop on the given vector
		for (auto l = 0; l < concVector[0][0][i].size(); l++) {
			gridPointSolution[concVector[0][0][i][l].first] =
				concVector[0][0][i][l].second;
		}
	}

	/*
	 Restore vectors
	 */
	ierr = DMDAVecRestoreArrayDOF(da, C, &concentrations);
	checkPetscError(ierr,
		"PetscSolver1DHandler::setConcVector: "
		"DMDAVecRestoreArrayDOF failed.");

	// Get the complete data array, including ghost cells to set the temperature
	// at the ghost points
	Vec localSolution;
	ierr = DMGetLocalVector(da, &localSolution);
	checkPetscError(ierr,
		"PetscSolver1DHandler::setConcVector: "
		"DMGetLocalVector failed.");
	ierr = DMGlobalToLocalBegin(da, C, INSERT_VALUES, localSolution);
	checkPetscError(ierr,
		"PetscSolver1DHandler::setConcVector: "
		"DMGlobalToLocalBegin failed.");
	ierr = DMGlobalToLocalEnd(da, C, INSERT_VALUES, localSolution);
	checkPetscError(ierr,
		"PetscSolver1DHandler::setConcVector: "
		"DMGlobalToLocalEnd failed.");
	// Get the array of concentration
	ierr = DMDAVecGetArrayDOFRead(da, localSolution, &concentrations);
	checkPetscError(ierr,
		"PetscSolver1DHandler::setConcVector: "
		"DMDAVecGetArrayDOFRead failed.");

	// Getthe DOF of the network
	const auto dof = network.getDOF();

	// Loop on the grid points
	for (auto i = -1; i <= localXM; ++i) {
		gridPointSolution = concentrations[localXS + i];

		// Get the temperature
		temperature[i + 1] = gridPointSolution[dof];
	}
	// Update the network with the temperature
	std::vector<double> depths;
	for (auto i = 0; i < temperature.size(); i++) {
		if (localXS + i == nX + 1)
			depths.push_back(grid[localXS + i] - grid[surfacePosition + 1]);
		else
			depths.push_back((grid[localXS + i + 1] + grid[localXS + i]) / 2.0 -
				grid[surfacePosition + 1]);
	}
	network.setTemperatures(temperature, depths);
	network.syncClusterDataOnHost();

	// Restore the solutionArray
	ierr = DMDAVecRestoreArrayDOFRead(da, localSolution, &concentrations);
	checkPetscError(ierr,
		"PetscSolver1DHandler::setConcVector: "
		"DMDAVecRestoreArrayDOFRead failed.");
	ierr = DMRestoreLocalVector(da, &localSolution);
	checkPetscError(ierr,
		"PetscSolver1DHandler::setConcVector: "
		"DMRestoreLocalVector failed.");

	return;
}

void
PetscSolver1DHandler::updateConcentration(
	TS& ts, Vec& localC, Vec& F, PetscReal ftime)
{
	PetscErrorCode ierr;

	// Get the local data vector from PETSc
	DM da;
	ierr = TSGetDM(ts, &da);
	checkPetscError(ierr,
		"PetscSolver1DHandler::updateConcentration: "
		"TSGetDM failed.");

	// Pointers to the PETSc arrays that start at the beginning (localXS) of the
	// local array!
	PetscScalar **concs = nullptr, **updatedConcs = nullptr;
	// Get pointers to vector data
	ierr = DMDAVecGetArrayDOFRead(da, localC, &concs);
	checkPetscError(ierr,
		"PetscSolver1DHandler::updateConcentration: "
		"DMDAVecGetArrayDOFRead (localC) failed.");
	ierr = DMDAVecGetArrayDOF(da, F, &updatedConcs);
	checkPetscError(ierr,
		"PetscSolver1DHandler::updateConcentration: "
		"DMDAVecGetArrayDOF (F) failed.");

	// The following pointers are set to the first position in the conc or
	// updatedConc arrays that correspond to the beginning of the data for the
	// current grid point. They are accessed just like regular arrays.
	PetscScalar *concOffset = nullptr, *updatedConcOffset = nullptr;

	// Degrees of freedom is the total number of clusters in the network
	const auto dof = network.getDOF();

	// Computing the trapped atom concentration is only needed for the
	// attenuation
	if (useAttenuation) {
		// Compute the total concentration of atoms contained in bubbles
		double atomConc = 0.0;

		auto& psiNetwork =
			dynamic_cast<core::network::IPSIReactionNetwork&>(network);

		// Loop over grid points to get the atom concentration
		// near the surface
		for (auto xi = localXS; xi < localXS + localXM; xi++) {
			// Boundary conditions
			if (xi < surfacePosition + leftOffset || xi > nX - 1 - rightOffset)
				continue;

			// We are only interested in the helium near the surface
			if ((grid[xi] + grid[xi + 1]) / 2.0 - grid[surfacePosition + 1] >
				2.0)
				continue;

			// Get the concentrations at this grid point
			concOffset = concs[xi];

			// Sum the total atom concentration
			using HostUnmanaged = Kokkos::View<double*, Kokkos::HostSpace,
				Kokkos::MemoryUnmanaged>;
			auto hConcs = HostUnmanaged(concOffset, dof);
			auto dConcs = Kokkos::View<double*>("Concentrations", dof);
			deep_copy(dConcs, hConcs);
			atomConc +=
				psiNetwork.getTotalTrappedHeliumConcentration(dConcs, 0) *
				(grid[xi + 1] - grid[xi]);
		}

		// Share the concentration with all the processes
		double totalAtomConc = 0.0;
		auto xolotlComm = util::getMPIComm();
		MPI_Allreduce(
			&atomConc, &totalAtomConc, 1, MPI_DOUBLE, MPI_SUM, xolotlComm);

		// Set the disappearing rate in the modified TM handler
		psiNetwork.updateTrapMutationDisappearingRate(totalAtomConc);
	}

	// Declarations for variables used in the loop
	double* concVector[3]{nullptr};
	plsm::SpaceVector<double, 3> gridPosition{0.0, 0.0, 0.0};

	// Loop over grid points first for the temperature, including the ghost
	// points
	bool tempHasChanged = false;
<<<<<<< HEAD
	for (PetscInt xi = localXS - 1; xi <= localXS + localXM; xi++) {
		// Boundary conditions including heat
=======
	for (auto xi = (PetscInt)localXS - 1;
		 xi <= (PetscInt)localXS + (PetscInt)localXM; xi++) {
		// Heat condition
		if (xi == surfacePosition && xi >= localXS && xi < localXS + localXM) {
			// Compute the old and new array offsets
			concOffset = concs[xi];
			updatedConcOffset = updatedConcs[xi];

			// Fill the concVector with the pointer to the middle, left, and
			// right grid points
			concVector[0] = concOffset; // middle
			concVector[1] = concs[(PetscInt)xi - 1]; // left
			concVector[2] = concs[xi + 1]; // right

			// Compute the left and right hx
			double hxLeft = 0.0, hxRight = 0.0;
			if (xi >= 1 && xi < nX) {
				hxLeft = (grid[xi + 1] - grid[xi - 1]) / 2.0;
				hxRight = (grid[xi + 2] - grid[xi]) / 2.0;
			}
			else if (xi < 1) {
				hxLeft = grid[xi + 1] - grid[xi];
				hxRight = (grid[xi + 2] - grid[xi]) / 2.0;
			}
			else {
				hxLeft = (grid[xi + 1] - grid[xi - 1]) / 2.0;
				hxRight = grid[xi + 1] - grid[xi];
			}

			temperatureHandler->computeTemperature(
				concVector, updatedConcOffset, hxLeft, hxRight, xi);
		}

		// Compute the old and new array offsets
		concOffset = concs[xi];
		updatedConcOffset = updatedConcs[xi];

		// Set the grid fraction
		gridPosition[0] =
			((grid[xi] + grid[xi + 1]) / 2.0 - grid[surfacePosition + 1]) /
			(grid[grid.size() - 1] - grid[surfacePosition + 1]);

		// Get the temperature from the temperature handler
		temperatureHandler->setTemperature(concOffset);
		double temp = temperatureHandler->getTemperature(gridPosition, ftime);

		// Update the network if the temperature changed
		if (std::fabs(temperature[xi + 1 - localXS] - temp) > 0.1) {
			temperature[xi + 1 - localXS] = temp;
			tempHasChanged = true;
		}

		// Boundary conditions
>>>>>>> 18acd6f6
		// Everything to the left of the surface is empty
		if (xi < surfacePosition + leftOffset - 1 ||
			xi > nX - 1 - rightOffset) {
			continue;
		}
		// Free surface GB
		bool skip = false;
		for (auto& pair : gbVector) {
			if (xi == std::get<0>(pair)) {
				skip = true;
				break;
			}
		}
		if (skip)
			continue;

		// Fill the concVector with the pointer to the middle, left, and right
		// grid points
		concVector[0] = concOffset; // middle
		concVector[1] = concs[(PetscInt)xi - 1]; // left
		concVector[2] = concs[xi + 1]; // right

		// Compute the left and right hx
		double hxLeft = 0.0, hxRight = 0.0;
		if (xi >= 1 && xi < nX) {
			hxLeft = (grid[xi + 1] - grid[xi - 1]) / 2.0;
			hxRight = (grid[xi + 2] - grid[xi]) / 2.0;
		}
		else if (xi < 1) {
			hxLeft = grid[xi + 1] - grid[xi];
			hxRight = (grid[xi + 2] - grid[xi]) / 2.0;
		}
		else {
			hxLeft = (grid[xi + 1] - grid[xi - 1]) / 2.0;
			hxRight = grid[xi + 1] - grid[xi];
		}

		// ---- Compute the temperature over the locally owned part of the grid
		// -----
		if (xi >= localXS && xi < localXS + localXM) {
			temperatureHandler->computeTemperature(
				concVector, updatedConcOffset, hxLeft, hxRight, xi);
		}
	}

	if (tempHasChanged) {
		// Update the network with the temperature
		std::vector<double> depths;
		for (auto i = 0; i < temperature.size(); i++) {
			if (localXS + i == nX + 1)
				depths.push_back(grid[localXS + i] - grid[surfacePosition + 1]);
			else
				depths.push_back(
					(grid[localXS + i + 1] + grid[localXS + i]) / 2.0 -
					grid[surfacePosition + 1]);
		}
		network.setTemperatures(temperature, depths);
		network.syncClusterDataOnHost();
	}

	// Loop over grid points computing ODE terms for each grid point
	for (auto xi = localXS; xi < localXS + localXM; xi++) {
		// Compute the old and new array offsets
		concOffset = concs[xi];
		updatedConcOffset = updatedConcs[xi];

		// Fill the concVector with the pointer to the middle, left, and right
		// grid points
		concVector[0] = concOffset; // middle
		concVector[1] = concs[(PetscInt)xi - 1]; // left
		concVector[2] = concs[xi + 1]; // right

		// Compute the left and right hx
		double hxLeft = 0.0, hxRight = 0.0;
		if (xi >= 1 && xi < nX) {
			hxLeft = (grid[xi + 1] - grid[xi - 1]) / 2.0;
			hxRight = (grid[xi + 2] - grid[xi]) / 2.0;
		}
		else if (xi < 1) {
			hxLeft = grid[xi + 1] - grid[xi];
			hxRight = (grid[xi + 2] - grid[xi]) / 2.0;
		}
		else {
			hxLeft = (grid[xi + 1] - grid[xi - 1]) / 2.0;
			hxRight = grid[xi + 1] - grid[xi];
		}

		// Everything to the left of the surface is empty
		if (xi < surfacePosition + leftOffset - 1 ||
			xi > nX - 1 - rightOffset) {
			continue;
		}
		// Free surface GB
		bool skip = false;
		for (auto& pair : gbVector) {
			if (xi == std::get<0>(pair)) {
				skip = true;
				break;
			}
		}
		if (skip)
			continue;

		if (xi == surfacePosition)
			continue;

		// ---- Compute Soret diffusion over the locally owned part of the grid
		// -----
		soretDiffusionHandler->computeDiffusion(network, concVector,
			updatedConcOffset, hxLeft, hxRight, xi - localXS);

		// ----- Account for flux of incoming particles -----
		fluxHandler->computeIncidentFlux(
			ftime, updatedConcOffset, xi, surfacePosition);

		// ---- Compute diffusion over the locally owned part of the grid -----
		diffusionHandler->computeDiffusion(network, concVector,
			updatedConcOffset, hxLeft, hxRight, xi - localXS);

		// ---- Compute advection over the locally owned part of the grid -----
		// Set the grid position
		gridPosition[0] = (grid[xi] + grid[xi + 1]) / 2.0 - grid[1];
		for (auto i = 0; i < advectionHandlers.size(); i++) {
			advectionHandlers[i]->computeAdvection(network, gridPosition,
				concVector, updatedConcOffset, hxLeft, hxRight, xi - localXS);
		}

		auto surfacePos = grid[surfacePosition + 1];
		auto curXPos = (grid[xi] + grid[xi + 1]) / 2.0;
		auto prevXPos = (grid[xi - 1] + grid[xi]) / 2.0;
		auto curDepth = curXPos - surfacePos;
		auto curSpacing = curXPos - prevXPos;

		// ----- Compute the reaction fluxes over the locally owned part of the
		// grid -----
		using HostUnmanaged =
			Kokkos::View<double*, Kokkos::HostSpace, Kokkos::MemoryUnmanaged>;
		auto hConcs = HostUnmanaged(concOffset, dof);
		auto dConcs = Kokkos::View<double*>("Concentrations", dof);
		deep_copy(dConcs, hConcs);
		auto hFlux = HostUnmanaged(updatedConcOffset, dof);
		auto dFlux = Kokkos::View<double*>("Fluxes", dof);
		deep_copy(dFlux, hFlux);
		fluxCounter->increment();
		fluxTimer->start();
		network.computeAllFluxes(
			dConcs, dFlux, xi + 1 - localXS, curDepth, curSpacing);
		fluxTimer->stop();
		deep_copy(hFlux, dFlux);
	}

	/*
	 Restore vectors
	 */
	ierr = DMDAVecRestoreArrayDOFRead(da, localC, &concs);
	checkPetscError(ierr,
		"PetscSolver1DHandler::updateConcentration: "
		"DMDAVecRestoreArrayDOFRead (localC) failed.");
	ierr = DMDAVecRestoreArrayDOF(da, F, &updatedConcs);
	checkPetscError(ierr,
		"PetscSolver1DHandler::updateConcentration: "
		"DMDAVecRestoreArrayDOF (F) failed.");

	return;
}

void
PetscSolver1DHandler::computeJacobian(
	TS& ts, Vec& localC, Mat& J, PetscReal ftime)
{
	PetscErrorCode ierr;

	// Get the distributed array
	DM da;
	ierr = TSGetDM(ts, &da);
	checkPetscError(ierr,
		"PetscSolver1DHandler::computeJacobian: "
		"TSGetDM failed.");

	PetscScalar** concs = nullptr;
	ierr = DMDAVecGetArrayDOFRead(da, localC, &concs);
	checkPetscError(ierr,
		"PetscSolver1DHandler::computeJacobian: "
		"DMDAVecGetArrayDOFRead failed.");

	// Pointer to the concentrations at a given grid point
	PetscScalar* concOffset = nullptr;

	// Degrees of freedom is the total number of clusters in the network
	const auto dof = network.getDOF();

	// Get the total number of diffusing clusters
	const auto nDiff = std::max(diffusionHandler->getNumberOfDiffusing(), 0);

	// Get the total number of advecting clusters
	int nAdvec = 0;
	for (auto l = 0; l < advectionHandlers.size(); l++) {
		auto n = advectionHandlers[l]->getNumberOfAdvecting();
		if (n > nAdvec)
			nAdvec = n;
	}

	// Arguments for MatSetValuesStencil called below
	MatStencil row, cols[3];
	PetscScalar tempVals[3];
	IdType tempIndices[1];
	PetscScalar diffVals[3 * nDiff];
<<<<<<< HEAD
	PetscInt diffIndices[nDiff];
	PetscScalar soretDiffVals[6 * nDiff];
	PetscInt soretDiffIndices[nDiff];
	PetscScalar advecVals[2 * nAdvec];
	PetscInt advecIndices[nAdvec];
	double** concVector = new double*[3];
=======
	IdType diffIndices[nDiff];
	PetscScalar advecVals[2 * nAdvec];
	IdType advecIndices[nAdvec];
>>>>>>> 18acd6f6
	plsm::SpaceVector<double, 3> gridPosition{0.0, 0.0, 0.0};

	/*
	 Loop over grid points for the temperature, including ghosts
	 */
	bool tempHasChanged = false;
	for (auto xi = (PetscInt)localXS - 1;
		 xi <= (PetscInt)localXS + (PetscInt)localXM; xi++) {
		// Compute the left and right hx
		double hxLeft = 0.0, hxRight = 0.0;
		if (xi >= 1 && xi < nX) {
			hxLeft = (grid[xi + 1] - grid[xi - 1]) / 2.0;
			hxRight = (grid[xi + 2] - grid[xi]) / 2.0;
		}
		else if (xi == -1) {
			hxLeft = 0.0;
			hxRight = (grid[xi + 2] + grid[xi + 1]) / 2.0;
		}
		else if (xi < 1) {
			hxLeft = grid[xi + 1] - grid[xi];
			hxRight = (grid[xi + 2] - grid[xi]) / 2.0;
		}
		else {
			hxLeft = (grid[xi + 1] - grid[xi - 1]) / 2.0;
			hxRight = grid[xi + 1] - grid[xi];
		}

<<<<<<< HEAD
		// Boundary conditions
		// Everything to the left of the surface is empty
		if (xi < surfacePosition + leftOffset - 1 || xi > nX - 1 - rightOffset)
			continue;
		// Free surface GB
		bool skip = false;
		for (auto& pair : gbVector) {
			if (xi == std::get<0>(pair)) {
				skip = true;
				break;
			}
		}
		if (skip)
			continue;
=======
		// Heat condition
		if (xi == surfacePosition && xi >= localXS && xi < localXS + localXM) {
			// Get the partial derivatives for the temperature
			auto setValues = temperatureHandler->computePartialsForTemperature(
				tempVals, tempIndices, hxLeft, hxRight, xi);

			if (setValues) {
				// Set grid coordinate and component number for the row
				row.i = xi;
				row.c = tempIndices[0];

				// Set grid coordinates and component numbers for the columns
				// corresponding to the middle, left, and right grid points
				cols[0].i = xi; // middle
				cols[0].c = tempIndices[0];
				cols[1].i = (PetscInt)xi - 1; // left
				cols[1].c = tempIndices[0];
				cols[2].i = xi + 1; // right
				cols[2].c = tempIndices[0];

				ierr = MatSetValuesStencil(
					J, 1, &row, 3, cols, tempVals, ADD_VALUES);
				checkPetscError(ierr,
					"PetscSolver1DHandler::computeJacobian: "
					"MatSetValuesStencil (temperature) failed.");
			}
		}
>>>>>>> 18acd6f6

		// Get the concentrations at this grid point
		concOffset = concs[xi];

		// Fill the concVector with the pointer to the middle, left, and right
		// grid points
		concVector[0] = concOffset; // middle
		concVector[1] = concs[xi - 1]; // left
		concVector[2] = concs[xi + 1]; // right

		// Set the grid fraction
		gridPosition[0] =
			((grid[xi] + grid[xi + 1]) / 2.0 - grid[surfacePosition + 1]) /
			(grid[grid.size() - 1] - grid[surfacePosition + 1]);

		// Get the temperature from the temperature handler
		temperatureHandler->setTemperature(concOffset);
		double temp = temperatureHandler->getTemperature(gridPosition, ftime);

		// Update the network if the temperature changed
		if (std::fabs(temperature[xi + 1 - localXS] - temp) > 0.1) {
			temperature[xi + 1 - localXS] = temp;
			tempHasChanged = true;
		}

		// Boundary conditions
		// Everything to the left of the surface is empty
		if (xi < surfacePosition + leftOffset || xi > nX - 1 - rightOffset)
			continue;
		// Free surface GB
		bool skip = false;
		for (auto& pair : gbVector) {
			if (xi == std::get<0>(pair)) {
				skip = true;
				break;
			}
		}
		if (skip)
			continue;

		// Get the partial derivatives for the temperature
		if (xi >= localXS && xi < localXS + localXM) {
			auto setValues = temperatureHandler->computePartialsForTemperature(
				concVector, tempVals, tempIndices, hxLeft, hxRight, xi);

			if (setValues) {
				// Set grid coordinate and component number for the row
				row.i = xi;
				row.c = tempIndices[0];

				// Set grid coordinates and component numbers for the columns
				// corresponding to the middle, left, and right grid points
				cols[0].i = xi; // middle
				cols[0].c = tempIndices[0];
				cols[1].i = (PetscInt)xi - 1; // left
				cols[1].c = tempIndices[0];
				cols[2].i = xi + 1; // right
				cols[2].c = tempIndices[0];

				ierr = MatSetValuesStencil(
					J, 1, &row, 3, cols, tempVals, ADD_VALUES);
				checkPetscError(ierr,
					"PetscSolver1DHandler::computeJacobian: "
					"MatSetValuesStencil (temperature) failed.");
			}
		}
	}

	if (tempHasChanged) {
		// Update the network with the temperature
		std::vector<double> depths;
		for (auto i = 0; i < temperature.size(); i++) {
			if (localXS + i == nX + 1)
				depths.push_back(grid[localXS + i] - grid[surfacePosition + 1]);
			else
				depths.push_back(
					(grid[localXS + i + 1] + grid[localXS + i]) / 2.0 -
					grid[surfacePosition + 1]);
		}
		network.setTemperatures(temperature, depths);
		network.syncClusterDataOnHost();
	}

	// Computing the trapped atom concentration is only needed for the
	// attenuation
	if (useAttenuation) {
		// Compute the total concentration of atoms contained in bubbles
		double atomConc = 0.0;

		auto& psiNetwork =
			dynamic_cast<core::network::IPSIReactionNetwork&>(network);

		// Loop over grid points to get the atom concentration
		// near the surface
		for (auto xi = localXS; xi < localXS + localXM; xi++) {
			// Boundary conditions
			if (xi < surfacePosition + leftOffset || xi > nX - 1 - rightOffset)
				continue;

			// We are only interested in the helium near the surface
			if ((grid[xi] + grid[xi + 1]) / 2.0 - grid[surfacePosition + 1] >
				2.0)
				continue;

			// Get the concentrations at this grid point
			concOffset = concs[xi];

			// Sum the total atom concentration
			using HostUnmanaged = Kokkos::View<double*, Kokkos::HostSpace,
				Kokkos::MemoryUnmanaged>;
			auto hConcs = HostUnmanaged(concOffset, dof);
			auto dConcs = Kokkos::View<double*>("Concentrations", dof);
			deep_copy(dConcs, hConcs);
			atomConc +=
				psiNetwork.getTotalTrappedHeliumConcentration(dConcs, 0) *
				(grid[xi + 1] - grid[xi]);
		}

		// Share the concentration with all the processes
		double totalAtomConc = 0.0;
		auto xolotlComm = util::getMPIComm();
		MPI_Allreduce(
			&atomConc, &totalAtomConc, 1, MPI_DOUBLE, MPI_SUM, xolotlComm);

		// Set the disappearing rate in the modified TM handler
		psiNetwork.updateTrapMutationDisappearingRate(totalAtomConc);
	}

	// Arguments for MatSetValuesStencil called below
	MatStencil rowId;
	MatStencil colIds[dof];
	IdType pdColIdsVectorSize = 0;

	// Loop over the grid points
<<<<<<< HEAD
	for (PetscInt xi = localXS; xi < localXS + localXM; xi++) {
		// Compute the left and right hx
		double hxLeft = 0.0, hxRight = 0.0;
		if (xi - 1 >= 0 && xi < nX) {
			hxLeft = (grid[xi + 1] - grid[xi - 1]) / 2.0;
			hxRight = (grid[xi + 2] - grid[xi]) / 2.0;
		}
		else if (xi - 1 < 0) {
			hxLeft = grid[xi + 1] - grid[xi];
			hxRight = (grid[xi + 2] - grid[xi]) / 2.0;
		}
		else {
			hxLeft = (grid[xi + 1] - grid[xi - 1]) / 2.0;
			hxRight = grid[xi + 1] - grid[xi];
		}

=======
	for (auto xi = localXS; xi < localXS + localXM; xi++) {
>>>>>>> 18acd6f6
		// Boundary conditions
		// Everything to the left of the surface is empty
		if (xi < surfacePosition + leftOffset - 1 || xi > nX - 1 - rightOffset)
			continue;

		// Free surface GB
		bool skip = false;
		for (auto& pair : gbVector) {
			if (xi == std::get<0>(pair)) {
				skip = true;
				break;
			}
		}
		if (skip)
			continue;
<<<<<<< HEAD

		if (xi == surfacePosition)
			continue;

		// Fill the concVector with the pointer to the middle, left, and right
		// grid points
		concVector[0] = concOffset; // middle
		concVector[1] = concs[xi - 1]; // left
		concVector[2] = concs[xi + 1]; // right

		// Get the partial derivatives for the Soret diffusion
		auto setValues = soretDiffusionHandler->computePartialsForDiffusion(
			network, concVector, soretDiffVals, soretDiffIndices, hxLeft,
			hxRight, xi - localXS);

		// Loop on the number of diffusion cluster to set the values in the
		// Jacobian
		if (setValues) {
			for (int i = 0; i < nDiff; i++) {
				// Set grid coordinate and component number for the row
				row.i = xi;
				row.c = soretDiffIndices[i];

				// Set grid coordinates and component numbers for the columns
				// corresponding to the middle, left, and right grid points
				cols[0].i = xi; // middle
				cols[0].c = soretDiffIndices[i];
				cols[1].i = xi - 1; // left
				cols[1].c = soretDiffIndices[i];
				cols[2].i = xi + 1; // right
				cols[2].c = soretDiffIndices[i];

				ierr = MatSetValuesStencil(
					J, 1, &row, 3, cols, soretDiffVals + (6 * i), ADD_VALUES);
				checkPetscError(ierr,
					"PetscSolver1DHandler::computeJacobian: "
					"MatSetValuesStencil (Soret diffusion, conc) failed.");

				// Set grid coordinates and component numbers for the columns
				// corresponding to the middle, left, and right grid points
				cols[0].c = dof;
				cols[1].c = dof;
				cols[2].c = dof;

				ierr = MatSetValuesStencil(J, 1, &row, 3, cols,
					soretDiffVals + (6 * i) + 3, ADD_VALUES);
				checkPetscError(ierr,
					"PetscSolver1DHandler::computeJacobian: "
					"MatSetValuesStencil (Soret diffusion, temp) failed.");
			}
=======
		// Compute the left and right hx
		double hxLeft = 0.0, hxRight = 0.0;
		if (xi >= 1 && xi < nX) {
			hxLeft = (grid[xi + 1] - grid[xi - 1]) / 2.0;
			hxRight = (grid[xi + 2] - grid[xi]) / 2.0;
		}
		else if (xi < 1) {
			hxLeft = grid[xi + 1] - grid[xi];
			hxRight = (grid[xi + 2] - grid[xi]) / 2.0;
		}
		else {
			hxLeft = (grid[xi + 1] - grid[xi - 1]) / 2.0;
			hxRight = grid[xi + 1] - grid[xi];
>>>>>>> 18acd6f6
		}

		// Get the partial derivatives for the diffusion
		diffusionHandler->computePartialsForDiffusion(
			network, diffVals, diffIndices, hxLeft, hxRight, xi - localXS);

		// Loop on the number of diffusion cluster to set the values in the
		// Jacobian
		for (auto i = 0; i < nDiff; i++) {
			// Set grid coordinate and component number for the row
			row.i = xi;
			row.c = diffIndices[i];

			// Set grid coordinates and component numbers for the columns
			// corresponding to the middle, left, and right grid points
			cols[0].i = xi; // middle
			cols[0].c = diffIndices[i];
			cols[1].i = (PetscInt)xi - 1; // left
			cols[1].c = diffIndices[i];
			cols[2].i = xi + 1; // right
			cols[2].c = diffIndices[i];

			ierr = MatSetValuesStencil(
				J, 1, &row, 3, cols, diffVals + (3 * i), ADD_VALUES);
			checkPetscError(ierr,
				"PetscSolver1DHandler::computeJacobian: "
				"MatSetValuesStencil (diffusion) failed.");
		}

		// Get the partial derivatives for the advection
		// Set the grid position
		gridPosition[0] = (grid[xi] + grid[xi + 1]) / 2.0 - grid[1];
		for (auto l = 0; l < advectionHandlers.size(); l++) {
			advectionHandlers[l]->computePartialsForAdvection(network,
				advecVals, advecIndices, gridPosition, hxLeft, hxRight,
				xi - localXS);

			// Get the stencil indices to know where to put the partial
			// derivatives in the Jacobian
			auto advecStencil =
				advectionHandlers[l]->getStencilForAdvection(gridPosition);

			// Get the number of advecting clusters
			nAdvec = advectionHandlers[l]->getNumberOfAdvecting();

			// Loop on the number of advecting cluster to set the values in the
			// Jacobian
			for (auto i = 0; i < nAdvec; i++) {
				// Set grid coordinate and component number for the row
				row.i = xi;
				row.c = advecIndices[i];

				// If we are on the sink, the partial derivatives are not the
				// same Both sides are giving their concentrations to the center
				if (advectionHandlers[l]->isPointOnSink(gridPosition)) {
					cols[0].i = (PetscInt)xi - advecStencil[0]; // left?
					cols[0].c = advecIndices[i];
					cols[1].i = xi + advecStencil[0]; // right?
					cols[1].c = advecIndices[i];
				}
				else {
					// Set grid coordinates and component numbers for the
					// columns corresponding to the middle and other grid points
					cols[0].i = xi; // middle
					cols[0].c = advecIndices[i];
					cols[1].i = xi + advecStencil[0]; // left or right
					cols[1].c = advecIndices[i];
				}

				// Update the matrix
				ierr = MatSetValuesStencil(
					J, 1, &row, 2, cols, advecVals + (2 * i), ADD_VALUES);
				checkPetscError(ierr,
					"PetscSolver1DHandler::computeJacobian: "
					"MatSetValuesStencil (advection) failed.");
			}
		}

		// Get the concentrations at this grid point
		concOffset = concs[xi];

		auto surfacePos = grid[surfacePosition + 1];
		auto curXPos = (grid[xi] + grid[xi + 1]) / 2.0;
		auto prevXPos = (grid[xi - 1] + grid[xi]) / 2.0;
		auto curDepth = curXPos - surfacePos;
		auto curSpacing = curXPos - prevXPos;

		// Compute all the partial derivatives for the reactions
		using HostUnmanaged =
			Kokkos::View<double*, Kokkos::HostSpace, Kokkos::MemoryUnmanaged>;
		auto hConcs = HostUnmanaged(concOffset, dof);
		auto dConcs = Kokkos::View<double*>("Concentrations", dof);
		deep_copy(dConcs, hConcs);
		partialDerivativeCounter->increment();
		partialDerivativeTimer->start();
		network.computeAllPartials(
			dConcs, vals, xi + 1 - localXS, curDepth, curSpacing);
		partialDerivativeTimer->stop();
		auto hPartials = create_mirror_view(vals);
		deep_copy(hPartials, vals);

		// Variable for the loop on reactants
		IdType startingIdx = 0;

		// Update the column in the Jacobian that represents each DOF
		for (auto i = 0; i < dof; i++) {
			// Set grid coordinate and component number for the row
			rowId.i = xi;
			rowId.c = i;

			// Number of partial derivatives
			auto rowIter = dfill.find(i);
			if (rowIter != dfill.end()) {
				const auto& row = rowIter->second;
				pdColIdsVectorSize = row.size();

				// Loop over the list of column ids
				for (auto j = 0; j < pdColIdsVectorSize; j++) {
					// Set grid coordinate and component number for a column in
					// the list
					colIds[j].i = xi;
					colIds[j].c = row[j];
					// Get the partial derivative from the array of all of the
					// partials
					reactingPartialsForCluster[j] = hPartials(startingIdx + j);
				}
				// Update the matrix
				ierr = MatSetValuesStencil(J, 1, &rowId, pdColIdsVectorSize,
					colIds, reactingPartialsForCluster.data(), ADD_VALUES);
				checkPetscError(ierr,
					"PetscSolverExpHandler::computeJacobian: "
					"MatSetValuesStencil (reactions) failed.");

				// Increase the starting index
				startingIdx += pdColIdsVectorSize;
			}
		}
	}

	/*
	 Restore vectors
	 */
	ierr = DMDAVecRestoreArrayDOFRead(da, localC, &concs);
	checkPetscError(ierr,
		"PetscSolver1DHandler::computeJacobian: "
		"DMDAVecRestoreArrayDOFRead failed.");

	return;
}

} /* end namespace handler */
} /* end namespace solver */
} /* end namespace xolotl */<|MERGE_RESOLUTION|>--- conflicted
+++ resolved
@@ -573,10 +573,6 @@
 	// Loop over grid points first for the temperature, including the ghost
 	// points
 	bool tempHasChanged = false;
-<<<<<<< HEAD
-	for (PetscInt xi = localXS - 1; xi <= localXS + localXM; xi++) {
-		// Boundary conditions including heat
-=======
 	for (auto xi = (PetscInt)localXS - 1;
 		 xi <= (PetscInt)localXS + (PetscInt)localXM; xi++) {
 		// Heat condition
@@ -630,10 +626,8 @@
 		}
 
 		// Boundary conditions
->>>>>>> 18acd6f6
 		// Everything to the left of the surface is empty
-		if (xi < surfacePosition + leftOffset - 1 ||
-			xi > nX - 1 - rightOffset) {
+		if (xi < surfacePosition + leftOffset || xi > nX - 1 - rightOffset) {
 			continue;
 		}
 		// Free surface GB
@@ -719,8 +713,7 @@
 		}
 
 		// Everything to the left of the surface is empty
-		if (xi < surfacePosition + leftOffset - 1 ||
-			xi > nX - 1 - rightOffset) {
+		if (xi < surfacePosition + leftOffset || xi > nX - 1 - rightOffset) {
 			continue;
 		}
 		// Free surface GB
@@ -838,18 +831,12 @@
 	PetscScalar tempVals[3];
 	IdType tempIndices[1];
 	PetscScalar diffVals[3 * nDiff];
-<<<<<<< HEAD
-	PetscInt diffIndices[nDiff];
+	IdType diffIndices[nDiff];
 	PetscScalar soretDiffVals[6 * nDiff];
-	PetscInt soretDiffIndices[nDiff];
-	PetscScalar advecVals[2 * nAdvec];
-	PetscInt advecIndices[nAdvec];
-	double** concVector = new double*[3];
-=======
-	IdType diffIndices[nDiff];
+	IdType soretDiffIndices[nDiff];
 	PetscScalar advecVals[2 * nAdvec];
 	IdType advecIndices[nAdvec];
->>>>>>> 18acd6f6
+	double** concVector = new double*[3];
 	plsm::SpaceVector<double, 3> gridPosition{0.0, 0.0, 0.0};
 
 	/*
@@ -877,27 +864,20 @@
 			hxRight = grid[xi + 1] - grid[xi];
 		}
 
-<<<<<<< HEAD
-		// Boundary conditions
-		// Everything to the left of the surface is empty
-		if (xi < surfacePosition + leftOffset - 1 || xi > nX - 1 - rightOffset)
-			continue;
-		// Free surface GB
-		bool skip = false;
-		for (auto& pair : gbVector) {
-			if (xi == std::get<0>(pair)) {
-				skip = true;
-				break;
-			}
-		}
-		if (skip)
-			continue;
-=======
+		// Get the concentrations at this grid point
+		concOffset = concs[xi];
+
+		// Fill the concVector with the pointer to the middle, left, and right
+		// grid points
+		concVector[0] = concOffset; // middle
+		concVector[1] = concs[(PetscInt)xi - 1]; // left
+		concVector[2] = concs[xi + 1]; // right
+
 		// Heat condition
 		if (xi == surfacePosition && xi >= localXS && xi < localXS + localXM) {
 			// Get the partial derivatives for the temperature
 			auto setValues = temperatureHandler->computePartialsForTemperature(
-				tempVals, tempIndices, hxLeft, hxRight, xi);
+				concVector, tempVals, tempIndices, hxLeft, hxRight, xi);
 
 			if (setValues) {
 				// Set grid coordinate and component number for the row
@@ -920,16 +900,6 @@
 					"MatSetValuesStencil (temperature) failed.");
 			}
 		}
->>>>>>> 18acd6f6
-
-		// Get the concentrations at this grid point
-		concOffset = concs[xi];
-
-		// Fill the concVector with the pointer to the middle, left, and right
-		// grid points
-		concVector[0] = concOffset; // middle
-		concVector[1] = concs[xi - 1]; // left
-		concVector[2] = concs[xi + 1]; // right
 
 		// Set the grid fraction
 		gridPosition[0] =
@@ -1055,29 +1025,10 @@
 	IdType pdColIdsVectorSize = 0;
 
 	// Loop over the grid points
-<<<<<<< HEAD
-	for (PetscInt xi = localXS; xi < localXS + localXM; xi++) {
-		// Compute the left and right hx
-		double hxLeft = 0.0, hxRight = 0.0;
-		if (xi - 1 >= 0 && xi < nX) {
-			hxLeft = (grid[xi + 1] - grid[xi - 1]) / 2.0;
-			hxRight = (grid[xi + 2] - grid[xi]) / 2.0;
-		}
-		else if (xi - 1 < 0) {
-			hxLeft = grid[xi + 1] - grid[xi];
-			hxRight = (grid[xi + 2] - grid[xi]) / 2.0;
-		}
-		else {
-			hxLeft = (grid[xi + 1] - grid[xi - 1]) / 2.0;
-			hxRight = grid[xi + 1] - grid[xi];
-		}
-
-=======
 	for (auto xi = localXS; xi < localXS + localXM; xi++) {
->>>>>>> 18acd6f6
 		// Boundary conditions
 		// Everything to the left of the surface is empty
-		if (xi < surfacePosition + leftOffset - 1 || xi > nX - 1 - rightOffset)
+		if (xi < surfacePosition + leftOffset || xi > nX - 1 - rightOffset)
 			continue;
 
 		// Free surface GB
@@ -1090,7 +1041,6 @@
 		}
 		if (skip)
 			continue;
-<<<<<<< HEAD
 
 		if (xi == surfacePosition)
 			continue;
@@ -1098,8 +1048,23 @@
 		// Fill the concVector with the pointer to the middle, left, and right
 		// grid points
 		concVector[0] = concOffset; // middle
-		concVector[1] = concs[xi - 1]; // left
+		concVector[1] = concs[(PetscInt)xi - 1]; // left
 		concVector[2] = concs[xi + 1]; // right
+
+		// Compute the left and right hx
+		double hxLeft = 0.0, hxRight = 0.0;
+		if (xi >= 1 && xi < nX) {
+			hxLeft = (grid[xi + 1] - grid[xi - 1]) / 2.0;
+			hxRight = (grid[xi + 2] - grid[xi]) / 2.0;
+		}
+		else if (xi < 1) {
+			hxLeft = grid[xi + 1] - grid[xi];
+			hxRight = (grid[xi + 2] - grid[xi]) / 2.0;
+		}
+		else {
+			hxLeft = (grid[xi + 1] - grid[xi - 1]) / 2.0;
+			hxRight = grid[xi + 1] - grid[xi];
+		}
 
 		// Get the partial derivatives for the Soret diffusion
 		auto setValues = soretDiffusionHandler->computePartialsForDiffusion(
@@ -1118,7 +1083,7 @@
 				// corresponding to the middle, left, and right grid points
 				cols[0].i = xi; // middle
 				cols[0].c = soretDiffIndices[i];
-				cols[1].i = xi - 1; // left
+				cols[1].i = (PetscInt)xi - 1; // left
 				cols[1].c = soretDiffIndices[i];
 				cols[2].i = xi + 1; // right
 				cols[2].c = soretDiffIndices[i];
@@ -1141,21 +1106,6 @@
 					"PetscSolver1DHandler::computeJacobian: "
 					"MatSetValuesStencil (Soret diffusion, temp) failed.");
 			}
-=======
-		// Compute the left and right hx
-		double hxLeft = 0.0, hxRight = 0.0;
-		if (xi >= 1 && xi < nX) {
-			hxLeft = (grid[xi + 1] - grid[xi - 1]) / 2.0;
-			hxRight = (grid[xi + 2] - grid[xi]) / 2.0;
-		}
-		else if (xi < 1) {
-			hxLeft = grid[xi + 1] - grid[xi];
-			hxRight = (grid[xi + 2] - grid[xi]) / 2.0;
-		}
-		else {
-			hxLeft = (grid[xi + 1] - grid[xi - 1]) / 2.0;
-			hxRight = grid[xi + 1] - grid[xi];
->>>>>>> 18acd6f6
 		}
 
 		// Get the partial derivatives for the diffusion
