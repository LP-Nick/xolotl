--- conflicted
+++ resolved
@@ -339,10 +339,6 @@
 	fluxTimer->start();
 	network.computeAllFluxes(concOffset, updatedConcOffset);
 	fluxTimer->stop();
-<<<<<<< HEAD
-=======
-	deep_copy(hFlux, dFlux);
->>>>>>> f060f349
 
 	/*
 	 Restore vectors
