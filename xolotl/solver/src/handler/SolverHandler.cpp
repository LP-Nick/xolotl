--- conflicted
+++ resolved
@@ -413,22 +413,10 @@
 	// Set the sputtering yield
 	sputteringYield = opts.getSputteringYield();
 
-<<<<<<< HEAD
-=======
-	// Set the sputtering yield
-	tauBursting = opts.getBurstingDepth();
-
-	// Set the bursting factor
-	burstingFactor = opts.getBurstingFactor();
-
-	// Set the HeV ratio
-	heVRatio = opts.getHeVRatio();
-
 	// Which type of temperature grid to use
 	if (opts.getTempHandlerName() == "heat")
 		sameTemperatureGrid = false;
 
->>>>>>> 79077e9d
 	// Do we want a flux temporal profile?
 	fluxTempProfile = opts.useFluxTimeProfile();
 
