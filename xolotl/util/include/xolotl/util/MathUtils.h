/*
 * MathUtils.h
 *
 * Various math utilities.
 *
 *  Created on: May 20, 2014
 *      Author: Jay Jay Billings
 */

#pragma once

#include <array>
#include <cmath>
#include <limits>
#include <numeric>

#include <Kokkos_Array.hpp>

#include <xolotl/core/Constants.h>

namespace xolotl
{
namespace util
{
template <typename T>
inline constexpr T epsilon = std::numeric_limits<T>::epsilon();

template <typename T>
inline constexpr T infinity = std::numeric_limits<T>::infinity();

//@{
/**
 * Duplicate of the generic std::min and std::max to be used in device kernels
 */
template <typename T>
KOKKOS_INLINE_FUNCTION
const T&
min(const T& a, const T& b)
{
	if (b < a) {
		return b;
	}
	return a;
}

template <typename T>
KOKKOS_INLINE_FUNCTION
const T&
max(const T& a, const T& b)
{
	if (a < b) {
		return b;
	}
	return a;
}
//@}

/**
 * This function tests two doubles to see if they are equal.
 * @param a The first double
 * @param b The second double
 * @return True if the doubles are equal to within machine precision, false
 * otherwise.
 *
 * TODO be careful - this test is effective only if a and b are small
 * (e.g., less than 1).  It is not an effective test if values are large.
 * A relative error test would be more effective.
 */
KOKKOS_INLINE_FUNCTION
bool
equal(double a, double b)
{
	return std::fabs(b - a) < epsilon<double>;
}

KOKKOS_INLINE_FUNCTION
double
<<<<<<< HEAD
getMaxHePerV(double amtV, double ratio) noexcept
{
	/**
	 * The maximum number of helium atoms that can be combined with a
	 * vacancy cluster with size equal to the index i.
	 * It could support a mixture of up to nine
	 * helium atoms with one vacancy.
	 */
	constexpr Kokkos::Array<double, 30> maxHePerV = {0, 9, 14, 18, 20, 27, 30,
		35, 40, 45, 50, 55, 60, 65, 70, 75, 80, 85, 90, 95, 98, 100, 101, 103,
		105, 107, 109, 110, 112, 116};

	if (amtV < maxHePerV.size()) {
		return maxHePerV[(int)amtV];
	}
	return util::max((ratio * amtV),
		maxHePerV[maxHePerV.size() - 1] + amtV - maxHePerV.size() + 1.0);
}

KOKKOS_INLINE_FUNCTION
double
=======
>>>>>>> 86b1ca30
computeBenedictF1(const double temp) noexcept
{
	return xolotl::core::A_11 / sqrt(temp) + xolotl::core::A01 +
		xolotl::core::A21 * temp;
}

KOKKOS_INLINE_FUNCTION
double
computeBenedictF2(const double temp) noexcept
{
	return xolotl::core::A02 + xolotl::core::A22 * temp;
}

KOKKOS_INLINE_FUNCTION
double
computeBenedictF3(const double temp) noexcept
{
	return xolotl::core::A_23 / temp + xolotl::core::A_13 / sqrt(temp) +
		xolotl::core::A03 + xolotl::core::A23 * temp;
}

KOKKOS_INLINE_FUNCTION
double
getMaxHePerVLoop(double amtV, double latticeParameter, double temp) noexcept
{
	constexpr Kokkos::Array<double, 15> maxHePerV = {
		0, 9, 14, 18, 20, 27, 30, 35, 40, 45, 50, 55, 60, 65, 70};

	if (amtV < maxHePerV.size()) {
		return maxHePerV[(int)amtV];
	}

	double omega =
		0.5 * latticeParameter * latticeParameter * latticeParameter * 1.0e-27;
	double bEOS = latticeParameter * 0.5 * sqrt(3.0) * 1.0e-9;
	double nume = amtV * omega;
	double Fs = pow(3.0 * omega / (4.0 * xolotl::core::pi), 1.0 / 3.0);
	double term1 = computeBenedictF1(temp) * pow(Fs, 1.0 / 3.0) *
		pow((double)amtV, 1.0 / 9.0) *
		pow(2.0 * xolotl::core::gammaEOS + xolotl::core::gEOS * bEOS,
			-1.0 / 3.0);
	double term2 = computeBenedictF2(temp) * pow(Fs, 2.0 / 3.0) *
		pow((double)amtV, 2.0 / 9.0) *
		pow(2.0 * xolotl::core::gammaEOS + xolotl::core::gEOS * bEOS,
			-2.0 / 3.0);
	double term3 = computeBenedictF3(temp) * Fs * pow((double)amtV, 1.0 / 3.0) /
		(2.0 * xolotl::core::gammaEOS + xolotl::core::gEOS * bEOS);

	return util::max((nume / (term1 + term2 + term3)),
		maxHePerV[maxHePerV.size() - 1] + amtV - maxHePerV.size() + 1.0);
}

/**
 * This operation computes the Legendre polynomial, P_n (x), of degree n.
 *
 * The Legendre polynomials of degree 0 and 1 are P_0(x)=1.0 and P_1(x)=x,
 * respectively. With these conditions, the Legendre polynomials satisfy the
 * following recurrence relation: (n+1)*P_(n+1)(x) = (2n+1)*x*P_n(x) -
 * n*P_(n-1)(x)
 *
 * @param x
 *            The x value of the function
 * @param order
 *            The order of the polynomial
 */
KOKKOS_INLINE_FUNCTION
double
legendrePolynomial(double x, int degree)
{
	// For degree 0 the return value is 1.0
	if (degree == 0)
		return 1.0;
	// For degree1 the return value i x
	if (degree == 1)
		return x;

	// Initialize the polynomials orders for the loop
	double Pn2 = 1.0, Pn1 = x, Pn = 0.0;
	// Loop on the wanted degree
	for (int n = 1; n < degree; n++) {
		// Compute the polynomial at the current order
		Pn = (((2.0 * (double)n + 1.0) * x * Pn1) - ((double)n * Pn2)) /
			((double)n + 1.0);
		// Update the polynomials orders
		Pn2 = Pn1;
		Pn1 = Pn;
	}

	return Pn;
}

//@{
/**
 * This operation computes the Nth order Legendre polynomials
 *
 * f(x) = c0*P_0(x) + c1*P_1(x) + ... + cN*P_N(x)
 *
 * for a coefficient set {c0,c1,...,cN}.
 *
 * @param x
 *            The x value of the function.
 * @param coeffs
 *            The coefficients array.
 */
template <uint32_t N>
inline double
computeNthOrderLegendre(double x, const std::array<double, N + 1>& coeffs)
{
	int currDegree = 0;
	auto valAtX = std::accumulate(coeffs.begin(), coeffs.end(), 0.0,
		[x, &currDegree](double running, double currCoeff) {
			return running + (currCoeff * legendrePolynomial(x, currDegree++));
		});
	return valAtX;
}

template <std::size_t N>
KOKKOS_INLINE_FUNCTION
double
computeNthOrderLegendre(double x, const Kokkos::Array<double, N + 1>& coeffs)
{
	int currDegree = 0;
	double value = 0.0;
	for (auto currCoeff : coeffs) {
		value += currCoeff * legendrePolynomial(x, currDegree);
		++currDegree;
	}
	return value;
}
//@}

/**
 * Computes
 *
 * sum (n - mean) from alpha to beta
 */
KOKKOS_INLINE_FUNCTION
double
firstOrderSum(double alpha, double beta, double mean)
{
	if (alpha > beta)
		return 0.0;
	double toReturn = ((beta * (beta + 1.0)) / 2.0) -
		((alpha * (alpha - 1.0)) / 2.0) - ((beta - alpha + 1.0) * mean);

	return toReturn;
}

/**
 * Computes
 *
 * sum (n - mean)^2 from alpha to beta
 */
KOKKOS_INLINE_FUNCTION
double
secondOrderSum(double alpha, double beta, double mean)
{
	if (alpha > beta)
		return 0.0;
	double toReturn = (beta * (beta + 1.0) * ((2.0 * beta) + 1.0)) / 6.0;

	toReturn -= (alpha * (alpha - 1.0) * ((2.0 * alpha) - 1.0)) / 6.0;

	toReturn -= 2.0 * mean *
		((((beta * (beta + 1.0))) / 2.0) - (((alpha * (alpha - 1.0))) / 2.0));

	toReturn += mean * mean * (beta - alpha + 1.0);

	return toReturn;
}

/**
 * Computes
 *
 * sum (n - mean1) * (n + offset - mean2) from alpha to beta
 */
KOKKOS_INLINE_FUNCTION
double
secondOrderOffsetSum(
	double alpha, double beta, double mean1, double mean2, double offset)
{
	if (alpha > beta)
		return 0.0;
	double toReturn = (beta * (beta + 1.0) * (2.0 * beta + 1.0)) / 6.0;

	toReturn -= (alpha * (alpha - 1.0) * (2.0 * alpha - 1.0)) / 6.0;

	toReturn += (offset - mean1 - mean2) *
		((((beta * (beta + 1.0))) / 2.0) - (((alpha * (alpha - 1.0))) / 2.0));

	toReturn += mean1 * (mean2 - offset) * (beta - alpha + 1.0);

	return toReturn;
}

} /* end namespace util */
} /* end namespace xolotl */<|MERGE_RESOLUTION|>--- conflicted
+++ resolved
@@ -75,30 +75,6 @@
 
 KOKKOS_INLINE_FUNCTION
 double
-<<<<<<< HEAD
-getMaxHePerV(double amtV, double ratio) noexcept
-{
-	/**
-	 * The maximum number of helium atoms that can be combined with a
-	 * vacancy cluster with size equal to the index i.
-	 * It could support a mixture of up to nine
-	 * helium atoms with one vacancy.
-	 */
-	constexpr Kokkos::Array<double, 30> maxHePerV = {0, 9, 14, 18, 20, 27, 30,
-		35, 40, 45, 50, 55, 60, 65, 70, 75, 80, 85, 90, 95, 98, 100, 101, 103,
-		105, 107, 109, 110, 112, 116};
-
-	if (amtV < maxHePerV.size()) {
-		return maxHePerV[(int)amtV];
-	}
-	return util::max((ratio * amtV),
-		maxHePerV[maxHePerV.size() - 1] + amtV - maxHePerV.size() + 1.0);
-}
-
-KOKKOS_INLINE_FUNCTION
-double
-=======
->>>>>>> 86b1ca30
 computeBenedictF1(const double temp) noexcept
 {
 	return xolotl::core::A_11 / sqrt(temp) + xolotl::core::A01 +
