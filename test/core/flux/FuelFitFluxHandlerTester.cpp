#define BOOST_TEST_DYN_LINK
#define BOOST_TEST_MODULE Regression

#include <fstream>
#include <iostream>

#include <boost/test/unit_test.hpp>

#include <xolotl/core/flux/FuelFitFluxHandler.h>
#include <xolotl/options/Options.h>
#include <xolotl/test/CommandLine.h>
#include <xolotl/test/Util.h>
#include <xolotl/util/MPIUtils.h>

using namespace std;
using namespace xolotl;
using namespace core;
using namespace flux;

using Kokkos::ScopeGuard;
BOOST_GLOBAL_FIXTURE(ScopeGuard);

/**
 * The test suite is responsible for testing the WFitFluxHandler.
 */
BOOST_AUTO_TEST_SUITE(FuelFitFluxHandlerTester_testSuite)

BOOST_AUTO_TEST_CASE(checkComputeIncidentFlux)
{
	// Create the option to create a network
	xolotl::options::Options opts;
	// Create a good parameter file
	std::string parameterFile = "param.txt";
	std::ofstream paramFile(parameterFile);
	paramFile << "netParam=100 0 0 0 0" << std::endl;
	paramFile.close();

	// Create a fake command line to read the options
	test::CommandLine<2> cl{{"fakeXolotlAppNameForTests", parameterFile}};
	util::mpiInit(cl.argc, cl.argv);
	opts.readParams(cl.argc, cl.argv);

	std::remove(parameterFile.c_str());

	// Create a grid
	std::vector<double> grid;
	for (int l = 0; l < 7; l++) {
		grid.push_back((double)l * 1.25);
	}
	// Specify the surface position
	int surfacePos = 0;

	// Create the network
	using NetworkType = network::NEReactionNetwork;
	NetworkType::AmountType maxXe = opts.getMaxImpurity();
	NetworkType network({maxXe}, grid.size(), opts);
	// Get its size
	const int dof = network.getDOF();

	// Create the fuel flux handler
	auto testFitFlux = make_shared<FuelFitFluxHandler>(opts);
	// Set the flux amplitude
	testFitFlux->setFluxAmplitude(1.0);
	// Initialize the flux handler
	testFitFlux->initializeFluxHandler(network, surfacePos, grid);

	// Create a time
	double currTime = 1.0;

	// The array of concentration
<<<<<<< HEAD
	double oldConcentration[5 * dof];
	double newConcentration[5 * dof];

	// Initialize their values
	for (int i = 0; i < 5 * dof; i++) {
		oldConcentration[i] = 1.0e-5 * i;
		newConcentration[i] = 0.0;
	}

	// The pointer to the grid point we want
	double* conc = &oldConcentration[0];
	double* concOffset = conc + dof;
	double* updatedConc = &newConcentration[0];
	double* updatedConcOffset = updatedConc + dof;

	// Update the concentrations at some grid points
	testFitFlux->computeIncidentFlux(
		currTime, concOffset, updatedConcOffset, 1, surfacePos);
	concOffset = conc + 2 * dof;
	updatedConcOffset = updatedConc + 2 * dof;
	testFitFlux->computeIncidentFlux(
		currTime, concOffset, updatedConcOffset, 2, surfacePos);
	concOffset = conc + 3 * dof;
	updatedConcOffset = updatedConc + 3 * dof;
=======
	test::DOFView conc("conc", 5, dof);

	// The pointer to the grid point we want
	auto updatedConcOffset = subview(conc, 1, Kokkos::ALL);

	// Update the concentrations at some grid points
	testFitFlux->computeIncidentFlux(
		currTime, updatedConcOffset, 1, surfacePos);
	updatedConcOffset = subview(conc, 2, Kokkos::ALL);
	testFitFlux->computeIncidentFlux(
		currTime, updatedConcOffset, 2, surfacePos);
	updatedConcOffset = subview(conc, 3, Kokkos::ALL);
>>>>>>> e84edee7
	testFitFlux->computeIncidentFlux(
		currTime, concOffset, updatedConcOffset, 3, surfacePos);

	// Check the value at some grid points
	auto newConcentration =
		create_mirror_view_and_copy(Kokkos::HostSpace{}, conc);
	BOOST_REQUIRE_CLOSE(newConcentration(1, 0), 1.0, 0.01);
	BOOST_REQUIRE_CLOSE(newConcentration(2, 0), 1.0, 0.01);
	BOOST_REQUIRE_CLOSE(newConcentration(3, 0), 1.0, 0.01);

	// Finalize MPI
	MPI_Finalize();

	return;
}

BOOST_AUTO_TEST_SUITE_END()<|MERGE_RESOLUTION|>--- conflicted
+++ resolved
@@ -68,45 +68,29 @@
 	double currTime = 1.0;
 
 	// The array of concentration
-<<<<<<< HEAD
-	double oldConcentration[5 * dof];
-	double newConcentration[5 * dof];
+	test::DOFView conc("conc", 5, dof);
+	test::DOFView updatedConc("updatedConc", 5, dof);
 
 	// Initialize their values
-	for (int i = 0; i < 5 * dof; i++) {
-		oldConcentration[i] = 1.0e-5 * i;
-		newConcentration[i] = 0.0;
-	}
+	for (int i = 0; i < 5; i++)
+		for (int j = 0; j < dof; j++) {
+			conc(i, j) = 1.0e-5 * i;
+			updatedConc(i, j) = 0.0;
+		}
 
 	// The pointer to the grid point we want
-	double* conc = &oldConcentration[0];
-	double* concOffset = conc + dof;
-	double* updatedConc = &newConcentration[0];
-	double* updatedConcOffset = updatedConc + dof;
+	auto concOffset = subview(conc, 1, Kokkos::ALL);
+	auto updatedConcOffset = subview(updatedConc, 1, Kokkos::ALL);
 
 	// Update the concentrations at some grid points
 	testFitFlux->computeIncidentFlux(
 		currTime, concOffset, updatedConcOffset, 1, surfacePos);
-	concOffset = conc + 2 * dof;
-	updatedConcOffset = updatedConc + 2 * dof;
+	concOffset = subview(conc, 2, Kokkos::ALL);
+	updatedConcOffset = subview(updatedConc, 2, Kokkos::ALL);
 	testFitFlux->computeIncidentFlux(
 		currTime, concOffset, updatedConcOffset, 2, surfacePos);
-	concOffset = conc + 3 * dof;
-	updatedConcOffset = updatedConc + 3 * dof;
-=======
-	test::DOFView conc("conc", 5, dof);
-
-	// The pointer to the grid point we want
-	auto updatedConcOffset = subview(conc, 1, Kokkos::ALL);
-
-	// Update the concentrations at some grid points
-	testFitFlux->computeIncidentFlux(
-		currTime, updatedConcOffset, 1, surfacePos);
-	updatedConcOffset = subview(conc, 2, Kokkos::ALL);
-	testFitFlux->computeIncidentFlux(
-		currTime, updatedConcOffset, 2, surfacePos);
-	updatedConcOffset = subview(conc, 3, Kokkos::ALL);
->>>>>>> e84edee7
+	concOffset = subview(conc, 3, Kokkos::ALL);
+	updatedConcOffset = subview(updatedConc, 3, Kokkos::ALL);
 	testFitFlux->computeIncidentFlux(
 		currTime, concOffset, updatedConcOffset, 3, surfacePos);
 
