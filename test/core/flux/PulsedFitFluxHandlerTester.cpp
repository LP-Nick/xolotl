#define BOOST_TEST_DYN_LINK
#define BOOST_TEST_MODULE Regression

#include <fstream>
#include <iostream>

#include <boost/test/unit_test.hpp>

#include <xolotl/core/flux/PulsedFitFluxHandler.h>
#include <xolotl/core/network/PSIReactionNetwork.h>
#include <xolotl/options/Options.h>
#include <xolotl/test/CommandLine.h>
#include <xolotl/test/Util.h>
#include <xolotl/util/MPIUtils.h>

using namespace std;
using namespace xolotl;
using namespace core;
using namespace flux;

using Kokkos::ScopeGuard;
BOOST_GLOBAL_FIXTURE(ScopeGuard);

/**
 * The test suite is responsible for testing the PulsedFitFluxHandler.
 */
BOOST_AUTO_TEST_SUITE(PulsedFitFluxHandlerTester_testSuite)

BOOST_AUTO_TEST_CASE(checkComputeIncidentFlux)
{
	// Create the option to create a network
	xolotl::options::Options opts;
	// Create a good parameter file
	std::string parameterFile = "param.txt";
	std::ofstream paramFile(parameterFile);
	paramFile << "netParam=0 0 0 2 2" << std::endl;
	paramFile.close();

	// Create a fake command line to read the options
	test::CommandLine<2> cl{{"fakeXolotlAppNameForTests", parameterFile}};
	util::mpiInit(cl.argc, cl.argv);
	opts.readParams(cl.argc, cl.argv);

	std::remove(parameterFile.c_str());

	// Create a grid
	std::vector<double> grid;
	for (int l = 0; l < 100; l++) {
		grid.push_back((double)l * 50.0);
	}
	// Specify the surface position
	int surfacePos = 0;

	// Create the network
	using NetworkType =
		network::PSIReactionNetwork<network::PSIFullSpeciesList>;
	NetworkType::AmountType maxV = opts.getMaxV();
	NetworkType::AmountType maxI = opts.getMaxI();
	NetworkType::AmountType maxHe = opts.getMaxImpurity();
	NetworkType::AmountType maxD = opts.getMaxD();
	NetworkType::AmountType maxT = opts.getMaxT();
	NetworkType network({maxHe, maxD, maxT, maxV, maxI}, grid.size(), opts);
	// Get its size
	const int dof = network.getDOF();

	// Create the ulsed flux handler
	auto testFitFlux = make_shared<PulsedFitFluxHandler>(opts);
	// Set the flux amplitude and pulse parameters
	testFitFlux->setFluxAmplitude(1.0);
	testFitFlux->setPulseTime(1.0e-3);
	testFitFlux->setProportion(0.2);
	// Initialize the flux handler
	testFitFlux->initializeFluxHandler(network, surfacePos, grid);

	// Create a time
	double currTime = 1.0e-4;

	// The array of concentration
	test::DOFView conc("conc", 100, dof);

	// The pointer to the grid point we want
	auto updatedConcOffset = subview(conc, 50, Kokkos::ALL);

	// Update the concentrations at some grid point
	testFitFlux->computeIncidentFlux(
		currTime, nullptr, updatedConcOffset, 50, surfacePos);

	// Check the value at some grid point
	auto newConcentration =
		create_mirror_view_and_copy(Kokkos::HostSpace{}, updatedConcOffset);
	BOOST_REQUIRE_CLOSE(newConcentration[0], 5.0295072885924443e-08, 0.01);
	BOOST_REQUIRE_CLOSE(newConcentration[2], 5.0295072885924443e-08, 0.01);

	// Check that the flux is 0.0 at later time
	currTime = 8.0e-4;
	updatedConcOffset = subview(conc, 22, Kokkos::ALL);

	// Update the concentrations at some grid point
	testFitFlux->computeIncidentFlux(
<<<<<<< HEAD
		currTime, nullptr, updatedConcOffset, 22, surfacePos);
=======
		currTime, updatedConcOffset, 22, surfacePos);
	newConcentration =
		create_mirror_view_and_copy(Kokkos::HostSpace{}, updatedConcOffset);
>>>>>>> e84edee7

	// Check the value at some grid point
	BOOST_REQUIRE_CLOSE(newConcentration[0], 0.0, 0.01);
	BOOST_REQUIRE_CLOSE(newConcentration[2], 0.0, 0.01);

	// Finalize MPI
	MPI_Finalize();

	return;
}

BOOST_AUTO_TEST_SUITE_END()<|MERGE_RESOLUTION|>--- conflicted
+++ resolved
@@ -82,8 +82,8 @@
 	auto updatedConcOffset = subview(conc, 50, Kokkos::ALL);
 
 	// Update the concentrations at some grid point
-	testFitFlux->computeIncidentFlux(
-		currTime, nullptr, updatedConcOffset, 50, surfacePos);
+	testFitFlux->computeIncidentFlux(currTime, Kokkos::View<const double*>(),
+		updatedConcOffset, 50, surfacePos);
 
 	// Check the value at some grid point
 	auto newConcentration =
@@ -96,14 +96,10 @@
 	updatedConcOffset = subview(conc, 22, Kokkos::ALL);
 
 	// Update the concentrations at some grid point
-	testFitFlux->computeIncidentFlux(
-<<<<<<< HEAD
-		currTime, nullptr, updatedConcOffset, 22, surfacePos);
-=======
-		currTime, updatedConcOffset, 22, surfacePos);
+	testFitFlux->computeIncidentFlux(currTime, Kokkos::View<const double*>(),
+		updatedConcOffset, 22, surfacePos);
 	newConcentration =
 		create_mirror_view_and_copy(Kokkos::HostSpace{}, updatedConcOffset);
->>>>>>> e84edee7
 
 	// Check the value at some grid point
 	BOOST_REQUIRE_CLOSE(newConcentration[0], 0.0, 0.01);
