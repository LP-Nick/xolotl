--- conflicted
+++ resolved
@@ -112,16 +112,11 @@
 	auto updatedConcOffset = subview(conc, 1, Kokkos::ALL);
 
 	// Update the concentrations at some grid points
-	testFitFlux->computeIncidentFlux(
-<<<<<<< HEAD
-		currTime, nullptr, updatedConcOffset, 1, surfacePos);
-	updatedConcOffset = updatedConc + 2 * dof;
-=======
-		currTime, updatedConcOffset, 1, surfacePos);
+	testFitFlux->computeIncidentFlux(currTime, Kokkos::View<const double*>(),
+		updatedConcOffset, 1, surfacePos);
 	updatedConcOffset = subview(conc, 2, Kokkos::ALL);
->>>>>>> e84edee7
-	testFitFlux->computeIncidentFlux(
-		currTime, nullptr, updatedConcOffset, 2, surfacePos);
+	testFitFlux->computeIncidentFlux(currTime, Kokkos::View<const double*>(),
+		updatedConcOffset, 2, surfacePos);
 
 	// Check the value at some grid points
 	auto newConcentration =
