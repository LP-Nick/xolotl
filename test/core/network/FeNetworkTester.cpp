#define BOOST_TEST_DYN_LINK
#define BOOST_TEST_MODULE Regression

#include <boost/test/unit_test.hpp>

#include <xolotl/core/network/FeReactionNetwork.h>

using namespace std;
using namespace xolotl::core;
using namespace network;

using Kokkos::ScopeGuard;
BOOST_GLOBAL_FIXTURE(ScopeGuard);

/**
 * This suite is responsible for testing the Fe network.
 */
BOOST_AUTO_TEST_SUITE(FeNetwork_testSuite)

BOOST_AUTO_TEST_CASE(fullyRefined)
{
	// Create the option to create a network
	xolotl::options::Options opts;
	// Create a good parameter file
	std::ofstream paramFile("param.txt");
	paramFile << "netParam=3 0 0 3 1" << std::endl
			  << "process=reaction sink" << std::endl;
	paramFile.close();

	// Create a fake command line to read the options
	int argc = 2;
	char** argv = new char*[3];
	std::string appName = "fakeXolotlAppNameForTests";
	argv[0] = new char[appName.length() + 1];
	strcpy(argv[0], appName.c_str());
	std::string parameterFile = "param.txt";
	argv[1] = new char[parameterFile.length() + 1];
	strcpy(argv[1], parameterFile.c_str());
	argv[2] = 0; // null-terminate the array
	opts.readParams(argc, argv);

	using NetworkType = FeReactionNetwork;
	using Spec = NetworkType::Species;
	using Composition = NetworkType::Composition;
	NetworkType network({(NetworkType::AmountType)opts.getMaxImpurity(),
							(NetworkType::AmountType)opts.getMaxV(),
							(NetworkType::AmountType)opts.getMaxI()},
		1, opts);

	network.syncClusterDataOnHost();
	network.getSubpaving().syncZones(plsm::onHost);

	BOOST_REQUIRE_EQUAL(network.getNumClusters(), 16);
	BOOST_REQUIRE_EQUAL(network.getDOF(), 16);
	// TODO: check it is within a given range?
	auto deviceMemorySize = network.getDeviceMemorySize();
	BOOST_REQUIRE(deviceMemorySize > 90000);
	BOOST_REQUIRE(deviceMemorySize < 110000);

	BOOST_REQUIRE_CLOSE(network.getLatticeParameter(), 0.287, 0.01);
	BOOST_REQUIRE_CLOSE(network.getAtomicVolume(), 0.01181995, 0.01);
	BOOST_REQUIRE_CLOSE(network.getImpurityRadius(), 0.3, 0.01);
	BOOST_REQUIRE_CLOSE(network.getInterstitialBias(), 1.15, 0.01);

	BOOST_REQUIRE(network.getEnableStdReaction() == true);
	BOOST_REQUIRE(network.getEnableReSolution() == false);

	BOOST_REQUIRE_EQUAL(network.getGridSize(), 1);

	// TODO: Test each value explicitly?
	typename NetworkType::Bounds bounds = network.getAllClusterBounds();
	BOOST_REQUIRE_EQUAL(bounds.size(), 16);
	typename NetworkType::PhaseSpace phaseSpace = network.getPhaseSpace();
	BOOST_REQUIRE_EQUAL(phaseSpace.size(), 3);

	BOOST_REQUIRE_EQUAL(network.getNumberOfSpecies(), 3);
	BOOST_REQUIRE_EQUAL(network.getNumberOfSpeciesNoI(), 2);

	// Check the single vacancy
	auto vacancy = network.getSingleVacancy();
	BOOST_REQUIRE_EQUAL(vacancy.getId(), 1);

	// Get the diagonal fill
	const auto dof = network.getDOF();
	NetworkType::SparseFillMap knownDFill;
	knownDFill[0] = {0, 1, 2, 3, 5, 6, 7, 9, 10, 11, 13, 14, 15, 4, 8, 12};
	knownDFill[1] = {1, 0, 2, 4, 5, 6, 8, 9, 10, 12, 13, 14, 3, 7, 11, 15};
	knownDFill[2] = {2, 0, 3, 1, 4, 5, 8, 9, 12, 13, 6};
	knownDFill[3] = {3, 0, 1, 2, 4, 8, 12, 7};
	knownDFill[4] = {4, 0, 5, 1, 2, 3, 6, 7, 8, 9, 10, 11, 12, 13, 14, 15};
	knownDFill[5] = {5, 0, 6, 1, 4, 2, 8, 9};
	knownDFill[6] = {6, 0, 7, 1, 5, 2, 4, 8, 10};
	knownDFill[7] = {7, 0, 1, 6, 2, 5, 3, 4, 8, 11};
	knownDFill[8] = {8, 0, 9, 1, 2, 3, 4, 5, 6, 7, 12};
	knownDFill[9] = {9, 0, 10, 1, 8, 2, 4, 5, 13};
	knownDFill[10] = {10, 0, 11, 1, 9, 2, 8, 4, 6, 14};
	knownDFill[11] = {11, 0, 1, 10, 2, 9, 3, 8, 4, 7, 15};
	knownDFill[12] = {12, 0, 13, 1, 2, 3, 4, 8};
	knownDFill[13] = {13, 0, 14, 1, 12, 2, 4, 9, 5, 8};
	knownDFill[14] = {14, 0, 15, 1, 13, 2, 12, 4, 10, 6, 8};
	knownDFill[15] = {15, 0, 1, 14, 2, 13, 3, 12, 4, 11, 7, 8};
	NetworkType::SparseFillMap dfill;
	auto nPartials = network.getDiagonalFill(dfill);
	BOOST_REQUIRE_EQUAL(nPartials, 176);
	for (NetworkType::IndexType i = 0; i < dof; i++) {
		auto rowIter = dfill.find(i);
		if (rowIter != dfill.end()) {
			const auto& row = rowIter->second;
			BOOST_REQUIRE_EQUAL(row.size(), knownDFill[i].size());
		}
	}

	// Set temperatures
	std::vector<double> temperatures = {1000.0};
	network.setTemperatures(temperatures);
	network.syncClusterDataOnHost();
	NetworkType::IndexType gridId = 0;

	// Check the largest rate
	BOOST_REQUIRE_CLOSE(network.getLargestRate(), 751630489466.0, 0.01);

	// Create a concentration vector where every field is at 1.0
	std::vector<double> concentrations(dof + 1, 1.0);
	using HostUnmanaged =
		Kokkos::View<double*, Kokkos::HostSpace, Kokkos::MemoryUnmanaged>;
	auto hConcs = HostUnmanaged(concentrations.data(), dof + 1);
	auto dConcs = Kokkos::View<double*>("Concentrations", dof + 1);
	deep_copy(dConcs, hConcs);

	// Check the total concentrations
	BOOST_REQUIRE_CLOSE(
		network.getTotalConcentration(dConcs, Spec::He, 1), 12.0, 0.01);
	BOOST_REQUIRE_CLOSE(
		network.getTotalAtomConcentration(dConcs, Spec::V, 3), 12.0, 0.01);
	BOOST_REQUIRE_CLOSE(
		network.getTotalRadiusConcentration(dConcs, Spec::I, 1), 0.14131, 0.01);
	BOOST_REQUIRE_CLOSE(
		network.getTotalTrappedAtomConcentration(dConcs, Spec::He, 1), 18.0,
		0.01);

	// Check the left side rate of 0th cluster
	BOOST_REQUIRE_CLOSE(
		network.getLeftSideRate(dConcs, 0, gridId), 94327839814, 0.01);

	// Create a flux vector where every field is at 0.0
	std::vector<double> fluxes(dof + 1, 0.0);
	using HostUnmanaged =
		Kokkos::View<double*, Kokkos::HostSpace, Kokkos::MemoryUnmanaged>;
	auto hFluxes = HostUnmanaged(fluxes.data(), dof + 1);
	auto dFluxes = Kokkos::View<double*>("Fluxes", dof + 1);
	deep_copy(dFluxes, hFluxes);

	// Check the fluxes computation
	std::vector<double> knownFluxes = {-9.43288e+10, -5.16275e+11, -5.63061e+11,
		-6.10778e+11, -4.75639e+12, -1.45044e+11, -1.55625e+11, -1.69757e+11,
		-7.60177e+11, 1.45774e+11, 1.57282e+11, 1.59414e+11, 2.6994e+11,
		5.20973e+11, 5.63078e+11, 5.86753e+11, 0};
	network.computeAllFluxes(dConcs, dFluxes, gridId);
	deep_copy(hFluxes, dFluxes);
	for (NetworkType::IndexType i = 0; i < dof + 1; i++) {
		BOOST_REQUIRE_CLOSE(fluxes[i], knownFluxes[i], 0.01);
	}

	// Check the partials computation
	std::vector<double> knownPartials = {-9.43288e+10, -7.01816e+09,
		-7.91224e+09, -1.03421e+10, -6.86896e+09, -7.76165e+09, -8.38785e+09,
		-6.86896e+09, -7.76165e+09, -8.38785e+09, -6.86896e+09, -7.76165e+09,
		-8.38785e+09, 1.10364e-10, 0.00140902, 38.3638, -5.30342e+11,
		8.94081e+08, 1.2078e+10, -2.76652e+11, 7.84608e+08, -1.68579e+08,
		-1.45181e+11, -1.49194e+08, -1.68588e+08, -9.90247e+10, -1.49198e+08,
		-1.68588e+08, 1.39186e+08, 17448.6, 26.9324, 0.13587, -5.73858e+11,
		2.42983e+09, 1.04813e+10, 2.77618e+08, -2.9965e+11, -1.50587e+08,
		-1.56675e+11, -1.50587e+08, -1.06607e+11, -1.50587e+08, 1.75351e+07,
		-6.1113e+11, -1.03421e+10, 3.19175e+08, 3.19175e+08, -3.18416e+11,
		-1.67483e+11, -1.1475e+11, 3.29555e+07, -6.26796e+12, 6.86896e+09,
		-2.68616e+11, -2.76652e+11, -2.9965e+11, -3.18416e+11, -2.99407e+11,
		-3.1553e+11, -5.83904e+11, -2.76419e+11, -2.99425e+11, -3.15563e+11,
		4.50762e+08, 1.47931e-12, 1.60243e-12, 1.6888e-12, -4.29458e+11,
		8.92693e+08, 7.76166e+09, 2.76503e+11, 2.32972e+08, -1.50587e+08,
		-1.44936e+11, 1.47931e-12, -4.63812e+11, 6.26203e+08, 8.38787e+09,
		-1.93899e+07, 1.49198e+08, 2.9965e+11, 2.25415e+08, -1.56439e+11,
		1.60243e-12, -4.88492e+11, -8.38785e+09, 1.68588e+08, 1.68588e+08,
		1.50587e+08, 1.50587e+08, 3.18416e+11, 2.85278e+09, -1.64509e+11,
		1.6888e-12, -1.51913e+12, 6.86896e+09, 6.86896e+09, -1.45181e+11,
		-1.56675e+11, -1.67483e+11, 9.19357e+11, -1.44936e+11, -1.56439e+11,
		-1.64509e+11, 4.50762e+08, -2.83588e+11, 8.92693e+08, 7.76165e+09,
		1.45032e+11, 1.45181e+11, -1.50587e+08, 0, 2.76419e+11, 1.47931e-12,
		-3.07355e+11, 6.26203e+08, 8.38785e+09, -1.93899e+07, 1.49198e+08,
		1.56675e+11, 1.56675e+11, 0, 2.99425e+11, 1.60243e-12, -3.23951e+11,
		-8.38785e+09, 1.68588e+08, 1.68588e+08, 1.50587e+08, 1.50587e+08,
		1.67483e+11, 1.67483e+11, 0, 3.15563e+11, 1.6888e-12, -3.20832e+11,
		6.86896e+09, 6.86896e+09, -9.90247e+10, -1.06607e+11, -1.1475e+11,
		5.83904e+11, 5.83904e+11, -7.16874e+09, 8.92693e+08, 7.76165e+09,
		9.88755e+10, 9.90247e+10, -1.50587e+08, 2.76419e+11, 2.76419e+11,
		1.44936e+11, 1.44936e+11, -7.93024e+09, 6.26203e+08, 8.38785e+09,
		-1.93899e+07, 1.49198e+08, 1.06607e+11, 1.06607e+11, 2.99425e+11,
		2.99425e+11, 1.56439e+11, 1.56439e+11, -8.38785e+09, -8.38785e+09,
		1.68588e+08, 1.68588e+08, 1.50587e+08, 1.50587e+08, 1.1475e+11,
		1.1475e+11, 3.15563e+11, 3.15563e+11, 1.64509e+11, 1.64509e+11};
	auto vals = Kokkos::View<double*>("solverPartials", nPartials);
	network.computeAllPartials(dConcs, vals, gridId);
	auto hPartials = create_mirror_view(vals);
	deep_copy(hPartials, vals);
	int startingIdx = 0;
	for (NetworkType::IndexType i = 0; i < dof; i++) {
		auto rowIter = dfill.find(i);
		if (rowIter != dfill.end()) {
			const auto& row = rowIter->second;
			for (NetworkType::IndexType j = 0; j < row.size(); j++) {
				auto iter = find(row.begin(), row.end(), knownDFill[i][j]);
				auto index = std::distance(row.begin(), iter);
				BOOST_REQUIRE_CLOSE(hPartials[startingIdx + index],
					knownPartials[startingIdx + j], 0.01);
			}
			startingIdx += row.size();
		}
	}

	// Check clusters
	NetworkType::Composition comp = NetworkType::Composition::zero();
	comp[Spec::He] = 1;
	auto cluster = network.findCluster(comp, plsm::onHost);
	BOOST_REQUIRE_EQUAL(cluster.getId(), 4);
	BOOST_REQUIRE_CLOSE(cluster.getReactionRadius(), 0.3, 0.01);
	BOOST_REQUIRE_CLOSE(cluster.getFormationEnergy(), 0.0, 0.01);
	BOOST_REQUIRE_CLOSE(cluster.getTemperature(gridId), 1000.0, 0.01);
	BOOST_REQUIRE_CLOSE(
		cluster.getDiffusionCoefficient(gridId), 49844044907.0, 0.01);
	BOOST_REQUIRE_CLOSE(cluster.getDiffusionFactor(), 100000000000.0, 0.01);
	BOOST_REQUIRE_CLOSE(cluster.getMigrationEnergy(), 0.06, 0.01);
	const auto& reg = cluster.getRegion();
	Composition lo = reg.getOrigin();
	Composition hi = reg.getUpperLimitPoint();
	BOOST_REQUIRE_EQUAL(lo[Spec::He], 1);
	BOOST_REQUIRE_EQUAL(hi[Spec::He], 2);
	BOOST_REQUIRE_EQUAL(lo[Spec::V], 0);
	BOOST_REQUIRE_EQUAL(hi[Spec::V], 1);
	BOOST_REQUIRE_EQUAL(lo[Spec::I], 0);
	BOOST_REQUIRE_EQUAL(hi[Spec::I], 1);
	auto momId = cluster.getMomentIds();
	BOOST_REQUIRE_EQUAL(momId.extent(0), 2);

	comp[Spec::He] = 0;
	comp[Spec::V] = 2;
	cluster = network.findCluster(comp, plsm::onHost);
	BOOST_REQUIRE_EQUAL(cluster.getId(), 2);
	BOOST_REQUIRE_CLOSE(cluster.getReactionRadius(), 0.17804, 0.01);
	BOOST_REQUIRE_CLOSE(cluster.getFormationEnergy(), 0.0, 0.01);
	BOOST_REQUIRE_CLOSE(cluster.getTemperature(gridId), 1000.0, 0.01);
	BOOST_REQUIRE_CLOSE(
		cluster.getDiffusionCoefficient(gridId), 37523834.9, 0.01);
	BOOST_REQUIRE_CLOSE(cluster.getDiffusionFactor(), 50000000000.0, 0.01);
	BOOST_REQUIRE_CLOSE(cluster.getMigrationEnergy(), 0.62, 0.01);
	const auto& regBis = cluster.getRegion();
	lo = regBis.getOrigin();
	hi = regBis.getUpperLimitPoint();
	BOOST_REQUIRE_EQUAL(lo[Spec::He], 0);
	BOOST_REQUIRE_EQUAL(hi[Spec::He], 1);
	BOOST_REQUIRE_EQUAL(lo[Spec::V], 2);
	BOOST_REQUIRE_EQUAL(hi[Spec::V], 3);
	BOOST_REQUIRE_EQUAL(lo[Spec::I], 0);
	BOOST_REQUIRE_EQUAL(hi[Spec::I], 1);
	momId = cluster.getMomentIds();
	BOOST_REQUIRE_EQUAL(momId.extent(0), 2);

	comp[Spec::V] = 0;
	comp[Spec::I] = 1;
	cluster = network.findCluster(comp, plsm::onHost);
	BOOST_REQUIRE_EQUAL(cluster.getId(), 0);
	BOOST_REQUIRE_CLOSE(cluster.getReactionRadius(), 0.14131, 0.01);
	BOOST_REQUIRE_CLOSE(cluster.getFormationEnergy(), 0.0, 0.01);
	BOOST_REQUIRE_CLOSE(cluster.getTemperature(gridId), 1000.0, 0.01);
	BOOST_REQUIRE_CLOSE(
		cluster.getDiffusionCoefficient(gridId), 1934083614.2, 0.01);
	BOOST_REQUIRE_CLOSE(cluster.getDiffusionFactor(), 100000000000.0, 0.01);
	BOOST_REQUIRE_CLOSE(cluster.getMigrationEnergy(), 0.34, 0.01);
	const auto& regTer = cluster.getRegion();
	lo = regTer.getOrigin();
	hi = regTer.getUpperLimitPoint();
	BOOST_REQUIRE_EQUAL(lo[Spec::He], 0);
	BOOST_REQUIRE_EQUAL(hi[Spec::He], 1);
	BOOST_REQUIRE_EQUAL(lo[Spec::V], 0);
	BOOST_REQUIRE_EQUAL(hi[Spec::V], 1);
	BOOST_REQUIRE_EQUAL(lo[Spec::I], 1);
	BOOST_REQUIRE_EQUAL(hi[Spec::I], 2);
	momId = cluster.getMomentIds();
	BOOST_REQUIRE_EQUAL(momId.extent(0), 2);

	comp[Spec::I] = 0;
	comp[Spec::He] = 2;
	comp[Spec::V] = 3;
	cluster = network.findCluster(comp, plsm::onHost);
	BOOST_REQUIRE_EQUAL(cluster.getId(), 11);
	BOOST_REQUIRE_CLOSE(cluster.getReactionRadius(), 0.2038056, 0.01);
	BOOST_REQUIRE_CLOSE(cluster.getFormationEnergy(), 0.0, 0.01);
	BOOST_REQUIRE_CLOSE(cluster.getTemperature(gridId), 1000.0, 0.01);
	BOOST_REQUIRE_CLOSE(cluster.getDiffusionCoefficient(gridId), 0.0, 0.01);
	BOOST_REQUIRE_CLOSE(cluster.getDiffusionFactor(), 0.0, 0.01);
	BOOST_REQUIRE_EQUAL(
		cluster.getMigrationEnergy(), std::numeric_limits<double>::infinity());
	const auto& regQua = cluster.getRegion();
	lo = regQua.getOrigin();
	hi = regQua.getUpperLimitPoint();
	BOOST_REQUIRE_EQUAL(lo[Spec::He], 2);
	BOOST_REQUIRE_EQUAL(hi[Spec::He], 3);
	BOOST_REQUIRE_EQUAL(lo[Spec::V], 3);
	BOOST_REQUIRE_EQUAL(hi[Spec::V], 4);
	BOOST_REQUIRE_EQUAL(lo[Spec::I], 0);
	BOOST_REQUIRE_EQUAL(hi[Spec::I], 1);
	momId = cluster.getMomentIds();
	BOOST_REQUIRE_EQUAL(momId.extent(0), 2);
}

BOOST_AUTO_TEST_CASE(grouped)
{
	// Create the option to create a network
	xolotl::options::Options opts;
	// Create a good parameter file
	std::ofstream paramFile("param.txt");
	paramFile << "netParam=8 0 0 8 1" << std::endl
			  << "process=reaction" << std::endl
			  << "grouping=4 4 2" << std::endl;
	paramFile.close();

	// Create a fake command line to read the options
	int argc = 2;
	char** argv = new char*[3];
	std::string appName = "fakeXolotlAppNameForTests";
	argv[0] = new char[appName.length() + 1];
	strcpy(argv[0], appName.c_str());
	std::string parameterFile = "param.txt";
	argv[1] = new char[parameterFile.length() + 1];
	strcpy(argv[1], parameterFile.c_str());
	argv[2] = 0; // null-terminate the array
	opts.readParams(argc, argv);

	using NetworkType = FeReactionNetwork;
	using Spec = NetworkType::Species;
	using Composition = NetworkType::Composition;

	// Get the boundaries from the options
	NetworkType::AmountType maxV = opts.getMaxV();
	NetworkType::AmountType maxI = opts.getMaxI();
	NetworkType::AmountType maxHe = opts.getMaxImpurity();
	NetworkType::AmountType groupingWidthHe = opts.getGroupingWidthA();
	NetworkType::AmountType groupingWidthV = opts.getGroupingWidthB();
	// Adapt maxHe and maxV
	int i = 0;
	while (maxHe + 1 > pow(groupingWidthHe, i)) {
		++i;
	}
	maxHe = pow(groupingWidthV, i) - 1;
	i = 0;
	while (maxV + 1 > pow(groupingWidthV, i)) {
		++i;
	}
	maxV = pow(groupingWidthV, i) - 1;
	NetworkType network({maxHe, maxV, maxI},
		{{groupingWidthHe, groupingWidthV, maxI + 1}}, 1, opts);

	network.syncClusterDataOnHost();
	network.getSubpaving().syncZones(plsm::onHost);

	BOOST_REQUIRE_EQUAL(network.getNumClusters(), 30);
	BOOST_REQUIRE_EQUAL(network.getDOF(), 36);
	// TODO: check it is within a given range?
	auto deviceMemorySize = network.getDeviceMemorySize();
<<<<<<< HEAD
	BOOST_REQUIRE(deviceMemorySize > 300000);
	BOOST_REQUIRE(deviceMemorySize < 350000);
=======
	BOOST_REQUIRE(deviceMemorySize > 290000);
	BOOST_REQUIRE(deviceMemorySize < 330000);
>>>>>>> b4699128

	BOOST_REQUIRE_EQUAL(network.getGridSize(), 1);

	// TODO: Test each value explicitly?
	typename NetworkType::Bounds bounds = network.getAllClusterBounds();
	BOOST_REQUIRE_EQUAL(bounds.size(), 30);

	// Check the single vacancy
	auto vacancy = network.getSingleVacancy();
	BOOST_REQUIRE_EQUAL(vacancy.getId(), 0);

	// Get the diagonal fill
	const auto dof = network.getDOF();
	NetworkType::SparseFillMap knownDFill;
	knownDFill[0] = {0, 1, 3, 5, 7, 9, 10, 30, 11, 31, 12, 32, 13, 14, 15, 16,
		17, 18, 33, 19, 34, 20, 35, 21, 22, 23, 24, 25, 26, 27, 28, 29, 4, 6, 8,
		2};
	knownDFill[1] = {1, 0, 2, 4, 6, 8, 9, 10, 30, 11, 31, 12, 32, 13, 14, 15,
		16, 17, 18, 33, 19, 34, 20, 35, 21, 22, 23, 24, 25, 26, 27, 28, 29, 3,
		5, 7};
	knownDFill[2] = {2, 0, 29, 1, 3, 5, 7, 9, 13, 17, 24, 25, 4};
	knownDFill[3] = {3, 0, 1, 21, 2, 4, 5, 6, 9, 10, 30, 11, 31, 13, 14, 15, 17,
		18, 33, 19, 34, 22, 24, 25, 26, 27, 29, 7, 8, 12, 32, 16, 20, 35, 23,
		28};
	knownDFill[4] = {4, 0, 18, 33, 1, 2, 3, 5, 9, 10, 30, 25, 13, 6};
	knownDFill[5] = {5, 0, 1, 22, 2, 3, 4, 9, 10, 30, 13, 14, 17, 18, 33, 21,
		24, 25, 26, 29, 7};
	knownDFill[6] = {6, 0, 19, 34, 1, 2, 5, 3, 4, 9, 11, 31, 25, 13, 8};
	knownDFill[7] = {7, 0, 1, 23, 2, 3, 5, 9, 13, 17, 24, 25, 29};
	knownDFill[8] = {8, 0, 20, 35, 1, 2, 7, 3, 6, 4, 5, 9, 12, 32, 25, 13};
	knownDFill[9] = {9, 0, 25, 1, 24, 3, 5, 7, 10, 30, 11, 31, 12, 32, 13, 14,
		15, 16, 21, 22, 23, 26, 27, 28};
	knownDFill[10] = {
		10, 0, 30, 26, 1, 18, 33, 3, 9, 24, 5, 21, 13, 25, 14, 11, 31};
	knownDFill[11] = {
		11, 0, 31, 27, 1, 19, 34, 3, 10, 30, 5, 9, 24, 22, 13, 25, 15, 12, 32};
	knownDFill[12] = {12, 0, 32, 28, 1, 20, 35, 3, 11, 31, 5, 10, 30, 7, 9, 24,
		23, 13, 25, 16};
	knownDFill[13] = {13, 0, 1, 25, 3, 5, 7, 9, 10, 30, 11, 31, 12, 32, 14, 15,
		16, 17, 18, 33, 19, 34, 20, 35, 21, 22, 23, 24, 26, 27, 28};
	knownDFill[14] = {14, 0, 21, 1, 26, 3, 13, 5, 9, 25, 15};
	knownDFill[15] = {15, 0, 22, 1, 27, 3, 14, 5, 13, 9, 25, 16};
	knownDFill[16] = {16, 0, 23, 1, 28, 3, 15, 5, 14, 7, 13, 9, 25};
	knownDFill[17] = {17, 0, 24, 1, 29, 3, 5, 7, 9, 13, 25, 18, 33};
	knownDFill[18] = {
		18, 0, 10, 30, 33, 1, 4, 3, 17, 29, 5, 9, 14, 26, 13, 25, 19, 34};
	knownDFill[19] = {19, 0, 11, 31, 34, 1, 6, 3, 18, 33, 5, 17, 29, 9, 15, 27,
		13, 25, 20, 35};
	knownDFill[20] = {20, 0, 12, 32, 35, 1, 8, 3, 19, 34, 5, 18, 33, 7, 17, 29,
		9, 16, 28, 13, 25};
	knownDFill[21] = {21, 0, 3, 1, 14, 5, 9, 13, 25, 22};
	knownDFill[22] = {22, 0, 5, 1, 15, 3, 21, 9, 13, 25, 23};
	knownDFill[23] = {23, 0, 7, 1, 16, 3, 22, 5, 21, 9, 13, 25};
	knownDFill[24] = {24, 0, 9, 1, 17, 3, 5, 7, 13, 25, 10, 30};
	knownDFill[25] = {25, 0, 13, 1, 9, 3, 5, 7, 10, 30, 11, 31, 12, 32, 14, 15,
		16, 21, 22, 23, 24, 26, 27, 28};
	knownDFill[26] = {26, 0, 14, 1, 10, 30, 3, 25, 5, 9, 13, 21, 27};
	knownDFill[27] = {27, 0, 15, 1, 11, 31, 3, 26, 5, 25, 9, 13, 22, 28};
	knownDFill[28] = {28, 0, 16, 1, 12, 32, 3, 27, 5, 26, 7, 25, 9, 13, 23};
	knownDFill[29] = {29, 0, 17, 1, 2, 3, 5, 7, 9, 25, 13, 24, 18, 33};
	knownDFill[30] = {
		30, 0, 10, 26, 1, 18, 33, 3, 9, 24, 5, 21, 13, 25, 14, 11, 31};
	knownDFill[31] = {
		31, 0, 11, 27, 1, 19, 34, 3, 10, 30, 5, 9, 24, 22, 13, 25, 15, 12, 32};
	knownDFill[32] = {32, 0, 12, 28, 1, 20, 35, 3, 11, 31, 5, 10, 30, 7, 9, 24,
		23, 13, 25, 16};
	knownDFill[33] = {
		33, 0, 10, 30, 18, 1, 4, 3, 17, 29, 5, 9, 14, 26, 13, 25, 19, 34};
	knownDFill[34] = {34, 0, 11, 31, 19, 1, 6, 3, 18, 33, 5, 17, 29, 9, 15, 27,
		13, 25, 20, 35};
	knownDFill[35] = {35, 0, 12, 32, 20, 1, 8, 3, 19, 34, 5, 18, 33, 7, 17, 29,
		9, 16, 28, 13, 25};

	NetworkType::SparseFillMap dfill;
	auto nPartials = network.getDiagonalFill(dfill);
	BOOST_REQUIRE_EQUAL(nPartials, 659);
	for (NetworkType::IndexType i = 0; i < dof; i++) {
		auto rowIter = dfill.find(i);
		if (rowIter != dfill.end()) {
			const auto& row = rowIter->second;
			BOOST_REQUIRE_EQUAL(row.size(), knownDFill[i].size());
		}
	}

	// Set temperatures
	std::vector<double> temperatures = {1000.0};
	network.setTemperatures(temperatures);
	network.syncClusterDataOnHost();
	NetworkType::IndexType gridId = 0;

	// Check the largest rate
	BOOST_REQUIRE_CLOSE(network.getLargestRate(), 751630489466.0, 0.01);

	// Create a concentration vector where every field is at 1.0
	std::vector<double> concentrations(dof + 1, 1.0);
	using HostUnmanaged =
		Kokkos::View<double*, Kokkos::HostSpace, Kokkos::MemoryUnmanaged>;
	auto hConcs = HostUnmanaged(concentrations.data(), dof + 1);
	auto dConcs = Kokkos::View<double*>("Concentrations", dof + 1);
	deep_copy(dConcs, hConcs);

	// Check the total concentrations
	BOOST_REQUIRE_CLOSE(
		network.getTotalConcentration(dConcs, Spec::He, 1), 27.0, 0.01);
	BOOST_REQUIRE_CLOSE(
		network.getTotalAtomConcentration(dConcs, Spec::V, 3), 132.0, 0.01);
	BOOST_REQUIRE_CLOSE(
		network.getTotalRadiusConcentration(dConcs, Spec::I, 1), 0.14131, 0.01);
	BOOST_REQUIRE_CLOSE(
		network.getTotalTrappedAtomConcentration(dConcs, Spec::He, 1), 48.0,
		0.01);

	// Check the left side rate of 0th cluster
	BOOST_REQUIRE_CLOSE(
		network.getLeftSideRate(dConcs, 0, gridId), 535857652671, 0.01);

	// Create a flux vector where every field is at 0.0
	std::vector<double> fluxes(dof + 1, 0.0);
	using HostUnmanaged =
		Kokkos::View<double*, Kokkos::HostSpace, Kokkos::MemoryUnmanaged>;
	auto hFluxes = HostUnmanaged(fluxes.data(), dof + 1);
	auto dFluxes = Kokkos::View<double*>("Fluxes", dof + 1);
	deep_copy(dFluxes, hFluxes);

	// Check the fluxes computation
	std::vector<double> knownFluxes = {-5.22471e+11, -2.87474e+11, -6.88335e+11,
		-9.97246e+12, -1.95141e+11, -2.56667e+12, 1.83297e+11, -3.42229e+11,
		6.76208e+11, -6.26418e+11, -1.73605e+11, 1.73747e+11, 6.25311e+11,
		-5.69668e+11, -1.58436e+11, 1.5447e+11, 5.60267e+11, -6.47052e+11,
		-1.78184e+11, 1.8831e+11, 6.65332e+11, -1.47436e+11, 1.43382e+11,
		5.18581e+11, -6.3465e+11, -6.54547e+11, -1.68392e+11, 1.6078e+11,
		5.88118e+11, -6.6449e+11, -5.17148e+11, -1.50675e+10, 4.9055e+11,
		-5.43221e+11, -1.1202e+10, 5.23559e+11, 0};
	network.computeAllFluxes(dConcs, dFluxes, gridId);
	deep_copy(hFluxes, dFluxes);
	for (NetworkType::IndexType i = 0; i < dof + 1; i++) {
		BOOST_REQUIRE_CLOSE(fluxes[i], knownFluxes[i], 0.01);
	}

	// Check the partials computation
	std::vector<double> knownPartials = {-5.36753e+11, 8.94081e+08,
		-2.76652e+11, -1.45181e+11, -9.90247e+10, -4.40779e+08, -3.95124e+08,
		1135.1, -3.95179e+08, 8.91754, -3.9518e+08, 0.140363, 1.2078e+10,
		-1.68579e+08, -1.68588e+08, -1.68588e+08, -2.07355e+08, -4.27392e+08,
		1269.95, -4.27455e+08, 33.6357, -4.27457e+08, 1.33481, 7.84608e+08,
		-1.49194e+08, -1.49198e+08, -1.82928e+08, -1.99721e+09, -1.82172e+08,
		-1.8219e+08, -1.8219e+08, -2.15732e+08, 31733.7, 1492.92, 94.0114,
		983384, -2.87473e+11, -7.01816e+09, -1.03034e+10, -1.03034e+10,
		-1.03034e+10, -1.03034e+10, -9.32399e+09, -1.81937e+10, 1.98817e-15,
		-1.81937e+10, 1.98817e-15, -1.81937e+10, 7.09636e-14, -7.91224e+09,
		-7.76165e+09, -7.76165e+09, -7.76165e+09, -9.67534e+09, -1.96797e+10,
		1.24043e-15, -1.96797e+10, 1.24043e-15, -1.96797e+10, 4.87899e-15,
		-6.86896e+09, -6.86896e+09, -6.86896e+09, -9.30735e+09, -1.03421e+10,
		-8.38785e+09, -8.38785e+09, -8.38785e+09, -1.00044e+10, 1.10364e-10,
		0.00140902, 38.3638, -6.92408e+11, 2.17302e+08, 2.17302e+08,
		-1.03034e+10, -3.6493e+11, -1.89192e+11, -1.27981e+11, 2.14787e+09,
		2.05034e+08, 2.05034e+08, 2.52231e+09, 2.52231e+09, 5.41836e+07,
		-1.14843e+13, -2.76652e+11, 6.86896e+09, -2.68616e+11, -3.6493e+11,
		-3.64876e+11, -5.83904e+11, -3.6493e+11, -3.29038e+11, -6.67572e+11,
		753412, -6.6767e+11, 0, -2.9965e+11, -2.99407e+11, -2.99425e+11,
		-3.48743e+11, -7.05856e+11, 667319, -7.05967e+11, 0, -2.76419e+11,
		-3.3926e+11, -3.18416e+11, -3.1553e+11, -3.15563e+11, -3.57224e+11,
		4.50762e+08, 1.95299e-12, 3.57316e-12, 0, 1.60243e-12, 3.77812e-12, 0,
		1.47931e-12, 1.6888e-12, -5.6448e+11, 3.20593e+08, 4.21955e+08,
		2.75113e+06, -1.03034e+10, 3.6493e+11, 0, -1.89192e+11, 2.73667e+08,
		3.0206e+09, 9.62969e+08, 3.70991e+09, 1.04113e+08, 1.95299e-12,
		-3.32562e+12, -1.45181e+11, 6.86896e+09, 6.86896e+09, -1.89192e+11,
		9.19357e+11, -1.89192e+11, -1.71586e+11, -3.47289e+11, 0, -1.56675e+11,
		-1.56439e+11, -1.81099e+11, -3.66437e+11, 0, -1.44936e+11, -1.76357e+11,
		-1.67483e+11, -1.64509e+11, -1.85339e+11, 4.50762e+08, -3.75234e+11,
		3.20593e+08, 4.21955e+08, 2.75113e+06, -1.03034e+10, 1.89192e+11,
		1.89192e+11, 0, 3.6493e+11, 2.73667e+08, 3.0206e+09, 9.62969e+08,
		3.70991e+09, 1.04113e+08, 1.95299e-12, -9.33002e+11, -9.90247e+10,
		6.86896e+09, 6.86896e+09, -1.27981e+11, 5.83904e+11, 5.83904e+11,
		-1.16601e+11, -1.06607e+11, -1.2264e+11, -1.1951e+11, -1.1475e+11,
		-1.25438e+11, -1.03034e+10, 3.20593e+08, 4.21955e+08, 2.75113e+06,
		-1.03034e+10, 1.27981e+11, 1.27981e+11, 3.6493e+11, 3.6493e+11,
		1.89192e+11, 1.89192e+11, 2.73667e+08, 3.0206e+09, 9.62969e+08,
		3.70991e+09, 1.04113e+08, -6.40389e+11, 1.50576e+09, -8.00248e+08,
		-1.66375e+07, 9.32659e+09, -3.29038e+11, -1.71586e+11, -1.16601e+11,
		-4.98829e+08, 2.49415e+08, -5.47334e+08, 2.73667e+08, -5.47334e+08,
		2.73667e+08, 316775, -4.8158e+08, -4.8158e+08, -4.8158e+08,
		-4.37618e+08, -4.37618e+08, -4.37618e+08, -5.12418e+08, -5.12418e+08,
		-5.12418e+08, -5.15117e+11, -5.70976e+07, 2.36128e+09, 1.81122e+08,
		1.85752e+08, 4.91995e+09, -2.45998e+09, 3.13776e+08, 1.64601e+11,
		1.6963e+11, -1.73645e+11, 1.19591e+09, -1.98303e+07, -4.1507e+08,
		1.16505e+09, 1.78658e-12, 0, -3.41423e+11, -5.70976e+07, 2.36165e+09,
		1.81122e+08, 1.85752e+08, 4.91994e+09, -2.45997e+09, 0, 3.33835e+11, 0,
		1.73971e+11, 8.58747e+10, 8.81785e+10, 1.19591e+09, -1.98303e+07,
		-4.1507e+08, 1.16505e+09, 1.78658e-12, 0, -7.58798e+09, -5.70976e+07,
		2.36165e+09, 1.81122e+08, 1.85752e+08, 4.91993e+09, -2.45997e+09,
		3.33835e+11, 3.33835e+11, 0, 1.73645e+11, 1.73645e+11, 0, 1.18056e+11,
		5.83825e+10, 5.9755e+10, 1.19591e+09, -1.98303e+07, -4.1507e+08,
		1.16505e+09, -5.81137e+11, 2.77618e+08, 2.42983e+09, 8.139e+09,
		-2.9965e+11, -1.56675e+11, -1.06607e+11, -6.71307e+08, -3.87622e+08, 0,
		-3.87622e+08, 0, -3.87622e+08, 0, -1.50371e+08, -1.67906e+08,
		-1.67906e+08, -2.05034e+08, -2.08226e+08, 1.04113e+08, -2.08226e+08,
		1.04113e+08, -2.08226e+08, 1.04113e+08, -1.50587e+08, -1.50587e+08,
		-1.50587e+08, -1.97895e+08, -1.80055e+08, -1.80055e+08, -1.80055e+08,
		-4.66624e+11, -1.93899e+07, 1.49198e+08, 6.26203e+08, 8.38787e+09,
		2.25415e+08, 2.99482e+11, -1.56439e+11, -4.8158e+08, -2.16219e+09,
		1.60243e-12, -3.10167e+11, -1.93899e+07, 1.49198e+08, 6.26203e+08,
		8.38785e+09, 0, 2.99425e+11, 1.56675e+11, 1.56507e+11, -4.8158e+08,
		-2.16219e+09, 1.60243e-12, -1.07419e+10, -1.93899e+07, 1.49198e+08,
		6.26203e+08, 8.38785e+09, 2.99425e+11, 2.99425e+11, 1.56439e+11,
		1.56439e+11, 1.06607e+11, 1.06439e+11, -4.8158e+08, -2.16219e+09,
		-6.62575e+11, -7.9929e+06, 2.02162e+08, 3.29059e+08, 1.0006e+10,
		-3.48743e+11, -1.81099e+11, -1.2264e+11, 6.71307e+08, 4.66273e+08,
		9.23234e+09, 5.48854e+07, -2.74427e+07, -5.41389e+11, -1.21039e+07,
		1.52924e+09, -5.6892e+08, 2.45827e+09, 2.69175e+09, 5.15173e+09,
		-3.05176e-05, 1.74372e+11, 1.78612e+11, -1.83219e+11, 4.96999e+08,
		2.4079e+08, 1.41025e+09, 1.41754e+08, 1.77236e+09, 1.88906e-12, 0,
		-3.58114e+11, -1.21039e+07, 1.52924e+09, -5.6892e+08, 2.45859e+09,
		2.69175e+09, 5.15172e+09, 0, 3.52984e+11, 0, 1.83219e+11, 9.05493e+10,
		9.26694e+10, 4.96999e+08, 2.4079e+08, 1.41025e+09, 1.41754e+08,
		1.77236e+09, 1.88906e-12, 0, -5.13091e+09, -1.21039e+07, 1.52924e+09,
		-5.6892e+08, 2.45859e+09, 2.69175e+09, 5.15172e+09, 3.52984e+11,
		3.52984e+11, 0, 1.83219e+11, 1.83219e+11, 0, 1.24039e+11, 6.13198e+10,
		6.2719e+10, 4.96999e+08, 2.4079e+08, 1.41025e+09, 1.41754e+08,
		1.77236e+09, -4.3185e+11, 2.76503e+11, 2.32972e+08, 8.92693e+08,
		7.76166e+09, -1.44936e+11, -4.37618e+08, -1.50587e+08, -1.95421e+09,
		1.47931e-12, -2.8598e+11, 1.45032e+11, 1.45181e+11, 8.92693e+08,
		7.76165e+09, 0, 2.76419e+11, -4.37618e+08, -1.50587e+08, -1.95421e+09,
		1.47931e-12, -9.56057e+09, 9.88755e+10, 9.90247e+10, 8.92693e+08,
		7.76165e+09, 2.76419e+11, 2.76419e+11, 1.44936e+11, 1.44936e+11,
		-4.37618e+08, -1.50587e+08, -1.95421e+09, -6.47376e+11, 4.28474e+08,
		6.30636e+08, 3.67986e+08, 9.67814e+09, -3.3926e+11, -1.76357e+11,
		-1.1951e+11, 2.14435e+09, -1.80065e+08, 5.00117e+07, 2.50058e+07,
		-6.73645e+11, -1.81723e+09, -2.02307e+09, -1.01807e+09, 6.5772e+09,
		-3.18416e+11, -1.67483e+11, -1.1475e+11, -4.94654e+09, 0, -4.94654e+09,
		0, -4.94654e+09, 0, -2.16219e+09, -2.16219e+09, -2.16219e+09,
		-1.95421e+09, -1.95421e+09, -1.95421e+09, -2.52231e+09, -2.27513e+09,
		-2.30808e+09, -2.30808e+09, -4.91675e+11, -1.36016e+07, 1.68588e+08,
		-3.83942e+09, 9.09689e+09, -4.54845e+09, 2.85278e+09, 3.16108e+11,
		-1.64509e+11, -5.12418e+08, -2.94686e+07, 1.50587e+08, 1.6888e-12,
		-3.27134e+11, -1.36016e+07, 1.68588e+08, -3.83942e+09, 9.09686e+09,
		-4.54843e+09, 0, 3.15563e+11, 1.67483e+11, 1.65175e+11, -5.12418e+08,
		-2.94686e+07, 1.50587e+08, 1.6888e-12, -1.15706e+10, -1.36016e+07,
		1.68588e+08, -3.83942e+09, 9.09686e+09, -4.54843e+09, 3.15563e+11,
		3.15563e+11, 1.64509e+11, 1.64509e+11, 1.1475e+11, 1.12442e+11,
		-5.12418e+08, -2.94686e+07, 1.50587e+08, -6.78224e+11, -7.14739e+06,
		2.10155e+08, 2.99036e+08, 1.03044e+10, -3.57224e+11, -1.85339e+11,
		-1.25438e+11, 2.93665e+09, 2.93665e+09, 1.97895e+08, 1.97895e+08,
		5.622e+07, 2.811e+07, -5.24412e+11, -2.80985e+08, -8.35348e+09,
		-2.13458e+06, -1.78222e+10, 9.8399e+09, -4.91995e+09, -3.23614e+11,
		-3.28327e+11, 3.3926e+11, -1.73645e+11, -1.51659e+09, -1.81662e+08,
		-2.26529e+09, 1.99429e+09, 0, 1.78658e-12, -3.50718e+11, -2.80985e+08,
		-8.35194e+09, -2.13458e+06, -1.78222e+10, 9.83987e+09, -4.91994e+09, 0,
		0, 3.33835e+11, 4.77137e+09, -1.70874e+11, 1.76357e+11, -1.51659e+09,
		-1.81662e+08, -2.26529e+09, 1.99429e+09, 0, 1.78658e-12, -1.68824e+10,
		-2.80985e+08, -8.35194e+09, -2.13458e+06, -1.78222e+10, 9.83987e+09,
		-4.91993e+09, 3.33835e+11, 0, 3.33835e+11, 1.73645e+11, 0, 1.73645e+11,
		2.90896e+09, -1.1589e+11, 1.1951e+11, -1.51659e+09, -1.81662e+08,
		-2.26529e+09, 1.99429e+09, -5.51442e+11, -4.03249e+08, 2.27568e+09,
		-1.14162e+09, -9.41929e+09, -1.42962e+10, 1.03035e+10, -3.44503e+11,
		-3.48743e+11, 3.57224e+11, -1.83219e+11, 3.0838e+07, -4.8158e+08,
		-1.79567e+09, 2.97924e+08, -1.07145e+09, 0, 1.88906e-12, -3.68168e+11,
		-4.03249e+08, 2.27568e+09, -1.14162e+09, -9.41792e+09, -1.42962e+10,
		1.03034e+10, 0, 0, 3.52984e+11, 4.24016e+09, -1.81099e+11, 1.85339e+11,
		3.0838e+07, -4.8158e+08, -1.79567e+09, 2.97924e+08, -1.07145e+09, 0,
		1.88906e-12, -1.51845e+10, -4.03249e+08, 2.27568e+09, -1.14162e+09,
		-9.41792e+09, -1.42962e+10, 1.03034e+10, 3.52984e+11, 0, 3.52984e+11,
		1.83219e+11, 0, 1.83219e+11, 2.79851e+09, -1.2264e+11, 1.25438e+11,
		3.0838e+07, -4.8158e+08, -1.79567e+09, 2.97924e+08, -1.07145e+09};
	auto vals = Kokkos::View<double*>("solverPartials", nPartials);
	network.computeAllPartials(dConcs, vals, gridId);
	auto hPartials = create_mirror_view(vals);
	deep_copy(hPartials, vals);
	int startingIdx = 0;
	for (NetworkType::IndexType i = 0; i < dof; i++) {
		auto rowIter = dfill.find(i);
		if (rowIter != dfill.end()) {
			const auto& row = rowIter->second;
			for (NetworkType::IndexType j = 0; j < row.size(); j++) {
				auto iter = find(row.begin(), row.end(), knownDFill[i][j]);
				auto index = std::distance(row.begin(), iter);
				BOOST_REQUIRE_CLOSE(hPartials[startingIdx + index],
					knownPartials[startingIdx + j], 0.01);
			}
			startingIdx += row.size();
		}
	}

	// Check clusters
	NetworkType::Composition comp = NetworkType::Composition::zero();
	comp[Spec::He] = 1;
	auto cluster = network.findCluster(comp, plsm::onHost);
	BOOST_REQUIRE_EQUAL(cluster.getId(), 3);
	BOOST_REQUIRE_CLOSE(cluster.getReactionRadius(), 0.3, 0.01);
	BOOST_REQUIRE_CLOSE(cluster.getFormationEnergy(), 0.0, 0.01);
	BOOST_REQUIRE_CLOSE(cluster.getTemperature(gridId), 1000.0, 0.01);
	BOOST_REQUIRE_CLOSE(
		cluster.getDiffusionCoefficient(gridId), 49844044907.0, 0.01);
	BOOST_REQUIRE_CLOSE(cluster.getDiffusionFactor(), 100000000000.0, 0.01);
	BOOST_REQUIRE_CLOSE(cluster.getMigrationEnergy(), 0.06, 0.01);
	const auto& reg = cluster.getRegion();
	Composition lo = reg.getOrigin();
	Composition hi = reg.getUpperLimitPoint();
	BOOST_REQUIRE_EQUAL(lo[Spec::He], 1);
	BOOST_REQUIRE_EQUAL(hi[Spec::He], 2);
	BOOST_REQUIRE_EQUAL(lo[Spec::V], 0);
	BOOST_REQUIRE_EQUAL(hi[Spec::V], 1);
	BOOST_REQUIRE_EQUAL(lo[Spec::I], 0);
	BOOST_REQUIRE_EQUAL(hi[Spec::I], 1);
	auto momId = cluster.getMomentIds();
	BOOST_REQUIRE_EQUAL(momId.extent(0), 2);

	comp[Spec::He] = 0;
	comp[Spec::V] = 2;
	cluster = network.findCluster(comp, plsm::onHost);
	BOOST_REQUIRE_EQUAL(cluster.getId(), 13);
	BOOST_REQUIRE_CLOSE(cluster.getReactionRadius(), 0.17804, 0.01);
	BOOST_REQUIRE_CLOSE(cluster.getFormationEnergy(), 0.0, 0.01);
	BOOST_REQUIRE_CLOSE(cluster.getTemperature(gridId), 1000.0, 0.01);
	BOOST_REQUIRE_CLOSE(
		cluster.getDiffusionCoefficient(gridId), 37523834.9, 0.01);
	BOOST_REQUIRE_CLOSE(cluster.getDiffusionFactor(), 50000000000.0, 0.01);
	BOOST_REQUIRE_CLOSE(cluster.getMigrationEnergy(), 0.62, 0.01);
	const auto& regBis = cluster.getRegion();
	lo = regBis.getOrigin();
	hi = regBis.getUpperLimitPoint();
	BOOST_REQUIRE_EQUAL(lo[Spec::He], 0);
	BOOST_REQUIRE_EQUAL(hi[Spec::He], 1);
	BOOST_REQUIRE_EQUAL(lo[Spec::V], 2);
	BOOST_REQUIRE_EQUAL(hi[Spec::V], 3);
	BOOST_REQUIRE_EQUAL(lo[Spec::I], 0);
	BOOST_REQUIRE_EQUAL(hi[Spec::I], 1);
	momId = cluster.getMomentIds();
	BOOST_REQUIRE_EQUAL(momId.extent(0), 2);

	comp[Spec::V] = 0;
	comp[Spec::I] = 1;
	cluster = network.findCluster(comp, plsm::onHost);
	BOOST_REQUIRE_EQUAL(cluster.getId(), 1);
	BOOST_REQUIRE_CLOSE(cluster.getReactionRadius(), 0.14131, 0.01);
	BOOST_REQUIRE_CLOSE(cluster.getFormationEnergy(), 0.0, 0.01);
	BOOST_REQUIRE_CLOSE(cluster.getTemperature(gridId), 1000.0, 0.01);
	BOOST_REQUIRE_CLOSE(
		cluster.getDiffusionCoefficient(gridId), 1934083614.2, 0.01);
	BOOST_REQUIRE_CLOSE(cluster.getDiffusionFactor(), 100000000000.0, 0.01);
	BOOST_REQUIRE_CLOSE(cluster.getMigrationEnergy(), 0.34, 0.01);
	const auto& regTer = cluster.getRegion();
	lo = regTer.getOrigin();
	hi = regTer.getUpperLimitPoint();
	BOOST_REQUIRE_EQUAL(lo[Spec::He], 0);
	BOOST_REQUIRE_EQUAL(hi[Spec::He], 1);
	BOOST_REQUIRE_EQUAL(lo[Spec::V], 0);
	BOOST_REQUIRE_EQUAL(hi[Spec::V], 1);
	BOOST_REQUIRE_EQUAL(lo[Spec::I], 1);
	BOOST_REQUIRE_EQUAL(hi[Spec::I], 2);
	momId = cluster.getMomentIds();
	BOOST_REQUIRE_EQUAL(momId.extent(0), 2);

	comp[Spec::I] = 0;
	comp[Spec::He] = 2;
	comp[Spec::V] = 6;
	cluster = network.findCluster(comp, plsm::onHost);
	BOOST_REQUIRE_EQUAL(cluster.getId(), 19);
	BOOST_REQUIRE_CLOSE(cluster.getReactionRadius(), 0.2635485, 0.01);
	BOOST_REQUIRE_CLOSE(cluster.getFormationEnergy(), 0.0, 0.01);
	BOOST_REQUIRE_CLOSE(cluster.getTemperature(gridId), 1000.0, 0.01);
	BOOST_REQUIRE_CLOSE(cluster.getDiffusionCoefficient(gridId), 0.0, 0.01);
	BOOST_REQUIRE_CLOSE(cluster.getDiffusionFactor(), 0.0, 0.01);
	BOOST_REQUIRE_EQUAL(
		cluster.getMigrationEnergy(), std::numeric_limits<double>::infinity());
	const auto& regQua = cluster.getRegion();
	lo = regQua.getOrigin();
	hi = regQua.getUpperLimitPoint();
	BOOST_REQUIRE_EQUAL(lo[Spec::He], 2);
	BOOST_REQUIRE_EQUAL(hi[Spec::He], 3);
	BOOST_REQUIRE_EQUAL(lo[Spec::V], 6);
	BOOST_REQUIRE_EQUAL(hi[Spec::V], 8);
	BOOST_REQUIRE_EQUAL(lo[Spec::I], 0);
	BOOST_REQUIRE_EQUAL(hi[Spec::I], 1);
	momId = cluster.getMomentIds();
	BOOST_REQUIRE_EQUAL(momId.extent(0), 2);
}

BOOST_AUTO_TEST_SUITE_END()<|MERGE_RESOLUTION|>--- conflicted
+++ resolved
@@ -365,13 +365,8 @@
 	BOOST_REQUIRE_EQUAL(network.getDOF(), 36);
 	// TODO: check it is within a given range?
 	auto deviceMemorySize = network.getDeviceMemorySize();
-<<<<<<< HEAD
-	BOOST_REQUIRE(deviceMemorySize > 300000);
+	BOOST_REQUIRE(deviceMemorySize > 290000);
 	BOOST_REQUIRE(deviceMemorySize < 350000);
-=======
-	BOOST_REQUIRE(deviceMemorySize > 290000);
-	BOOST_REQUIRE(deviceMemorySize < 330000);
->>>>>>> b4699128
 
 	BOOST_REQUIRE_EQUAL(network.getGridSize(), 1);
 
