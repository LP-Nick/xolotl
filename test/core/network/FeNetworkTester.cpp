#define BOOST_TEST_DYN_LINK
#define BOOST_TEST_MODULE Regression

#include <boost/test/unit_test.hpp>

#include <xolotl/core/network/FeReactionNetwork.h>
#include <xolotl/test/CommandLine.h>
#include <xolotl/test/Util.h>

using namespace std;
using namespace xolotl;
using namespace core;
using namespace network;

using Kokkos::ScopeGuard;
BOOST_GLOBAL_FIXTURE(ScopeGuard);

/**
 * This suite is responsible for testing the Fe network.
 */
BOOST_AUTO_TEST_SUITE(FeNetwork_testSuite)

BOOST_AUTO_TEST_CASE(fullyRefined)
{
	// Create the option to create a network
	xolotl::options::Options opts;
	// Create a good parameter file
	std::string parameterFile = "param.txt";
	std::ofstream paramFile(parameterFile);
	paramFile << "netParam=3 0 0 3 1" << std::endl
			  << "process=reaction sink" << std::endl;
	paramFile.close();

	// Create a fake command line to read the options
	test::CommandLine<2> cl{{"fakeXolotlAppNameForTests", parameterFile}};
	opts.readParams(cl.argc, cl.argv);

	std::remove(parameterFile.c_str());

	using NetworkType = FeReactionNetwork;
	using Spec = NetworkType::Species;
	using Composition = NetworkType::Composition;
	NetworkType network({(NetworkType::AmountType)opts.getMaxImpurity(),
							(NetworkType::AmountType)opts.getMaxV(),
							(NetworkType::AmountType)opts.getMaxI()},
		1, opts);

	network.syncClusterDataOnHost();

	BOOST_REQUIRE_EQUAL(network.getNumClusters(), 16);
	BOOST_REQUIRE_EQUAL(network.getDOF(), 16);
<<<<<<< HEAD
	// TODO: check it is within a given range?
	//	auto deviceMemorySize = network.getDeviceMemorySize();
	//	BOOST_CHECK_GT(deviceMemorySize, 95000);
	//	BOOST_CHECK_LT(deviceMemorySize, 99000);
=======
>>>>>>> 18acd6f6

	BOOST_REQUIRE_CLOSE(network.getLatticeParameter(), 0.287, 0.01);
	BOOST_REQUIRE_CLOSE(network.getAtomicVolume(), 0.01181995, 0.01);
	BOOST_REQUIRE_CLOSE(network.getImpurityRadius(), 0.3, 0.01);
	BOOST_REQUIRE_CLOSE(network.getInterstitialBias(), 1.15, 0.01);

	BOOST_REQUIRE(network.getEnableStdReaction() == true);
	BOOST_REQUIRE(network.getEnableReSolution() == false);

	BOOST_REQUIRE_EQUAL(network.getGridSize(), 1);

	// TODO: Test each value explicitly?
	typename NetworkType::Bounds bounds = network.getAllClusterBounds();
	BOOST_REQUIRE_EQUAL(bounds.size(), 16);
	typename NetworkType::PhaseSpace phaseSpace = network.getPhaseSpace();
	BOOST_REQUIRE_EQUAL(phaseSpace.size(), 3);

	BOOST_REQUIRE_EQUAL(network.getNumberOfSpecies(), 3);
	BOOST_REQUIRE_EQUAL(network.getNumberOfSpeciesNoI(), 2);

	// Check the single vacancy
	auto vacancy = network.getSingleVacancy();
	BOOST_REQUIRE_EQUAL(vacancy.getId(), 1);

	// Get the diagonal fill
	const auto dof = network.getDOF();
	NetworkType::SparseFillMap knownDFill;
	knownDFill[0] = {0, 1, 2, 3, 5, 6, 7, 9, 10, 11, 13, 14, 15, 4, 8, 12};
	knownDFill[1] = {1, 0, 2, 4, 5, 6, 8, 9, 10, 12, 13, 14, 3, 7, 11, 15};
	knownDFill[2] = {2, 0, 3, 1, 4, 5, 8, 9, 12, 13, 6};
	knownDFill[3] = {3, 0, 1, 2, 4, 8, 12, 7};
	knownDFill[4] = {4, 0, 5, 1, 2, 3, 6, 7, 8, 9, 10, 11, 12, 13, 14, 15};
	knownDFill[5] = {5, 0, 6, 1, 4, 2, 8, 9};
	knownDFill[6] = {6, 0, 7, 1, 5, 2, 4, 8, 10};
	knownDFill[7] = {7, 0, 1, 6, 2, 5, 3, 4, 8, 11};
	knownDFill[8] = {8, 0, 9, 1, 2, 3, 4, 5, 6, 7, 12};
	knownDFill[9] = {9, 0, 10, 1, 8, 2, 4, 5, 13};
	knownDFill[10] = {10, 0, 11, 1, 9, 2, 8, 4, 6, 14};
	knownDFill[11] = {11, 0, 1, 10, 2, 9, 3, 8, 4, 7, 15};
	knownDFill[12] = {12, 0, 13, 1, 2, 3, 4, 8};
	knownDFill[13] = {13, 0, 14, 1, 12, 2, 4, 9, 5, 8};
	knownDFill[14] = {14, 0, 15, 1, 13, 2, 12, 4, 10, 6, 8};
	knownDFill[15] = {15, 0, 1, 14, 2, 13, 3, 12, 4, 11, 7, 8};
	NetworkType::SparseFillMap dfill;
	auto nPartials = network.getDiagonalFill(dfill);
	BOOST_REQUIRE_EQUAL(nPartials, 176);
	for (NetworkType::IndexType i = 0; i < dof; i++) {
		auto rowIter = dfill.find(i);
		if (rowIter != dfill.end()) {
			const auto& row = rowIter->second;
			BOOST_REQUIRE_EQUAL(row.size(), knownDFill[i].size());
		}
	}

	// Set temperatures
	std::vector<double> temperatures = {1000.0};
	std::vector<double> depths = {1.0};
	network.setTemperatures(temperatures, depths);
	network.syncClusterDataOnHost();
	NetworkType::IndexType gridId = 0;

	// Check the largest rate
	BOOST_REQUIRE_CLOSE(network.getLargestRate(), 751630489466.0, 0.01);

	// Create a concentration vector where every field is at 1.0
	std::vector<double> concentrations(dof + 1, 1.0);
	using HostUnmanaged =
		Kokkos::View<double*, Kokkos::HostSpace, Kokkos::MemoryUnmanaged>;
	auto hConcs = HostUnmanaged(concentrations.data(), dof + 1);
	auto dConcs = Kokkos::View<double*>("Concentrations", dof + 1);
	deep_copy(dConcs, hConcs);

	// Check the total concentrations
	BOOST_REQUIRE_CLOSE(
		network.getTotalConcentration(dConcs, Spec::He, 1), 12.0, 0.01);
	BOOST_REQUIRE_CLOSE(
		network.getTotalAtomConcentration(dConcs, Spec::V, 3), 12.0, 0.01);
	BOOST_REQUIRE_CLOSE(
		network.getTotalRadiusConcentration(dConcs, Spec::I, 1), 0.14131, 0.01);
	BOOST_REQUIRE_CLOSE(
		network.getTotalTrappedAtomConcentration(dConcs, Spec::He, 1), 18.0,
		0.01);

	// Check the left side rate of 0th cluster
	BOOST_REQUIRE_CLOSE(
		network.getLeftSideRate(dConcs, 0, gridId), 94327839814, 0.01);

	// Create a flux vector where every field is at 0.0
	std::vector<double> fluxes(dof + 1, 0.0);
	using HostUnmanaged =
		Kokkos::View<double*, Kokkos::HostSpace, Kokkos::MemoryUnmanaged>;
	auto hFluxes = HostUnmanaged(fluxes.data(), dof + 1);
	auto dFluxes = Kokkos::View<double*>("Fluxes", dof + 1);
	deep_copy(dFluxes, hFluxes);

	// Check the fluxes computation
	std::vector<double> knownFluxes = {-9.43288e+10, -5.16275e+11, -5.63061e+11,
		-6.10778e+11, -4.75639e+12, -1.45044e+11, -1.55625e+11, -1.69757e+11,
		-7.60177e+11, 1.45774e+11, 1.57282e+11, 1.59414e+11, 2.6994e+11,
		5.20973e+11, 5.63078e+11, 5.86753e+11, 0};
	network.computeAllFluxes(dConcs, dFluxes, gridId);
	deep_copy(hFluxes, dFluxes);
	for (NetworkType::IndexType i = 0; i < dof + 1; i++) {
		BOOST_REQUIRE_CLOSE(fluxes[i], knownFluxes[i], 0.01);
	}

	// Check the partials computation
	std::vector<double> knownPartials = {-9.43288e+10, -7.01816e+09,
		-7.91224e+09, -1.03421e+10, -6.86896e+09, -7.76165e+09, -8.38785e+09,
		-6.86896e+09, -7.76165e+09, -8.38785e+09, -6.86896e+09, -7.76165e+09,
		-8.38785e+09, 1.10364e-10, 0.00140902, 38.3638, -5.30342e+11,
		8.94081e+08, 1.2078e+10, -2.76652e+11, 7.84608e+08, -1.68579e+08,
		-1.45181e+11, -1.49194e+08, -1.68588e+08, -9.90247e+10, -1.49198e+08,
		-1.68588e+08, 1.39186e+08, 17448.6, 26.9324, 0.13587, -5.73858e+11,
		2.42983e+09, 1.04813e+10, 2.77618e+08, -2.9965e+11, -1.50587e+08,
		-1.56675e+11, -1.50587e+08, -1.06607e+11, -1.50587e+08, 1.75351e+07,
		-6.1113e+11, -1.03421e+10, 3.19175e+08, 3.19175e+08, -3.18416e+11,
		-1.67483e+11, -1.1475e+11, 3.29555e+07, -6.26796e+12, 6.86896e+09,
		-2.68616e+11, -2.76652e+11, -2.9965e+11, -3.18416e+11, -2.99407e+11,
		-3.1553e+11, -5.83904e+11, -2.76419e+11, -2.99425e+11, -3.15563e+11,
		4.50762e+08, 1.47931e-12, 1.60243e-12, 1.6888e-12, -4.29458e+11,
		8.92693e+08, 7.76166e+09, 2.76503e+11, 2.32972e+08, -1.50587e+08,
		-1.44936e+11, 1.47931e-12, -4.63812e+11, 6.26203e+08, 8.38787e+09,
		-1.93899e+07, 1.49198e+08, 2.9965e+11, 2.25415e+08, -1.56439e+11,
		1.60243e-12, -4.88492e+11, -8.38785e+09, 1.68588e+08, 1.68588e+08,
		1.50587e+08, 1.50587e+08, 3.18416e+11, 2.85278e+09, -1.64509e+11,
		1.6888e-12, -1.51913e+12, 6.86896e+09, 6.86896e+09, -1.45181e+11,
		-1.56675e+11, -1.67483e+11, 9.19357e+11, -1.44936e+11, -1.56439e+11,
		-1.64509e+11, 4.50762e+08, -2.83588e+11, 8.92693e+08, 7.76165e+09,
		1.45032e+11, 1.45181e+11, -1.50587e+08, 0, 2.76419e+11, 1.47931e-12,
		-3.07355e+11, 6.26203e+08, 8.38785e+09, -1.93899e+07, 1.49198e+08,
		1.56675e+11, 1.56675e+11, 0, 2.99425e+11, 1.60243e-12, -3.23951e+11,
		-8.38785e+09, 1.68588e+08, 1.68588e+08, 1.50587e+08, 1.50587e+08,
		1.67483e+11, 1.67483e+11, 0, 3.15563e+11, 1.6888e-12, -3.20832e+11,
		6.86896e+09, 6.86896e+09, -9.90247e+10, -1.06607e+11, -1.1475e+11,
		5.83904e+11, 5.83904e+11, -7.16874e+09, 8.92693e+08, 7.76165e+09,
		9.88755e+10, 9.90247e+10, -1.50587e+08, 2.76419e+11, 2.76419e+11,
		1.44936e+11, 1.44936e+11, -7.93024e+09, 6.26203e+08, 8.38785e+09,
		-1.93899e+07, 1.49198e+08, 1.06607e+11, 1.06607e+11, 2.99425e+11,
		2.99425e+11, 1.56439e+11, 1.56439e+11, -8.38785e+09, -8.38785e+09,
		1.68588e+08, 1.68588e+08, 1.50587e+08, 1.50587e+08, 1.1475e+11,
		1.1475e+11, 3.15563e+11, 3.15563e+11, 1.64509e+11, 1.64509e+11};
	auto vals = Kokkos::View<double*>("solverPartials", nPartials);
	network.computeAllPartials(dConcs, vals, gridId);
	auto hPartials = create_mirror_view(vals);
	deep_copy(hPartials, vals);
	int startingIdx = 0;
	for (NetworkType::IndexType i = 0; i < dof; i++) {
		auto rowIter = dfill.find(i);
		if (rowIter != dfill.end()) {
			const auto& row = rowIter->second;
			for (NetworkType::IndexType j = 0; j < row.size(); j++) {
				auto iter = find(row.begin(), row.end(), knownDFill[i][j]);
				auto index = std::distance(row.begin(), iter);
				BOOST_REQUIRE_CLOSE(hPartials[startingIdx + index],
					knownPartials[startingIdx + j], 0.01);
			}
			startingIdx += row.size();
		}
	}

	// Check clusters
	NetworkType::Composition comp = NetworkType::Composition::zero();
	comp[Spec::He] = 1;
	auto cluster = network.findCluster(comp, plsm::HostMemSpace{});
	BOOST_REQUIRE_EQUAL(cluster.getId(), 4);
	BOOST_REQUIRE_CLOSE(cluster.getReactionRadius(), 0.3, 0.01);
	BOOST_REQUIRE_CLOSE(cluster.getFormationEnergy(), 0.0, 0.01);
	BOOST_REQUIRE_CLOSE(cluster.getTemperature(gridId), 1000.0, 0.01);
	BOOST_REQUIRE_CLOSE(
		cluster.getDiffusionCoefficient(gridId), 49844044907.0, 0.01);
	BOOST_REQUIRE_CLOSE(cluster.getDiffusionFactor(), 100000000000.0, 0.01);
	BOOST_REQUIRE_CLOSE(cluster.getMigrationEnergy(), 0.06, 0.01);
	const auto& reg = cluster.getRegion();
	Composition lo = reg.getOrigin();
	Composition hi = reg.getUpperLimitPoint();
	BOOST_REQUIRE_EQUAL(lo[Spec::He], 1);
	BOOST_REQUIRE_EQUAL(hi[Spec::He], 2);
	BOOST_REQUIRE_EQUAL(lo[Spec::V], 0);
	BOOST_REQUIRE_EQUAL(hi[Spec::V], 1);
	BOOST_REQUIRE_EQUAL(lo[Spec::I], 0);
	BOOST_REQUIRE_EQUAL(hi[Spec::I], 1);
	auto momId = cluster.getMomentIds();
	BOOST_REQUIRE_EQUAL(momId.extent(0), 2);

	comp[Spec::He] = 0;
	comp[Spec::V] = 2;
	cluster = network.findCluster(comp, plsm::HostMemSpace{});
	BOOST_REQUIRE_EQUAL(cluster.getId(), 2);
	BOOST_REQUIRE_CLOSE(cluster.getReactionRadius(), 0.17804, 0.01);
	BOOST_REQUIRE_CLOSE(cluster.getFormationEnergy(), 0.0, 0.01);
	BOOST_REQUIRE_CLOSE(cluster.getTemperature(gridId), 1000.0, 0.01);
	BOOST_REQUIRE_CLOSE(
		cluster.getDiffusionCoefficient(gridId), 37523834.9, 0.01);
	BOOST_REQUIRE_CLOSE(cluster.getDiffusionFactor(), 50000000000.0, 0.01);
	BOOST_REQUIRE_CLOSE(cluster.getMigrationEnergy(), 0.62, 0.01);
	const auto& regBis = cluster.getRegion();
	lo = regBis.getOrigin();
	hi = regBis.getUpperLimitPoint();
	BOOST_REQUIRE_EQUAL(lo[Spec::He], 0);
	BOOST_REQUIRE_EQUAL(hi[Spec::He], 1);
	BOOST_REQUIRE_EQUAL(lo[Spec::V], 2);
	BOOST_REQUIRE_EQUAL(hi[Spec::V], 3);
	BOOST_REQUIRE_EQUAL(lo[Spec::I], 0);
	BOOST_REQUIRE_EQUAL(hi[Spec::I], 1);
	momId = cluster.getMomentIds();
	BOOST_REQUIRE_EQUAL(momId.extent(0), 2);

	comp[Spec::V] = 0;
	comp[Spec::I] = 1;
	cluster = network.findCluster(comp, plsm::HostMemSpace{});
	BOOST_REQUIRE_EQUAL(cluster.getId(), 0);
	BOOST_REQUIRE_CLOSE(cluster.getReactionRadius(), 0.14131, 0.01);
	BOOST_REQUIRE_CLOSE(cluster.getFormationEnergy(), 0.0, 0.01);
	BOOST_REQUIRE_CLOSE(cluster.getTemperature(gridId), 1000.0, 0.01);
	BOOST_REQUIRE_CLOSE(
		cluster.getDiffusionCoefficient(gridId), 1934083614.2, 0.01);
	BOOST_REQUIRE_CLOSE(cluster.getDiffusionFactor(), 100000000000.0, 0.01);
	BOOST_REQUIRE_CLOSE(cluster.getMigrationEnergy(), 0.34, 0.01);
	const auto& regTer = cluster.getRegion();
	lo = regTer.getOrigin();
	hi = regTer.getUpperLimitPoint();
	BOOST_REQUIRE_EQUAL(lo[Spec::He], 0);
	BOOST_REQUIRE_EQUAL(hi[Spec::He], 1);
	BOOST_REQUIRE_EQUAL(lo[Spec::V], 0);
	BOOST_REQUIRE_EQUAL(hi[Spec::V], 1);
	BOOST_REQUIRE_EQUAL(lo[Spec::I], 1);
	BOOST_REQUIRE_EQUAL(hi[Spec::I], 2);
	momId = cluster.getMomentIds();
	BOOST_REQUIRE_EQUAL(momId.extent(0), 2);

	comp[Spec::I] = 0;
	comp[Spec::He] = 2;
	comp[Spec::V] = 3;
	cluster = network.findCluster(comp, plsm::HostMemSpace{});
	BOOST_REQUIRE_EQUAL(cluster.getId(), 11);
	BOOST_REQUIRE_CLOSE(cluster.getReactionRadius(), 0.2038056, 0.01);
	BOOST_REQUIRE_CLOSE(cluster.getFormationEnergy(), 0.0, 0.01);
	BOOST_REQUIRE_CLOSE(cluster.getTemperature(gridId), 1000.0, 0.01);
	BOOST_REQUIRE_CLOSE(cluster.getDiffusionCoefficient(gridId), 0.0, 0.01);
	BOOST_REQUIRE_CLOSE(cluster.getDiffusionFactor(), 0.0, 0.01);
	BOOST_REQUIRE_EQUAL(
		cluster.getMigrationEnergy(), std::numeric_limits<double>::infinity());
	const auto& regQua = cluster.getRegion();
	lo = regQua.getOrigin();
	hi = regQua.getUpperLimitPoint();
	BOOST_REQUIRE_EQUAL(lo[Spec::He], 2);
	BOOST_REQUIRE_EQUAL(hi[Spec::He], 3);
	BOOST_REQUIRE_EQUAL(lo[Spec::V], 3);
	BOOST_REQUIRE_EQUAL(hi[Spec::V], 4);
	BOOST_REQUIRE_EQUAL(lo[Spec::I], 0);
	BOOST_REQUIRE_EQUAL(hi[Spec::I], 1);
	momId = cluster.getMomentIds();
	BOOST_REQUIRE_EQUAL(momId.extent(0), 2);
}

BOOST_AUTO_TEST_CASE(grouped)
{
	// Create the option to create a network
	xolotl::options::Options opts;
	// Create a good parameter file
	std::string parameterFile = "param.txt";
	std::ofstream paramFile(parameterFile);
	paramFile << "netParam=8 0 0 8 1" << std::endl
			  << "process=reaction" << std::endl
			  << "grouping=4 4 2" << std::endl;
	paramFile.close();

	// Create a fake command line to read the options
	test::CommandLine<2> cl{{"fakeXolotlAppNameForTests", parameterFile}};
	opts.readParams(cl.argc, cl.argv);

	std::remove(parameterFile.c_str());

	using NetworkType = FeReactionNetwork;
	using Spec = NetworkType::Species;
	using Composition = NetworkType::Composition;

	// Get the boundaries from the options
	NetworkType::AmountType maxV = opts.getMaxV();
	NetworkType::AmountType maxI = opts.getMaxI();
	NetworkType::AmountType maxHe = opts.getMaxImpurity();
	NetworkType::AmountType groupingWidthHe = opts.getGroupingWidthA();
	NetworkType::AmountType groupingWidthV = opts.getGroupingWidthB();
	// Adapt maxHe and maxV
	int i = 0;
	while (maxHe + 1 > pow(groupingWidthHe, i)) {
		++i;
	}
	maxHe = pow(groupingWidthV, i) - 1;
	i = 0;
	while (maxV + 1 > pow(groupingWidthV, i)) {
		++i;
	}
	maxV = pow(groupingWidthV, i) - 1;
	NetworkType network({maxHe, maxV, maxI},
		{{groupingWidthHe, groupingWidthV, maxI + 1}}, 1, opts);

	network.syncClusterDataOnHost();

	BOOST_REQUIRE_EQUAL(network.getNumClusters(), 30);
	BOOST_REQUIRE_EQUAL(network.getDOF(), 36);
<<<<<<< HEAD
	// TODO: check it is within a given range?
	//	auto deviceMemorySize = network.getDeviceMemorySize();
	//	BOOST_CHECK_GT(deviceMemorySize, 315000);
	//	BOOST_CHECK_LT(deviceMemorySize, 330000);
=======
>>>>>>> 18acd6f6

	BOOST_REQUIRE_EQUAL(network.getGridSize(), 1);

	// TODO: Test each value explicitly?
	typename NetworkType::Bounds bounds = network.getAllClusterBounds();
	BOOST_REQUIRE_EQUAL(bounds.size(), 30);

	// Check the single vacancy
	auto vacancy = network.getSingleVacancy();
	BOOST_REQUIRE_EQUAL(vacancy.getId(), 0);

	// Get the diagonal fill
	const auto dof = network.getDOF();
	NetworkType::SparseFillMap knownDFill;
	knownDFill[0] = {0, 1, 3, 5, 7, 9, 10, 30, 11, 31, 12, 32, 13, 14, 15, 16,
		17, 18, 33, 19, 34, 20, 35, 21, 22, 23, 24, 25, 26, 27, 28, 29, 4, 6, 8,
		2};
	knownDFill[1] = {1, 0, 2, 4, 6, 8, 9, 10, 30, 11, 31, 12, 32, 13, 14, 15,
		16, 17, 18, 33, 19, 34, 20, 35, 21, 22, 23, 24, 25, 26, 27, 28, 29, 3,
		5, 7};
	knownDFill[2] = {2, 0, 29, 1, 3, 5, 7, 9, 13, 17, 24, 25, 4};
	knownDFill[3] = {3, 0, 1, 21, 2, 4, 5, 6, 9, 10, 30, 11, 31, 13, 14, 15, 17,
		18, 33, 19, 34, 22, 24, 25, 26, 27, 29, 7, 8, 12, 32, 16, 20, 35, 23,
		28};
	knownDFill[4] = {4, 0, 18, 33, 1, 2, 3, 5, 9, 10, 30, 25, 13, 6};
	knownDFill[5] = {5, 0, 1, 22, 2, 3, 4, 9, 10, 30, 13, 14, 17, 18, 33, 21,
		24, 25, 26, 29, 7};
	knownDFill[6] = {6, 0, 19, 34, 1, 2, 5, 3, 4, 9, 11, 31, 25, 13, 8};
	knownDFill[7] = {7, 0, 1, 23, 2, 3, 5, 9, 13, 17, 24, 25, 29};
	knownDFill[8] = {8, 0, 20, 35, 1, 2, 7, 3, 6, 4, 5, 9, 12, 32, 25, 13};
	knownDFill[9] = {9, 0, 25, 1, 24, 3, 5, 7, 10, 30, 11, 31, 12, 32, 13, 14,
		15, 16, 21, 22, 23, 26, 27, 28};
	knownDFill[10] = {
		10, 0, 30, 26, 1, 18, 33, 3, 9, 24, 5, 21, 13, 25, 14, 11, 31};
	knownDFill[11] = {
		11, 0, 31, 27, 1, 19, 34, 3, 10, 30, 5, 9, 24, 22, 13, 25, 15, 12, 32};
	knownDFill[12] = {12, 0, 32, 28, 1, 20, 35, 3, 11, 31, 5, 10, 30, 7, 9, 24,
		23, 13, 25, 16};
	knownDFill[13] = {13, 0, 1, 25, 3, 5, 7, 9, 10, 30, 11, 31, 12, 32, 14, 15,
		16, 17, 18, 33, 19, 34, 20, 35, 21, 22, 23, 24, 26, 27, 28};
	knownDFill[14] = {14, 0, 21, 1, 26, 3, 13, 5, 9, 25, 15};
	knownDFill[15] = {15, 0, 22, 1, 27, 3, 14, 5, 13, 9, 25, 16};
	knownDFill[16] = {16, 0, 23, 1, 28, 3, 15, 5, 14, 7, 13, 9, 25};
	knownDFill[17] = {17, 0, 24, 1, 29, 3, 5, 7, 9, 13, 25, 18, 33};
	knownDFill[18] = {
		18, 0, 10, 30, 33, 1, 4, 3, 17, 29, 5, 9, 14, 26, 13, 25, 19, 34};
	knownDFill[19] = {19, 0, 11, 31, 34, 1, 6, 3, 18, 33, 5, 17, 29, 9, 15, 27,
		13, 25, 20, 35};
	knownDFill[20] = {20, 0, 12, 32, 35, 1, 8, 3, 19, 34, 5, 18, 33, 7, 17, 29,
		9, 16, 28, 13, 25};
	knownDFill[21] = {21, 0, 3, 1, 14, 5, 9, 13, 25, 22};
	knownDFill[22] = {22, 0, 5, 1, 15, 3, 21, 9, 13, 25, 23};
	knownDFill[23] = {23, 0, 7, 1, 16, 3, 22, 5, 21, 9, 13, 25};
	knownDFill[24] = {24, 0, 9, 1, 17, 3, 5, 7, 13, 25, 10, 30};
	knownDFill[25] = {25, 0, 13, 1, 9, 3, 5, 7, 10, 30, 11, 31, 12, 32, 14, 15,
		16, 21, 22, 23, 24, 26, 27, 28};
	knownDFill[26] = {26, 0, 14, 1, 10, 30, 3, 25, 5, 9, 13, 21, 27};
	knownDFill[27] = {27, 0, 15, 1, 11, 31, 3, 26, 5, 25, 9, 13, 22, 28};
	knownDFill[28] = {28, 0, 16, 1, 12, 32, 3, 27, 5, 26, 7, 25, 9, 13, 23};
	knownDFill[29] = {29, 0, 17, 1, 2, 3, 5, 7, 9, 25, 13, 24, 18, 33};
	knownDFill[30] = {
		30, 0, 10, 26, 1, 18, 33, 3, 9, 24, 5, 21, 13, 25, 14, 11, 31};
	knownDFill[31] = {
		31, 0, 11, 27, 1, 19, 34, 3, 10, 30, 5, 9, 24, 22, 13, 25, 15, 12, 32};
	knownDFill[32] = {32, 0, 12, 28, 1, 20, 35, 3, 11, 31, 5, 10, 30, 7, 9, 24,
		23, 13, 25, 16};
	knownDFill[33] = {
		33, 0, 10, 30, 18, 1, 4, 3, 17, 29, 5, 9, 14, 26, 13, 25, 19, 34};
	knownDFill[34] = {34, 0, 11, 31, 19, 1, 6, 3, 18, 33, 5, 17, 29, 9, 15, 27,
		13, 25, 20, 35};
	knownDFill[35] = {35, 0, 12, 32, 20, 1, 8, 3, 19, 34, 5, 18, 33, 7, 17, 29,
		9, 16, 28, 13, 25};

	NetworkType::SparseFillMap dfill;
	auto nPartials = network.getDiagonalFill(dfill);
	BOOST_REQUIRE_EQUAL(nPartials, 659);
	for (NetworkType::IndexType i = 0; i < dof; i++) {
		auto rowIter = dfill.find(i);
		if (rowIter != dfill.end()) {
			const auto& row = rowIter->second;
			BOOST_REQUIRE_EQUAL(row.size(), knownDFill[i].size());
		}
	}

	// Set temperatures
	std::vector<double> temperatures = {1000.0};
	std::vector<double> depths = {1.0};
	network.setTemperatures(temperatures, depths);
	network.syncClusterDataOnHost();
	NetworkType::IndexType gridId = 0;

	// Check the largest rate
	BOOST_REQUIRE_CLOSE(network.getLargestRate(), 751630489466.0, 0.01);

	// Create a concentration vector where every field is at 1.0
	std::vector<double> concentrations(dof + 1, 1.0);
	using HostUnmanaged =
		Kokkos::View<double*, Kokkos::HostSpace, Kokkos::MemoryUnmanaged>;
	auto hConcs = HostUnmanaged(concentrations.data(), dof + 1);
	auto dConcs = Kokkos::View<double*>("Concentrations", dof + 1);
	deep_copy(dConcs, hConcs);

	// Check the total concentrations
	BOOST_REQUIRE_CLOSE(
		network.getTotalConcentration(dConcs, Spec::He, 1), 27.0, 0.01);
	BOOST_REQUIRE_CLOSE(
		network.getTotalAtomConcentration(dConcs, Spec::V, 3), 132.0, 0.01);
	BOOST_REQUIRE_CLOSE(
		network.getTotalRadiusConcentration(dConcs, Spec::I, 1), 0.14131, 0.01);
	BOOST_REQUIRE_CLOSE(
		network.getTotalTrappedAtomConcentration(dConcs, Spec::He, 1), 48.0,
		0.01);

	// Check the left side rate of 0th cluster
	BOOST_REQUIRE_CLOSE(
		network.getLeftSideRate(dConcs, 0, gridId), 535857652671, 0.01);

	// Create a flux vector where every field is at 0.0
	std::vector<double> fluxes(dof + 1, 0.0);
	using HostUnmanaged =
		Kokkos::View<double*, Kokkos::HostSpace, Kokkos::MemoryUnmanaged>;
	auto hFluxes = HostUnmanaged(fluxes.data(), dof + 1);
	auto dFluxes = Kokkos::View<double*>("Fluxes", dof + 1);
	deep_copy(dFluxes, hFluxes);

	// Check the fluxes computation
	std::vector<double> knownFluxes = {-5.22471e+11, -2.87474e+11, -6.88335e+11,
		-9.97246e+12, -1.95141e+11, -2.56667e+12, 1.83297e+11, -3.42229e+11,
		6.76208e+11, -6.26418e+11, -1.73605e+11, 1.73747e+11, 6.25311e+11,
		-5.69668e+11, -1.58436e+11, 1.5447e+11, 5.60267e+11, -6.47052e+11,
		-1.78184e+11, 1.8831e+11, 6.65332e+11, -1.47436e+11, 1.43382e+11,
		5.18581e+11, -6.3465e+11, -6.54547e+11, -1.68392e+11, 1.6078e+11,
		5.88118e+11, -6.6449e+11, -5.17148e+11, -1.50675e+10, 4.9055e+11,
		-5.43221e+11, -1.1202e+10, 5.23559e+11, 0};
	network.computeAllFluxes(dConcs, dFluxes, gridId);
	deep_copy(hFluxes, dFluxes);
	for (NetworkType::IndexType i = 0; i < dof + 1; i++) {
		BOOST_REQUIRE_CLOSE(fluxes[i], knownFluxes[i], 0.01);
	}

	// Check the partials computation
	std::vector<double> knownPartials = {-5.36753e+11, 8.94081e+08,
		-2.76652e+11, -1.45181e+11, -9.90247e+10, -4.40779e+08, -3.95124e+08,
		1135.1, -3.95179e+08, 8.91754, -3.9518e+08, 0.140363, 1.2078e+10,
		-1.68579e+08, -1.68588e+08, -1.68588e+08, -2.07355e+08, -4.27392e+08,
		1269.95, -4.27455e+08, 33.6357, -4.27457e+08, 1.33481, 7.84608e+08,
		-1.49194e+08, -1.49198e+08, -1.82928e+08, -1.99721e+09, -1.82172e+08,
		-1.8219e+08, -1.8219e+08, -2.15732e+08, 31733.7, 1492.92, 94.0114,
		983384, -2.87473e+11, -7.01816e+09, -1.03034e+10, -1.03034e+10,
		-1.03034e+10, -1.03034e+10, -9.32399e+09, -1.81937e+10, 1.98817e-15,
		-1.81937e+10, 1.98817e-15, -1.81937e+10, 7.09636e-14, -7.91224e+09,
		-7.76165e+09, -7.76165e+09, -7.76165e+09, -9.67534e+09, -1.96797e+10,
		1.24043e-15, -1.96797e+10, 1.24043e-15, -1.96797e+10, 4.87899e-15,
		-6.86896e+09, -6.86896e+09, -6.86896e+09, -9.30735e+09, -1.03421e+10,
		-8.38785e+09, -8.38785e+09, -8.38785e+09, -1.00044e+10, 1.10364e-10,
		0.00140902, 38.3638, -6.92408e+11, 2.17302e+08, 2.17302e+08,
		-1.03034e+10, -3.6493e+11, -1.89192e+11, -1.27981e+11, 2.14787e+09,
		2.05034e+08, 2.05034e+08, 2.52231e+09, 2.52231e+09, 5.41836e+07,
		-1.14843e+13, -2.76652e+11, 6.86896e+09, -2.68616e+11, -3.6493e+11,
		-3.64876e+11, -5.83904e+11, -3.6493e+11, -3.29038e+11, -6.67572e+11,
		753412, -6.6767e+11, 0, -2.9965e+11, -2.99407e+11, -2.99425e+11,
		-3.48743e+11, -7.05856e+11, 667319, -7.05967e+11, 0, -2.76419e+11,
		-3.3926e+11, -3.18416e+11, -3.1553e+11, -3.15563e+11, -3.57224e+11,
		4.50762e+08, 1.95299e-12, 3.57316e-12, 0, 1.60243e-12, 3.77812e-12, 0,
		1.47931e-12, 1.6888e-12, -5.6448e+11, 3.20593e+08, 4.21955e+08,
		2.75113e+06, -1.03034e+10, 3.6493e+11, 0, -1.89192e+11, 2.73667e+08,
		3.0206e+09, 9.62969e+08, 3.70991e+09, 1.04113e+08, 1.95299e-12,
		-3.32562e+12, -1.45181e+11, 6.86896e+09, 6.86896e+09, -1.89192e+11,
		9.19357e+11, -1.89192e+11, -1.71586e+11, -3.47289e+11, 0, -1.56675e+11,
		-1.56439e+11, -1.81099e+11, -3.66437e+11, 0, -1.44936e+11, -1.76357e+11,
		-1.67483e+11, -1.64509e+11, -1.85339e+11, 4.50762e+08, -3.75234e+11,
		3.20593e+08, 4.21955e+08, 2.75113e+06, -1.03034e+10, 1.89192e+11,
		1.89192e+11, 0, 3.6493e+11, 2.73667e+08, 3.0206e+09, 9.62969e+08,
		3.70991e+09, 1.04113e+08, 1.95299e-12, -9.33002e+11, -9.90247e+10,
		6.86896e+09, 6.86896e+09, -1.27981e+11, 5.83904e+11, 5.83904e+11,
		-1.16601e+11, -1.06607e+11, -1.2264e+11, -1.1951e+11, -1.1475e+11,
		-1.25438e+11, -1.03034e+10, 3.20593e+08, 4.21955e+08, 2.75113e+06,
		-1.03034e+10, 1.27981e+11, 1.27981e+11, 3.6493e+11, 3.6493e+11,
		1.89192e+11, 1.89192e+11, 2.73667e+08, 3.0206e+09, 9.62969e+08,
		3.70991e+09, 1.04113e+08, -6.40389e+11, 1.50576e+09, -8.00248e+08,
		-1.66375e+07, 9.32659e+09, -3.29038e+11, -1.71586e+11, -1.16601e+11,
		-4.98829e+08, 2.49415e+08, -5.47334e+08, 2.73667e+08, -5.47334e+08,
		2.73667e+08, 316775, -4.8158e+08, -4.8158e+08, -4.8158e+08,
		-4.37618e+08, -4.37618e+08, -4.37618e+08, -5.12418e+08, -5.12418e+08,
		-5.12418e+08, -5.15117e+11, -5.70976e+07, 2.36128e+09, 1.81122e+08,
		1.85752e+08, 4.91995e+09, -2.45998e+09, 3.13776e+08, 1.64601e+11,
		1.6963e+11, -1.73645e+11, 1.19591e+09, -1.98303e+07, -4.1507e+08,
		1.16505e+09, 1.78658e-12, 0, -3.41423e+11, -5.70976e+07, 2.36165e+09,
		1.81122e+08, 1.85752e+08, 4.91994e+09, -2.45997e+09, 0, 3.33835e+11, 0,
		1.73971e+11, 8.58747e+10, 8.81785e+10, 1.19591e+09, -1.98303e+07,
		-4.1507e+08, 1.16505e+09, 1.78658e-12, 0, -7.58798e+09, -5.70976e+07,
		2.36165e+09, 1.81122e+08, 1.85752e+08, 4.91993e+09, -2.45997e+09,
		3.33835e+11, 3.33835e+11, 0, 1.73645e+11, 1.73645e+11, 0, 1.18056e+11,
		5.83825e+10, 5.9755e+10, 1.19591e+09, -1.98303e+07, -4.1507e+08,
		1.16505e+09, -5.81137e+11, 2.77618e+08, 2.42983e+09, 8.139e+09,
		-2.9965e+11, -1.56675e+11, -1.06607e+11, -6.71307e+08, -3.87622e+08, 0,
		-3.87622e+08, 0, -3.87622e+08, 0, -1.50371e+08, -1.67906e+08,
		-1.67906e+08, -2.05034e+08, -2.08226e+08, 1.04113e+08, -2.08226e+08,
		1.04113e+08, -2.08226e+08, 1.04113e+08, -1.50587e+08, -1.50587e+08,
		-1.50587e+08, -1.97895e+08, -1.80055e+08, -1.80055e+08, -1.80055e+08,
		-4.66624e+11, -1.93899e+07, 1.49198e+08, 6.26203e+08, 8.38787e+09,
		2.25415e+08, 2.99482e+11, -1.56439e+11, -4.8158e+08, -2.16219e+09,
		1.60243e-12, -3.10167e+11, -1.93899e+07, 1.49198e+08, 6.26203e+08,
		8.38785e+09, 0, 2.99425e+11, 1.56675e+11, 1.56507e+11, -4.8158e+08,
		-2.16219e+09, 1.60243e-12, -1.07419e+10, -1.93899e+07, 1.49198e+08,
		6.26203e+08, 8.38785e+09, 2.99425e+11, 2.99425e+11, 1.56439e+11,
		1.56439e+11, 1.06607e+11, 1.06439e+11, -4.8158e+08, -2.16219e+09,
		-6.62575e+11, -7.9929e+06, 2.02162e+08, 3.29059e+08, 1.0006e+10,
		-3.48743e+11, -1.81099e+11, -1.2264e+11, 6.71307e+08, 4.66273e+08,
		9.23234e+09, 5.48854e+07, -2.74427e+07, -5.41389e+11, -1.21039e+07,
		1.52924e+09, -5.6892e+08, 2.45827e+09, 2.69175e+09, 5.15173e+09,
		-3.05176e-05, 1.74372e+11, 1.78612e+11, -1.83219e+11, 4.96999e+08,
		2.4079e+08, 1.41025e+09, 1.41754e+08, 1.77236e+09, 1.88906e-12, 0,
		-3.58114e+11, -1.21039e+07, 1.52924e+09, -5.6892e+08, 2.45859e+09,
		2.69175e+09, 5.15172e+09, 0, 3.52984e+11, 0, 1.83219e+11, 9.05493e+10,
		9.26694e+10, 4.96999e+08, 2.4079e+08, 1.41025e+09, 1.41754e+08,
		1.77236e+09, 1.88906e-12, 0, -5.13091e+09, -1.21039e+07, 1.52924e+09,
		-5.6892e+08, 2.45859e+09, 2.69175e+09, 5.15172e+09, 3.52984e+11,
		3.52984e+11, 0, 1.83219e+11, 1.83219e+11, 0, 1.24039e+11, 6.13198e+10,
		6.2719e+10, 4.96999e+08, 2.4079e+08, 1.41025e+09, 1.41754e+08,
		1.77236e+09, -4.3185e+11, 2.76503e+11, 2.32972e+08, 8.92693e+08,
		7.76166e+09, -1.44936e+11, -4.37618e+08, -1.50587e+08, -1.95421e+09,
		1.47931e-12, -2.8598e+11, 1.45032e+11, 1.45181e+11, 8.92693e+08,
		7.76165e+09, 0, 2.76419e+11, -4.37618e+08, -1.50587e+08, -1.95421e+09,
		1.47931e-12, -9.56057e+09, 9.88755e+10, 9.90247e+10, 8.92693e+08,
		7.76165e+09, 2.76419e+11, 2.76419e+11, 1.44936e+11, 1.44936e+11,
		-4.37618e+08, -1.50587e+08, -1.95421e+09, -6.47376e+11, 4.28474e+08,
		6.30636e+08, 3.67986e+08, 9.67814e+09, -3.3926e+11, -1.76357e+11,
		-1.1951e+11, 2.14435e+09, -1.80065e+08, 5.00117e+07, 2.50058e+07,
		-6.73645e+11, -1.81723e+09, -2.02307e+09, -1.01807e+09, 6.5772e+09,
		-3.18416e+11, -1.67483e+11, -1.1475e+11, -4.94654e+09, 0, -4.94654e+09,
		0, -4.94654e+09, 0, -2.16219e+09, -2.16219e+09, -2.16219e+09,
		-1.95421e+09, -1.95421e+09, -1.95421e+09, -2.52231e+09, -2.27513e+09,
		-2.30808e+09, -2.30808e+09, -4.91675e+11, -1.36016e+07, 1.68588e+08,
		-3.83942e+09, 9.09689e+09, -4.54845e+09, 2.85278e+09, 3.16108e+11,
		-1.64509e+11, -5.12418e+08, -2.94686e+07, 1.50587e+08, 1.6888e-12,
		-3.27134e+11, -1.36016e+07, 1.68588e+08, -3.83942e+09, 9.09686e+09,
		-4.54843e+09, 0, 3.15563e+11, 1.67483e+11, 1.65175e+11, -5.12418e+08,
		-2.94686e+07, 1.50587e+08, 1.6888e-12, -1.15706e+10, -1.36016e+07,
		1.68588e+08, -3.83942e+09, 9.09686e+09, -4.54843e+09, 3.15563e+11,
		3.15563e+11, 1.64509e+11, 1.64509e+11, 1.1475e+11, 1.12442e+11,
		-5.12418e+08, -2.94686e+07, 1.50587e+08, -6.78224e+11, -7.14739e+06,
		2.10155e+08, 2.99036e+08, 1.03044e+10, -3.57224e+11, -1.85339e+11,
		-1.25438e+11, 2.93665e+09, 2.93665e+09, 1.97895e+08, 1.97895e+08,
		5.622e+07, 2.811e+07, -5.24412e+11, -2.80985e+08, -8.35348e+09,
		-2.13458e+06, -1.78222e+10, 9.8399e+09, -4.91995e+09, -3.23614e+11,
		-3.28327e+11, 3.3926e+11, -1.73645e+11, -1.51659e+09, -1.81662e+08,
		-2.26529e+09, 1.99429e+09, 0, 1.78658e-12, -3.50718e+11, -2.80985e+08,
		-8.35194e+09, -2.13458e+06, -1.78222e+10, 9.83987e+09, -4.91994e+09, 0,
		0, 3.33835e+11, 4.77137e+09, -1.70874e+11, 1.76357e+11, -1.51659e+09,
		-1.81662e+08, -2.26529e+09, 1.99429e+09, 0, 1.78658e-12, -1.68824e+10,
		-2.80985e+08, -8.35194e+09, -2.13458e+06, -1.78222e+10, 9.83987e+09,
		-4.91993e+09, 3.33835e+11, 0, 3.33835e+11, 1.73645e+11, 0, 1.73645e+11,
		2.90896e+09, -1.1589e+11, 1.1951e+11, -1.51659e+09, -1.81662e+08,
		-2.26529e+09, 1.99429e+09, -5.51442e+11, -4.03249e+08, 2.27568e+09,
		-1.14162e+09, -9.41929e+09, -1.42962e+10, 1.03035e+10, -3.44503e+11,
		-3.48743e+11, 3.57224e+11, -1.83219e+11, 3.0838e+07, -4.8158e+08,
		-1.79567e+09, 2.97924e+08, -1.07145e+09, 0, 1.88906e-12, -3.68168e+11,
		-4.03249e+08, 2.27568e+09, -1.14162e+09, -9.41792e+09, -1.42962e+10,
		1.03034e+10, 0, 0, 3.52984e+11, 4.24016e+09, -1.81099e+11, 1.85339e+11,
		3.0838e+07, -4.8158e+08, -1.79567e+09, 2.97924e+08, -1.07145e+09, 0,
		1.88906e-12, -1.51845e+10, -4.03249e+08, 2.27568e+09, -1.14162e+09,
		-9.41792e+09, -1.42962e+10, 1.03034e+10, 3.52984e+11, 0, 3.52984e+11,
		1.83219e+11, 0, 1.83219e+11, 2.79851e+09, -1.2264e+11, 1.25438e+11,
		3.0838e+07, -4.8158e+08, -1.79567e+09, 2.97924e+08, -1.07145e+09};
	auto vals = Kokkos::View<double*>("solverPartials", nPartials);
	network.computeAllPartials(dConcs, vals, gridId);
	auto hPartials = create_mirror_view(vals);
	deep_copy(hPartials, vals);
	int startingIdx = 0;
	for (NetworkType::IndexType i = 0; i < dof; i++) {
		auto rowIter = dfill.find(i);
		if (rowIter != dfill.end()) {
			const auto& row = rowIter->second;
			for (NetworkType::IndexType j = 0; j < row.size(); j++) {
				auto iter = find(row.begin(), row.end(), knownDFill[i][j]);
				auto index = std::distance(row.begin(), iter);
				XOLOTL_REQUIRE_CLOSE_ZT(hPartials[startingIdx + index],
					knownPartials[startingIdx + j], 0.01, 1.0e-4);
			}
			startingIdx += row.size();
		}
	}

	// Check clusters
	NetworkType::Composition comp = NetworkType::Composition::zero();
	comp[Spec::He] = 1;
	auto cluster = network.findCluster(comp, plsm::HostMemSpace{});
	BOOST_REQUIRE_EQUAL(cluster.getId(), 3);
	BOOST_REQUIRE_CLOSE(cluster.getReactionRadius(), 0.3, 0.01);
	BOOST_REQUIRE_CLOSE(cluster.getFormationEnergy(), 0.0, 0.01);
	BOOST_REQUIRE_CLOSE(cluster.getTemperature(gridId), 1000.0, 0.01);
	BOOST_REQUIRE_CLOSE(
		cluster.getDiffusionCoefficient(gridId), 49844044907.0, 0.01);
	BOOST_REQUIRE_CLOSE(cluster.getDiffusionFactor(), 100000000000.0, 0.01);
	BOOST_REQUIRE_CLOSE(cluster.getMigrationEnergy(), 0.06, 0.01);
	const auto& reg = cluster.getRegion();
	Composition lo = reg.getOrigin();
	Composition hi = reg.getUpperLimitPoint();
	BOOST_REQUIRE_EQUAL(lo[Spec::He], 1);
	BOOST_REQUIRE_EQUAL(hi[Spec::He], 2);
	BOOST_REQUIRE_EQUAL(lo[Spec::V], 0);
	BOOST_REQUIRE_EQUAL(hi[Spec::V], 1);
	BOOST_REQUIRE_EQUAL(lo[Spec::I], 0);
	BOOST_REQUIRE_EQUAL(hi[Spec::I], 1);
	auto momId = cluster.getMomentIds();
	BOOST_REQUIRE_EQUAL(momId.extent(0), 2);

	comp[Spec::He] = 0;
	comp[Spec::V] = 2;
	cluster = network.findCluster(comp, plsm::HostMemSpace{});
	BOOST_REQUIRE_EQUAL(cluster.getId(), 13);
	BOOST_REQUIRE_CLOSE(cluster.getReactionRadius(), 0.17804, 0.01);
	BOOST_REQUIRE_CLOSE(cluster.getFormationEnergy(), 0.0, 0.01);
	BOOST_REQUIRE_CLOSE(cluster.getTemperature(gridId), 1000.0, 0.01);
	BOOST_REQUIRE_CLOSE(
		cluster.getDiffusionCoefficient(gridId), 37523834.9, 0.01);
	BOOST_REQUIRE_CLOSE(cluster.getDiffusionFactor(), 50000000000.0, 0.01);
	BOOST_REQUIRE_CLOSE(cluster.getMigrationEnergy(), 0.62, 0.01);
	const auto& regBis = cluster.getRegion();
	lo = regBis.getOrigin();
	hi = regBis.getUpperLimitPoint();
	BOOST_REQUIRE_EQUAL(lo[Spec::He], 0);
	BOOST_REQUIRE_EQUAL(hi[Spec::He], 1);
	BOOST_REQUIRE_EQUAL(lo[Spec::V], 2);
	BOOST_REQUIRE_EQUAL(hi[Spec::V], 3);
	BOOST_REQUIRE_EQUAL(lo[Spec::I], 0);
	BOOST_REQUIRE_EQUAL(hi[Spec::I], 1);
	momId = cluster.getMomentIds();
	BOOST_REQUIRE_EQUAL(momId.extent(0), 2);

	comp[Spec::V] = 0;
	comp[Spec::I] = 1;
	cluster = network.findCluster(comp, plsm::HostMemSpace{});
	BOOST_REQUIRE_EQUAL(cluster.getId(), 1);
	BOOST_REQUIRE_CLOSE(cluster.getReactionRadius(), 0.14131, 0.01);
	BOOST_REQUIRE_CLOSE(cluster.getFormationEnergy(), 0.0, 0.01);
	BOOST_REQUIRE_CLOSE(cluster.getTemperature(gridId), 1000.0, 0.01);
	BOOST_REQUIRE_CLOSE(
		cluster.getDiffusionCoefficient(gridId), 1934083614.2, 0.01);
	BOOST_REQUIRE_CLOSE(cluster.getDiffusionFactor(), 100000000000.0, 0.01);
	BOOST_REQUIRE_CLOSE(cluster.getMigrationEnergy(), 0.34, 0.01);
	const auto& regTer = cluster.getRegion();
	lo = regTer.getOrigin();
	hi = regTer.getUpperLimitPoint();
	BOOST_REQUIRE_EQUAL(lo[Spec::He], 0);
	BOOST_REQUIRE_EQUAL(hi[Spec::He], 1);
	BOOST_REQUIRE_EQUAL(lo[Spec::V], 0);
	BOOST_REQUIRE_EQUAL(hi[Spec::V], 1);
	BOOST_REQUIRE_EQUAL(lo[Spec::I], 1);
	BOOST_REQUIRE_EQUAL(hi[Spec::I], 2);
	momId = cluster.getMomentIds();
	BOOST_REQUIRE_EQUAL(momId.extent(0), 2);

	comp[Spec::I] = 0;
	comp[Spec::He] = 2;
	comp[Spec::V] = 6;
	cluster = network.findCluster(comp, plsm::HostMemSpace{});
	BOOST_REQUIRE_EQUAL(cluster.getId(), 19);
	BOOST_REQUIRE_CLOSE(cluster.getReactionRadius(), 0.2635485, 0.01);
	BOOST_REQUIRE_CLOSE(cluster.getFormationEnergy(), 0.0, 0.01);
	BOOST_REQUIRE_CLOSE(cluster.getTemperature(gridId), 1000.0, 0.01);
	BOOST_REQUIRE_CLOSE(cluster.getDiffusionCoefficient(gridId), 0.0, 0.01);
	BOOST_REQUIRE_CLOSE(cluster.getDiffusionFactor(), 0.0, 0.01);
	BOOST_REQUIRE_EQUAL(
		cluster.getMigrationEnergy(), std::numeric_limits<double>::infinity());
	const auto& regQua = cluster.getRegion();
	lo = regQua.getOrigin();
	hi = regQua.getUpperLimitPoint();
	BOOST_REQUIRE_EQUAL(lo[Spec::He], 2);
	BOOST_REQUIRE_EQUAL(hi[Spec::He], 3);
	BOOST_REQUIRE_EQUAL(lo[Spec::V], 6);
	BOOST_REQUIRE_EQUAL(hi[Spec::V], 8);
	BOOST_REQUIRE_EQUAL(lo[Spec::I], 0);
	BOOST_REQUIRE_EQUAL(hi[Spec::I], 1);
	momId = cluster.getMomentIds();
	BOOST_REQUIRE_EQUAL(momId.extent(0), 2);
}

BOOST_AUTO_TEST_SUITE_END()<|MERGE_RESOLUTION|>--- conflicted
+++ resolved
@@ -49,13 +49,6 @@
 
 	BOOST_REQUIRE_EQUAL(network.getNumClusters(), 16);
 	BOOST_REQUIRE_EQUAL(network.getDOF(), 16);
-<<<<<<< HEAD
-	// TODO: check it is within a given range?
-	//	auto deviceMemorySize = network.getDeviceMemorySize();
-	//	BOOST_CHECK_GT(deviceMemorySize, 95000);
-	//	BOOST_CHECK_LT(deviceMemorySize, 99000);
-=======
->>>>>>> 18acd6f6
 
 	BOOST_REQUIRE_CLOSE(network.getLatticeParameter(), 0.287, 0.01);
 	BOOST_REQUIRE_CLOSE(network.getAtomicVolume(), 0.01181995, 0.01);
@@ -358,13 +351,6 @@
 
 	BOOST_REQUIRE_EQUAL(network.getNumClusters(), 30);
 	BOOST_REQUIRE_EQUAL(network.getDOF(), 36);
-<<<<<<< HEAD
-	// TODO: check it is within a given range?
-	//	auto deviceMemorySize = network.getDeviceMemorySize();
-	//	BOOST_CHECK_GT(deviceMemorySize, 315000);
-	//	BOOST_CHECK_LT(deviceMemorySize, 330000);
-=======
->>>>>>> 18acd6f6
 
 	BOOST_REQUIRE_EQUAL(network.getGridSize(), 1);
 
