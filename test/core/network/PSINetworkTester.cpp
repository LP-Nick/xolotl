--- conflicted
+++ resolved
@@ -63,13 +63,6 @@
 
 	BOOST_REQUIRE_EQUAL(network.getNumClusters(), 156);
 	BOOST_REQUIRE_EQUAL(network.getDOF(), 156);
-<<<<<<< HEAD
-	// TODO: check it is within a given range?
-	//	auto deviceMemorySize = network.getDeviceMemorySize();
-	//	BOOST_CHECK_GT(deviceMemorySize, 3900000);
-	//	BOOST_CHECK_LT(deviceMemorySize, 3940000);
-=======
->>>>>>> 18acd6f6
 
 	BOOST_REQUIRE_CLOSE(network.getLatticeParameter(), 0.317, 0.01);
 	BOOST_REQUIRE_CLOSE(network.getAtomicVolume(), 0.0159275, 0.01);
@@ -618,14 +611,6 @@
 	NetworkType network({maxHe, maxD, maxT, maxV, maxI}, 1, opts);
 
 	network.syncClusterDataOnHost();
-<<<<<<< HEAD
-	network.getSubpaving().syncZones(plsm::onHost);
-
-	//	auto deviceMemorySize = network.getDeviceMemorySize();
-	//	BOOST_CHECK_GT(deviceMemorySize, 3900000);
-	//	BOOST_CHECK_LT(deviceMemorySize, 3940000);
-=======
->>>>>>> 18acd6f6
 
 	// Get the diagonal fill
 	const auto dof = network.getDOF();
@@ -905,13 +890,6 @@
 
 	BOOST_REQUIRE_EQUAL(network.getNumClusters(), 35);
 	BOOST_REQUIRE_EQUAL(network.getDOF(), 35);
-<<<<<<< HEAD
-	// TODO: check it is within a given range?
-	//	auto deviceMemorySize = network.getDeviceMemorySize();
-	//	BOOST_CHECK_GT(deviceMemorySize, 405000);
-	//	BOOST_CHECK_LT(deviceMemorySize, 420000);
-=======
->>>>>>> 18acd6f6
 
 	BOOST_REQUIRE_CLOSE(network.getLatticeParameter(), 0.317, 0.01);
 	BOOST_REQUIRE_CLOSE(network.getAtomicVolume(), 0.0159275, 0.01);
@@ -1212,13 +1190,6 @@
 
 	BOOST_REQUIRE_EQUAL(network.getNumClusters(), 56);
 	BOOST_REQUIRE_EQUAL(network.getDOF(), 56);
-<<<<<<< HEAD
-	// TODO: check it is within a given range?
-	//	auto deviceMemorySize = network.getDeviceMemorySize();
-	//	BOOST_CHECK_GT(deviceMemorySize, 798000);
-	//	BOOST_CHECK_LT(deviceMemorySize, 812000);
-=======
->>>>>>> 18acd6f6
 
 	BOOST_REQUIRE_CLOSE(network.getLatticeParameter(), 0.317, 0.01);
 	BOOST_REQUIRE_CLOSE(network.getAtomicVolume(), 0.0159275, 0.01);
@@ -1571,13 +1542,6 @@
 
 	BOOST_REQUIRE_EQUAL(network.getNumClusters(), 56);
 	BOOST_REQUIRE_EQUAL(network.getDOF(), 56);
-<<<<<<< HEAD
-	// TODO: check it is within a given range?
-	//	auto deviceMemorySize = network.getDeviceMemorySize();
-	//	BOOST_CHECK_GT(deviceMemorySize, 798000);
-	//	BOOST_CHECK_LT(deviceMemorySize, 812000);
-=======
->>>>>>> 18acd6f6
 
 	BOOST_REQUIRE_CLOSE(network.getLatticeParameter(), 0.317, 0.01);
 	BOOST_REQUIRE_CLOSE(network.getAtomicVolume(), 0.0159275, 0.01);
