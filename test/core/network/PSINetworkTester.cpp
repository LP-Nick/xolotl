#define BOOST_TEST_DYN_LINK
#define BOOST_TEST_MODULE Regression

#include <boost/test/unit_test.hpp>

#include <xolotl/core/network/PSINetworkHandler.h>
#include <xolotl/core/network/PSIReactionNetwork.h>
#include <xolotl/test/CommandLine.h>
#include <xolotl/test/MPITestUtils.h>
#include <xolotl/test/PSINetworkTesterData.h>

using namespace std;
using namespace xolotl;
using namespace core;
using namespace network;

using Kokkos::ScopeGuard;
BOOST_GLOBAL_FIXTURE(ScopeGuard);

// Initialize MPI before running any tests; finalize it running all tests.
BOOST_GLOBAL_FIXTURE(MPIFixture);

/**
 * This suite is responsible for testing the PSI network.
 */
BOOST_AUTO_TEST_SUITE(PSINetwork_testSuite)

BOOST_AUTO_TEST_CASE(fullyRefined)
{
	loadNetworkHandlers();
	// Create the option to create a network
	xolotl::options::Options opts;
	// Create a good parameter file
	std::string parameterFile = "param.txt";
	std::ofstream paramFile(parameterFile);
	paramFile << "netParam=8 1 1 1 1" << std::endl
			  << "process=reaction" << std::endl;
	paramFile.close();

	// Create a fake command line to read the options
	test::CommandLine<2> cl{{"fakeXolotlAppNameForTests", parameterFile}};
	opts.readParams(cl.argc, cl.argv);

	std::remove(parameterFile.c_str());

	using NetworkType = PSIReactionNetwork<PSIFullSpeciesList>;
	using Spec = NetworkType::Species;
	using Composition = NetworkType::Composition;

	// Get the boundaries from the options
	// Get the boundaries from the options
	NetworkType::AmountType maxV = opts.getMaxV();
	NetworkType::AmountType maxI = opts.getMaxI();
	NetworkType::AmountType maxHe = psi::getMaxHePerV(maxV);
	NetworkType::AmountType maxD = 2.0 / 3.0 * (double)maxHe;
	NetworkType::AmountType maxT = 2.0 / 3.0 * (double)maxHe;
	NetworkType network({maxHe, maxD, maxT, maxV, maxI}, 1, opts);

	BOOST_REQUIRE(network.hasDeuterium());
	BOOST_REQUIRE(network.hasTritium());

	BOOST_REQUIRE_EQUAL(network.getNumClusters(), 156);
	BOOST_REQUIRE_EQUAL(network.getDOF(), 156);

	BOOST_REQUIRE_CLOSE(network.getLatticeParameter(), 0.317, 0.01);
	BOOST_REQUIRE_CLOSE(network.getAtomicVolume(), 0.0159275, 0.01);
	BOOST_REQUIRE_CLOSE(network.getImpurityRadius(), 0.3, 0.01);
	BOOST_REQUIRE_CLOSE(network.getInterstitialBias(), 1.15, 0.01);

	BOOST_REQUIRE(network.getEnableStdReaction() == true);
	BOOST_REQUIRE(network.getEnableReSolution() == false);

	BOOST_REQUIRE_EQUAL(network.getGridSize(), 1);

	// TODO: Test each value explicitly?
	typename NetworkType::Bounds bounds = network.getAllClusterBounds();
	BOOST_REQUIRE_EQUAL(bounds.size(), 156);
	typename NetworkType::PhaseSpace phaseSpace = network.getPhaseSpace();
	BOOST_REQUIRE_EQUAL(phaseSpace.size(), 5);

	BOOST_REQUIRE_EQUAL(network.getNumberOfSpecies(), 5);
	BOOST_REQUIRE_EQUAL(network.getNumberOfSpeciesNoI(), 4);

	// Check the single vacancy
	auto vacancy = network.getSingleVacancy();
	BOOST_REQUIRE_EQUAL(vacancy.getId(), 1);

	// Get the diagonal fill
	const auto dof = network.getDOF();
	NetworkType::SparseFillMap knownDFill;
	knownDFill[0] = {0, 1, 3, 10, 32, 36, 40, 47, 58, 69, 85, 107, 31, 106, 35,
		84, 39, 68, 46, 57};
	knownDFill[1] = {1, 0, 2, 9, 31, 35, 39, 46, 57, 68, 84, 106, 3, 10, 32, 36,
		40, 47, 58, 69, 85, 107};
	knownDFill[2] = {2, 0, 3, 1, 4, 5, 6, 7, 10, 11, 12, 13, 14, 16, 17, 18, 19,
		21, 22, 23, 25, 26, 28, 32, 36, 40, 41, 43, 47, 48, 49, 51, 52, 54, 58,
		59, 60, 62, 63, 65, 69, 70, 71, 72, 74, 75, 76, 78, 79, 81, 85, 86, 87,
		88, 89, 91, 92, 93, 94, 96, 97, 98, 100, 101, 103, 107, 108, 109, 110,
		111, 113, 114, 115, 116, 118, 119, 120, 122, 123, 125, 128, 129, 130,
		131, 132, 133, 135, 136, 137, 138, 139, 141, 142, 143, 144, 146, 147,
		148, 150, 151, 153, 8, 15, 20, 24, 27, 29, 33, 37, 42, 44, 50, 53, 55,
		61, 64, 66, 73, 77, 80, 82, 90, 95, 99, 102, 104, 112, 117, 121, 124,
		126, 134, 140, 145, 149, 152, 154};
	knownDFill[3] = {3, 0, 1, 2, 9, 31, 35, 39, 46, 57, 68, 84, 4, 11, 33};
	knownDFill[4] = {4, 2, 3, 9, 39, 46, 57, 68, 84, 5, 12};
	knownDFill[5] = {5, 2, 4, 9, 46, 57, 68, 84, 6, 13};
	knownDFill[6] = {6, 2, 5, 9, 68, 84, 7, 14};
	knownDFill[7] = {7, 2, 6, 9, 84, 8, 15};
	knownDFill[8] = {8, 2, 7};
	knownDFill[9] = {9, 0, 10, 1, 3, 4, 5, 6, 7, 11, 12, 13, 14, 16, 17, 18, 19,
		21, 22, 23, 25, 26, 28, 32, 36, 40, 41, 43, 47, 48, 49, 51, 52, 54, 58,
		59, 60, 62, 63, 65, 69, 70, 71, 72, 74, 75, 76, 78, 79, 81, 85, 86, 87,
		88, 89, 91, 92, 93, 94, 96, 97, 98, 100, 101, 103, 107, 108, 109, 110,
		111, 113, 114, 115, 116, 118, 119, 120, 122, 123, 125, 128, 129, 130,
		131, 132, 133, 135, 136, 137, 138, 139, 141, 142, 143, 144, 146, 147,
		148, 150, 151, 153, 15, 20, 24, 27, 29, 30, 34, 38, 44, 45, 53, 55, 56,
		64, 66, 67, 77, 80, 82, 83, 95, 99, 102, 104, 105, 117, 121, 124, 126,
		127, 140, 145, 149, 152, 154, 155};
	knownDFill[10] = {10, 0, 1, 9, 2, 31, 35, 39, 46, 57, 68, 84, 11, 16, 34};
	knownDFill[11] = {11, 2, 10, 3, 9, 39, 46, 57, 68, 84, 12, 17};
	knownDFill[12] = {12, 2, 11, 4, 9, 46, 57, 68, 84, 13, 18};
	knownDFill[13] = {13, 2, 12, 5, 9, 68, 84, 14, 19};
	knownDFill[14] = {14, 2, 13, 6, 9, 84, 15, 20};
	knownDFill[15] = {15, 2, 14, 7, 9};
	knownDFill[16] = {16, 2, 9, 10, 39, 46, 57, 68, 84, 17, 21};
	knownDFill[17] = {17, 2, 16, 9, 11, 46, 57, 68, 84, 18, 22};
	knownDFill[18] = {18, 2, 17, 9, 12, 68, 84, 19, 23};
	knownDFill[19] = {19, 2, 18, 9, 13, 84, 20, 24};
	knownDFill[20] = {20, 2, 19, 9, 14};
	knownDFill[21] = {21, 2, 9, 16, 46, 57, 68, 84, 22, 25};
	knownDFill[22] = {22, 2, 21, 9, 17, 68, 84, 23, 26};
	knownDFill[23] = {23, 2, 22, 9, 18, 84, 24, 27};
	knownDFill[24] = {24, 2, 23, 9, 19};
	knownDFill[25] = {25, 2, 9, 21, 68, 84, 26, 28};
	knownDFill[26] = {26, 2, 25, 9, 22, 84, 27, 29};
	knownDFill[27] = {27, 2, 26, 9, 23};
	knownDFill[28] = {28, 2, 9, 25, 84, 29, 30};
	knownDFill[29] = {29, 2, 28, 9, 26};
	knownDFill[30] = {30, 9, 28};
	knownDFill[31] = {31, 0, 32, 1, 3, 10, 33, 34, 35, 36, 37, 38, 39, 40, 41,
		42, 43, 44, 45, 46, 47, 48, 49, 50, 51, 52, 53, 54, 55, 56, 57, 58, 59,
		60, 61, 62, 63, 64, 65, 66, 67, 68, 69, 70, 71, 72, 73, 74, 75, 76, 77,
		78, 79, 80, 81, 82, 83, 84, 85, 86, 87, 88, 89, 90, 91, 92, 93, 94, 95,
		96, 97, 98, 99, 100, 101, 102, 103, 104, 105, 106, 107, 108, 109, 110,
		111, 112, 113, 114, 115, 116, 117, 118, 119, 120, 121, 122, 123, 124,
		125, 126, 127, 128, 129, 130, 131, 132, 133, 135, 136, 137, 138, 139,
		141, 142, 143, 144, 146, 147, 148, 150, 151, 153};
	knownDFill[32] = {32, 0, 1, 31, 2, 9, 35, 39, 46, 57, 68, 84, 33, 34, 36};
	knownDFill[33] = {33, 2, 32, 3, 31, 35, 39, 46, 57, 68, 84, 37};
	knownDFill[34] = {34, 9, 32, 10, 31, 35, 39, 46, 57, 68, 84, 38};
	knownDFill[35] = {35, 0, 36, 1, 3, 10, 31, 32, 33, 34, 37, 38, 39, 40, 41,
		42, 43, 44, 45, 46, 47, 48, 49, 50, 51, 52, 53, 54, 55, 56, 57, 58, 59,
		60, 61, 62, 63, 64, 65, 66, 67, 68, 69, 70, 71, 72, 73, 74, 75, 76, 77,
		78, 79, 80, 81, 82, 83, 84, 85, 86, 87, 88, 89, 90, 91, 92, 93, 94, 95,
		96, 97, 98, 99, 100, 101, 102, 103, 104, 105};
	knownDFill[36] = {
		36, 0, 1, 35, 2, 9, 31, 32, 39, 46, 57, 68, 84, 37, 38, 40};
	knownDFill[37] = {37, 2, 36, 3, 35, 31, 33, 39, 46, 57, 68, 84, 41};
	knownDFill[38] = {38, 9, 36, 10, 35, 31, 34, 39, 46, 57, 68, 84, 43};
	knownDFill[39] = {39, 0, 40, 1, 3, 4, 10, 11, 16, 31, 35, 32, 33, 34, 36,
		37, 38, 41, 42, 43, 44, 45, 46, 47, 48, 49, 50, 51, 52, 53, 54, 55, 56,
		57, 58, 59, 60, 61, 62, 63, 64, 65, 66, 67, 68, 69, 70, 71, 72, 73, 74,
		75, 76, 77, 78, 79, 80, 81, 82, 83};
	knownDFill[40] = {
		40, 0, 1, 39, 2, 9, 31, 36, 32, 35, 46, 57, 68, 41, 43, 47};
	knownDFill[41] = {
		41, 2, 40, 3, 39, 9, 31, 37, 33, 35, 46, 57, 68, 42, 44, 48};
	knownDFill[42] = {42, 2, 41, 4, 39, 31, 35, 46, 57, 68, 49};
	knownDFill[43] = {
		43, 2, 9, 40, 10, 39, 31, 38, 34, 35, 46, 57, 68, 44, 45, 51};
	knownDFill[44] = {44, 2, 43, 9, 41, 11, 39, 31, 35, 46, 57, 68, 52};
	knownDFill[45] = {45, 9, 43, 16, 39, 31, 35, 46, 57, 68, 54};
	knownDFill[46] = {46, 0, 47, 1, 3, 4, 5, 10, 11, 12, 16, 17, 21, 31, 39, 32,
		33, 34, 35, 36, 37, 38, 40, 41, 42, 43, 44, 45, 48, 49, 50, 51, 52, 53,
		54, 55, 56, 57, 58, 59, 60, 61, 62, 63, 64, 65, 66, 67};
	knownDFill[47] = {
		47, 0, 1, 46, 2, 9, 31, 40, 32, 39, 35, 36, 57, 48, 51, 58};
	knownDFill[48] = {
		48, 2, 47, 3, 46, 9, 31, 41, 33, 39, 35, 37, 57, 49, 52, 59};
	knownDFill[49] = {49, 2, 48, 4, 46, 9, 31, 42, 35, 39, 57, 50, 53, 60};
	knownDFill[50] = {50, 2, 49, 5, 46, 31, 35, 39, 57, 61};
	knownDFill[51] = {
		51, 2, 9, 47, 10, 46, 31, 43, 34, 39, 35, 38, 57, 52, 54, 62};
	knownDFill[52] = {52, 2, 51, 9, 48, 11, 46, 31, 44, 35, 39, 57, 53, 55, 63};
	knownDFill[53] = {53, 2, 52, 9, 49, 12, 46, 31, 35, 39, 57, 64};
	knownDFill[54] = {54, 2, 9, 51, 16, 46, 31, 45, 35, 39, 57, 55, 56, 65};
	knownDFill[55] = {55, 2, 54, 9, 52, 17, 46, 31, 35, 39, 57, 66};
	knownDFill[56] = {56, 9, 54, 21, 46, 31, 35, 39, 57, 67};
	knownDFill[57] = {57, 0, 58, 1, 3, 4, 5, 10, 11, 12, 16, 17, 21, 31, 46, 32,
		33, 34, 35, 39, 36, 37, 38, 40, 41, 42, 43, 44, 45, 47, 48, 49, 50, 51,
		52, 53, 54, 55, 56, 68};
	knownDFill[58] = {
		58, 0, 1, 57, 2, 9, 31, 47, 32, 46, 35, 40, 36, 39, 59, 62, 69};
	knownDFill[59] = {
		59, 2, 58, 3, 57, 9, 31, 48, 33, 46, 35, 41, 37, 39, 60, 63, 70};
	knownDFill[60] = {60, 2, 59, 4, 57, 9, 31, 49, 35, 42, 39, 46, 61, 64, 71};
	knownDFill[61] = {61, 2, 60, 5, 57, 31, 50, 35, 39, 46, 72};
	knownDFill[62] = {
		62, 2, 9, 58, 10, 57, 31, 51, 34, 46, 35, 43, 38, 39, 63, 65, 74};
	knownDFill[63] = {
		63, 2, 62, 9, 59, 11, 57, 31, 52, 35, 44, 39, 46, 64, 66, 75};
	knownDFill[64] = {64, 2, 63, 9, 60, 12, 57, 31, 53, 35, 39, 46, 76};
	knownDFill[65] = {65, 2, 9, 62, 16, 57, 31, 54, 35, 45, 39, 46, 66, 67, 78};
	knownDFill[66] = {66, 2, 65, 9, 63, 17, 57, 31, 55, 35, 39, 46, 79};
	knownDFill[67] = {67, 9, 65, 21, 57, 31, 56, 35, 39, 46, 81};
	knownDFill[68] = {68, 0, 69, 1, 3, 4, 5, 6, 10, 11, 12, 13, 16, 17, 18, 21,
		22, 25, 31, 57, 32, 33, 34, 35, 46, 36, 37, 38, 39, 40, 41, 42, 43, 44,
		45, 84};
	knownDFill[69] = {
		69, 0, 1, 68, 2, 9, 31, 58, 32, 57, 35, 47, 36, 46, 39, 40, 70, 74, 85};
	knownDFill[70] = {70, 2, 69, 3, 68, 9, 31, 59, 33, 57, 35, 48, 37, 46, 39,
		41, 71, 75, 86};
	knownDFill[71] = {71, 2, 70, 4, 68, 9, 31, 60, 35, 49, 39, 42, 72, 76, 87};
	knownDFill[72] = {72, 2, 71, 5, 68, 9, 31, 61, 35, 50, 39, 73, 77, 88};
	knownDFill[73] = {73, 2, 72, 6, 68, 31, 35, 39, 89};
	knownDFill[74] = {74, 2, 9, 69, 10, 68, 31, 62, 34, 57, 35, 51, 38, 46, 39,
		43, 75, 78, 91};
	knownDFill[75] = {
		75, 2, 74, 9, 70, 11, 68, 31, 63, 35, 52, 39, 44, 76, 79, 92};
	knownDFill[76] = {76, 2, 75, 9, 71, 12, 68, 31, 64, 35, 53, 39, 77, 80, 93};
	knownDFill[77] = {77, 2, 76, 9, 72, 13, 68, 31, 35, 39, 94};
	knownDFill[78] = {78, 2, 9, 74, 16, 68, 31, 65, 35, 54, 39, 45, 79, 81, 96};
	knownDFill[79] = {79, 2, 78, 9, 75, 17, 68, 31, 66, 35, 55, 39, 80, 82, 97};
	knownDFill[80] = {80, 2, 79, 9, 76, 18, 68, 31, 35, 39, 98};
	knownDFill[81] = {81, 2, 9, 78, 21, 68, 31, 67, 35, 56, 39, 82, 83, 100};
	knownDFill[82] = {82, 2, 81, 9, 79, 22, 68, 31, 35, 39, 101};
	knownDFill[83] = {83, 9, 81, 25, 68, 31, 35, 39, 103};
	knownDFill[84] = {84, 0, 85, 1, 3, 4, 5, 6, 7, 10, 11, 12, 13, 14, 16, 17,
		18, 19, 21, 22, 23, 25, 26, 28, 31, 68, 32, 33, 34, 35, 57, 36, 37, 38,
		39, 46, 106};
	knownDFill[85] = {85, 0, 1, 84, 2, 9, 31, 69, 32, 68, 35, 58, 36, 57, 39,
		47, 40, 46, 86, 91, 107};
	knownDFill[86] = {86, 2, 85, 3, 84, 9, 31, 70, 33, 68, 35, 59, 37, 57, 39,
		48, 41, 46, 87, 92, 108};
	knownDFill[87] = {
		87, 2, 86, 4, 84, 9, 31, 71, 35, 60, 39, 49, 42, 46, 88, 93, 109};
	knownDFill[88] = {88, 2, 87, 5, 84, 9, 31, 72, 35, 61, 39, 50, 89, 94, 110};
	knownDFill[89] = {89, 2, 88, 6, 84, 9, 31, 73, 35, 90, 95, 111};
	knownDFill[90] = {90, 2, 89, 7, 84, 31, 35, 112};
	knownDFill[91] = {91, 2, 9, 85, 10, 84, 31, 74, 34, 68, 35, 62, 38, 57, 39,
		51, 43, 46, 92, 96, 113};
	knownDFill[92] = {
		92, 2, 91, 9, 86, 11, 84, 31, 75, 35, 63, 39, 52, 44, 46, 93, 97, 114};
	knownDFill[93] = {
		93, 2, 92, 9, 87, 12, 84, 31, 76, 35, 64, 39, 53, 94, 98, 115};
	knownDFill[94] = {94, 2, 93, 9, 88, 13, 84, 31, 77, 35, 95, 99, 116};
	knownDFill[95] = {95, 2, 94, 9, 89, 14, 84, 31, 35, 117};
	knownDFill[96] = {
		96, 2, 9, 91, 16, 84, 31, 78, 35, 65, 39, 54, 45, 46, 97, 100, 118};
	knownDFill[97] = {
		97, 2, 96, 9, 92, 17, 84, 31, 79, 35, 66, 39, 55, 98, 101, 119};
	knownDFill[98] = {98, 2, 97, 9, 93, 18, 84, 31, 80, 35, 99, 102, 120};
	knownDFill[99] = {99, 2, 98, 9, 94, 19, 84, 31, 35, 121};
	knownDFill[100] = {
		100, 2, 9, 96, 21, 84, 31, 81, 35, 67, 39, 56, 101, 103, 122};
	knownDFill[101] = {101, 2, 100, 9, 97, 22, 84, 31, 82, 35, 102, 104, 123};
	knownDFill[102] = {102, 2, 101, 9, 98, 23, 84, 31, 35, 124};
	knownDFill[103] = {103, 2, 9, 100, 25, 84, 31, 83, 35, 104, 105, 125};
	knownDFill[104] = {104, 2, 103, 9, 101, 26, 84, 31, 35, 126};
	knownDFill[105] = {105, 9, 103, 28, 84, 31, 35, 127};
	knownDFill[106] = {106, 0, 107, 1, 31, 84, 35, 68, 39, 57, 46};
	knownDFill[107] = {107, 0, 1, 106, 2, 9, 31, 85, 32, 84, 35, 69, 36, 68, 39,
		58, 40, 57, 46, 47, 108, 113, 128};
	knownDFill[108] = {108, 2, 107, 9, 31, 86, 33, 84, 35, 70, 37, 68, 39, 59,
		41, 57, 46, 48, 109, 114, 129};
	knownDFill[109] = {
		109, 2, 108, 9, 31, 87, 35, 71, 39, 60, 42, 57, 46, 49, 110, 115, 130};
	knownDFill[110] = {
		110, 2, 109, 9, 31, 88, 35, 72, 39, 61, 46, 50, 111, 116, 131};
	knownDFill[111] = {111, 2, 110, 9, 31, 89, 35, 73, 112, 117, 132};
	knownDFill[112] = {112, 2, 111, 31, 90, 133};
	knownDFill[113] = {113, 2, 9, 107, 31, 91, 34, 84, 35, 74, 38, 68, 39, 62,
		43, 57, 46, 51, 114, 118, 135};
	knownDFill[114] = {114, 2, 113, 9, 108, 31, 92, 35, 75, 39, 63, 44, 57, 46,
		52, 115, 119, 136};
	knownDFill[115] = {
		115, 2, 114, 9, 109, 31, 93, 35, 76, 39, 64, 46, 53, 116, 120, 137};
	knownDFill[116] = {116, 2, 115, 9, 110, 31, 94, 35, 77, 117, 121, 138};
	knownDFill[117] = {117, 2, 116, 9, 111, 31, 95, 139};
	knownDFill[118] = {
		118, 2, 9, 113, 31, 96, 35, 78, 39, 65, 45, 57, 46, 54, 119, 122, 141};
	knownDFill[119] = {
		119, 2, 118, 9, 114, 31, 97, 35, 79, 39, 66, 46, 55, 120, 123, 142};
	knownDFill[120] = {120, 2, 119, 9, 115, 31, 98, 35, 80, 121, 124, 143};
	knownDFill[121] = {121, 2, 120, 9, 116, 31, 99, 144};
	knownDFill[122] = {
		122, 2, 9, 118, 31, 100, 35, 81, 39, 67, 46, 56, 123, 125, 146};
	knownDFill[123] = {123, 2, 122, 9, 119, 31, 101, 35, 82, 124, 126, 147};
	knownDFill[124] = {124, 2, 123, 9, 120, 31, 102, 148};
	knownDFill[125] = {125, 2, 9, 122, 31, 103, 35, 83, 126, 127, 150};
	knownDFill[126] = {126, 2, 125, 9, 123, 31, 104, 151};
	knownDFill[127] = {127, 9, 125, 31, 105, 153};
	knownDFill[128] = {128, 2, 9, 31, 106, 107, 35, 84, 85, 36, 39, 68, 69, 40,
		46, 57, 58, 47, 129, 135};
	knownDFill[129] = {129, 2, 128, 9, 31, 108, 35, 86, 37, 84, 39, 70, 41, 68,
		46, 59, 48, 57, 130, 136};
	knownDFill[130] = {130, 2, 129, 9, 31, 109, 35, 87, 39, 71, 42, 68, 46, 60,
		49, 57, 131, 137};
	knownDFill[131] = {
		131, 2, 130, 9, 31, 110, 35, 88, 39, 72, 46, 61, 50, 57, 132, 138};
	knownDFill[132] = {132, 2, 131, 9, 31, 111, 35, 89, 39, 73, 133, 139};
	knownDFill[133] = {133, 2, 132, 9, 31, 112, 35, 90, 134, 140};
	knownDFill[134] = {134, 2, 133};
	knownDFill[135] = {135, 2, 9, 128, 31, 113, 35, 91, 38, 84, 39, 74, 43, 68,
		46, 62, 51, 57, 136, 141};
	knownDFill[136] = {136, 2, 135, 9, 129, 31, 114, 35, 92, 39, 75, 44, 68, 46,
		63, 52, 57, 137, 142};
	knownDFill[137] = {
		137, 2, 136, 9, 130, 31, 115, 35, 93, 39, 76, 46, 64, 53, 57, 138, 143};
	knownDFill[138] = {138, 2, 137, 9, 131, 31, 116, 35, 94, 39, 77, 139, 144};
	knownDFill[139] = {139, 2, 138, 9, 132, 31, 117, 35, 95, 140, 145};
	knownDFill[140] = {140, 2, 139, 9, 133};
	knownDFill[141] = {141, 2, 9, 135, 31, 118, 35, 96, 39, 78, 45, 68, 46, 65,
		54, 57, 142, 146};
	knownDFill[142] = {
		142, 2, 141, 9, 136, 31, 119, 35, 97, 39, 79, 46, 66, 55, 57, 143, 147};
	knownDFill[143] = {143, 2, 142, 9, 137, 31, 120, 35, 98, 39, 80, 144, 148};
	knownDFill[144] = {144, 2, 143, 9, 138, 31, 121, 35, 99, 145, 149};
	knownDFill[145] = {145, 2, 144, 9, 139};
	knownDFill[146] = {
		146, 2, 9, 141, 31, 122, 35, 100, 39, 81, 46, 67, 56, 57, 147, 150};
	knownDFill[147] = {147, 2, 146, 9, 142, 31, 123, 35, 101, 39, 82, 148, 151};
	knownDFill[148] = {148, 2, 147, 9, 143, 31, 124, 35, 102, 149, 152};
	knownDFill[149] = {149, 2, 148, 9, 144};
	knownDFill[150] = {150, 2, 9, 146, 31, 125, 35, 103, 39, 83, 151, 153};
	knownDFill[151] = {151, 2, 150, 9, 147, 31, 126, 35, 104, 152, 154};
	knownDFill[152] = {152, 2, 151, 9, 148};
	knownDFill[153] = {153, 2, 9, 150, 31, 127, 35, 105, 154, 155};
	knownDFill[154] = {154, 2, 153, 9, 151};
	knownDFill[155] = {155, 9, 153};

	NetworkType::SparseFillMap dfill;
	auto nPartials = network.getDiagonalFill(dfill);
	BOOST_REQUIRE_EQUAL(nPartials, 2547);
	for (NetworkType::IndexType i = 0; i < dof; i++) {
		auto rowIter = dfill.find(i);
		if (rowIter != dfill.end()) {
			const auto& row = rowIter->second;
			BOOST_REQUIRE_EQUAL(row.size(), knownDFill[i].size());
		}
	}

	// Set temperatures
	std::vector<double> temperatures = {1000.0};
	std::vector<double> depths = {1.0};
	network.setTemperatures(temperatures, depths);
	NetworkType::IndexType gridId = 0;

	// Check the largest rate
	BOOST_REQUIRE_CLOSE(network.getLargestRate(), 290600199485, 0.01);

	// Create a concentration vector where every field is at 1.0
	std::vector<double> concentrations(dof + 1, 1.0);
	using HostUnmanaged =
		Kokkos::View<double*, Kokkos::HostSpace, Kokkos::MemoryUnmanaged>;
	auto hConcs = HostUnmanaged(concentrations.data(), dof + 1);
	auto dConcs = Kokkos::View<double*>("Concentrations", dof + 1);
	deep_copy(dConcs, hConcs);

	// Check the total concentrations
	BOOST_REQUIRE_CLOSE(
		network.getTotalConcentration(dConcs, Spec::He, 2), 121.0, 0.01);
	BOOST_REQUIRE_CLOSE(
		network.getTotalAtomConcentration(dConcs, Spec::D, 1), 229.0, 0.01);
	BOOST_REQUIRE_CLOSE(
		network.getTotalRadiusConcentration(dConcs, Spec::I, 1), 0.15785, 0.01);
	BOOST_REQUIRE_CLOSE(
		network.getTotalTrappedAtomConcentration(dConcs, Spec::T, 1), 228.0,
		0.01);

	// Check the left side rate of 0th cluster
	BOOST_REQUIRE_CLOSE(
		network.getLeftSideRate(dConcs, 0, gridId), 3196583454390, 0.01);

	// Create a flux vector where every field is at 0.0
	std::vector<double> fluxes(dof + 1, 0.0);
	using HostUnmanaged =
		Kokkos::View<double*, Kokkos::HostSpace, Kokkos::MemoryUnmanaged>;
	auto hFluxes = HostUnmanaged(fluxes.data(), dof + 1);
	auto dFluxes = Kokkos::View<double*>("Fluxes", dof + 1);
	deep_copy(dFluxes, hFluxes);

	// Check the fluxes computation
	network.computeAllFluxes(dConcs, dFluxes, gridId);
	deep_copy(hFluxes, dFluxes);
	for (NetworkType::IndexType i = 0; i < dof + 1; i++) {
		BOOST_REQUIRE_CLOSE(
			fluxes[i], xolotl::test::fullyRefined::knownFluxes[i], 0.01);
	}

	// Check the partials computation
	auto vals = Kokkos::View<double*>("solverPartials", nPartials);
	network.computeAllPartials(dConcs, vals, gridId);
	auto hPartials = create_mirror_view(vals);
	deep_copy(hPartials, vals);
	int startingIdx = 0;
	for (NetworkType::IndexType i = 0; i < dof; i++) {
		auto rowIter = dfill.find(i);
		if (rowIter != dfill.end()) {
			const auto& row = rowIter->second;
			for (NetworkType::IndexType j = 0; j < row.size(); j++) {
				auto iter = find(row.begin(), row.end(), knownDFill[i][j]);
				auto index = std::distance(row.begin(), iter);
				BOOST_REQUIRE_CLOSE(hPartials[startingIdx + index],
					xolotl::test::fullyRefined::knownPartials[startingIdx + j],
					0.01);
			}
			startingIdx += row.size();
		}
	}

	// Check clusters
	NetworkType::Composition comp = NetworkType::Composition::zero();
	comp[Spec::V] = 1;
	auto cluster = network.findCluster(comp, plsm::HostMemSpace{});
	BOOST_REQUIRE_EQUAL(cluster.getId(), 1);
	BOOST_REQUIRE_CLOSE(cluster.getReactionRadius(), 0.137265, 0.01);
	BOOST_REQUIRE_CLOSE(cluster.getFormationEnergy(), 3.6, 0.01);
	BOOST_REQUIRE_CLOSE(cluster.getTemperature(gridId), 1000.0, 0.01);
	BOOST_REQUIRE_CLOSE(
		cluster.getDiffusionCoefficient(gridId), 505312.69, 0.01);
	BOOST_REQUIRE_CLOSE(cluster.getDiffusionFactor(), 1800000000000.0, 0.01);
	BOOST_REQUIRE_CLOSE(cluster.getMigrationEnergy(), 1.3, 0.01);
	const auto& reg0 = cluster.getRegion();
	Composition lo = reg0.getOrigin();
	Composition hi = reg0.getUpperLimitPoint();
	BOOST_REQUIRE_EQUAL(lo[Spec::V], 1);
	BOOST_REQUIRE_EQUAL(hi[Spec::V], 2);
	BOOST_REQUIRE_EQUAL(lo[Spec::I], 0);
	BOOST_REQUIRE_EQUAL(hi[Spec::I], 1);
	BOOST_REQUIRE_EQUAL(lo[Spec::He], 0);
	BOOST_REQUIRE_EQUAL(hi[Spec::He], 1);
	BOOST_REQUIRE_EQUAL(lo[Spec::D], 0);
	BOOST_REQUIRE_EQUAL(hi[Spec::D], 1);
	BOOST_REQUIRE_EQUAL(lo[Spec::T], 0);
	BOOST_REQUIRE_EQUAL(hi[Spec::T], 1);
	auto momId = cluster.getMomentIds();
	BOOST_REQUIRE_EQUAL(momId.extent(0), 4);

	comp[Spec::V] = 0;
	comp[Spec::I] = 1;
	cluster = network.findCluster(comp, plsm::HostMemSpace{});
	BOOST_REQUIRE_EQUAL(cluster.getId(), 0);
	BOOST_REQUIRE_CLOSE(cluster.getReactionRadius(), 0.15785, 0.01);
	BOOST_REQUIRE_CLOSE(cluster.getFormationEnergy(), 10.0, 0.01);
	BOOST_REQUIRE_CLOSE(cluster.getTemperature(gridId), 1000.0, 0.01);
	BOOST_REQUIRE_CLOSE(
		cluster.getDiffusionCoefficient(gridId), 78358278338, 0.01);
	BOOST_REQUIRE_CLOSE(cluster.getDiffusionFactor(), 88000000000.0, 0.01);
	BOOST_REQUIRE_CLOSE(cluster.getMigrationEnergy(), 0.01, 0.01);
	const auto& reg1 = cluster.getRegion();
	lo = reg1.getOrigin();
	hi = reg1.getUpperLimitPoint();
	BOOST_REQUIRE_EQUAL(lo[Spec::V], 0);
	BOOST_REQUIRE_EQUAL(hi[Spec::V], 1);
	BOOST_REQUIRE_EQUAL(lo[Spec::I], 1);
	BOOST_REQUIRE_EQUAL(hi[Spec::I], 2);
	BOOST_REQUIRE_EQUAL(lo[Spec::He], 0);
	BOOST_REQUIRE_EQUAL(hi[Spec::He], 1);
	BOOST_REQUIRE_EQUAL(lo[Spec::D], 0);
	BOOST_REQUIRE_EQUAL(hi[Spec::D], 1);
	BOOST_REQUIRE_EQUAL(lo[Spec::T], 0);
	BOOST_REQUIRE_EQUAL(hi[Spec::T], 1);
	momId = cluster.getMomentIds();
	BOOST_REQUIRE_EQUAL(momId.extent(0), 4);

	comp[Spec::I] = 0;
	comp[Spec::He] = 5;
	cluster = network.findCluster(comp, plsm::HostMemSpace{});
	BOOST_REQUIRE_EQUAL(cluster.getId(), 57);
	BOOST_REQUIRE_CLOSE(cluster.getReactionRadius(), 0.3648, 0.01);
	BOOST_REQUIRE_CLOSE(cluster.getFormationEnergy(), 26.1, 0.01);
	BOOST_REQUIRE_CLOSE(cluster.getTemperature(gridId), 1000.0, 0.01);
	BOOST_REQUIRE_CLOSE(
		cluster.getDiffusionCoefficient(gridId), 1242214406, 0.01);
	BOOST_REQUIRE_CLOSE(cluster.getDiffusionFactor(), 5000000000.0, 0.01);
	BOOST_REQUIRE_CLOSE(cluster.getMigrationEnergy(), 0.12, 0.01);
	const auto& reg2 = cluster.getRegion();
	lo = reg2.getOrigin();
	hi = reg2.getUpperLimitPoint();
	BOOST_REQUIRE_EQUAL(lo[Spec::V], 0);
	BOOST_REQUIRE_EQUAL(hi[Spec::V], 1);
	BOOST_REQUIRE_EQUAL(lo[Spec::I], 0);
	BOOST_REQUIRE_EQUAL(hi[Spec::I], 1);
	BOOST_REQUIRE_EQUAL(lo[Spec::He], 5);
	BOOST_REQUIRE_EQUAL(hi[Spec::He], 6);
	BOOST_REQUIRE_EQUAL(lo[Spec::D], 0);
	BOOST_REQUIRE_EQUAL(hi[Spec::D], 1);
	BOOST_REQUIRE_EQUAL(lo[Spec::T], 0);
	BOOST_REQUIRE_EQUAL(hi[Spec::T], 1);
	momId = cluster.getMomentIds();
	BOOST_REQUIRE_EQUAL(momId.extent(0), 4);

	comp[Spec::He] = 0;
	comp[Spec::D] = 1;
	cluster = network.findCluster(comp, plsm::HostMemSpace{});
	BOOST_REQUIRE_EQUAL(cluster.getId(), 9);
	BOOST_REQUIRE_CLOSE(cluster.getReactionRadius(), 0.075, 0.01);
	BOOST_REQUIRE_EQUAL(
		cluster.getFormationEnergy(), std::numeric_limits<double>::infinity());
	BOOST_REQUIRE_CLOSE(cluster.getTemperature(gridId), 1000.0, 0.01);
	BOOST_REQUIRE_CLOSE(
		cluster.getDiffusionCoefficient(gridId), 3440887974, 0.01);
	BOOST_REQUIRE_CLOSE(cluster.getDiffusionFactor(), 283000000000.0, 0.01);
	BOOST_REQUIRE_CLOSE(cluster.getMigrationEnergy(), 0.38, 0.01);
	const auto& reg3 = cluster.getRegion();
	lo = reg3.getOrigin();
	hi = reg3.getUpperLimitPoint();
	BOOST_REQUIRE_EQUAL(lo[Spec::V], 0);
	BOOST_REQUIRE_EQUAL(hi[Spec::V], 1);
	BOOST_REQUIRE_EQUAL(lo[Spec::I], 0);
	BOOST_REQUIRE_EQUAL(hi[Spec::I], 1);
	BOOST_REQUIRE_EQUAL(lo[Spec::He], 0);
	BOOST_REQUIRE_EQUAL(hi[Spec::He], 1);
	BOOST_REQUIRE_EQUAL(lo[Spec::D], 1);
	BOOST_REQUIRE_EQUAL(hi[Spec::D], 2);
	BOOST_REQUIRE_EQUAL(lo[Spec::T], 0);
	BOOST_REQUIRE_EQUAL(hi[Spec::T], 1);
	momId = cluster.getMomentIds();
	BOOST_REQUIRE_EQUAL(momId.extent(0), 4);

	comp[Spec::D] = 0;
	comp[Spec::T] = 1;
	cluster = network.findCluster(comp, plsm::HostMemSpace{});
	BOOST_REQUIRE_EQUAL(cluster.getId(), 2);
	BOOST_REQUIRE_CLOSE(cluster.getReactionRadius(), 0.075, 0.01);
	BOOST_REQUIRE_EQUAL(
		cluster.getFormationEnergy(), std::numeric_limits<double>::infinity());
	BOOST_REQUIRE_CLOSE(cluster.getTemperature(gridId), 1000.0, 0.01);
	BOOST_REQUIRE_CLOSE(
		cluster.getDiffusionCoefficient(gridId), 2808640007, 0.01);
	BOOST_REQUIRE_CLOSE(cluster.getDiffusionFactor(), 231000000000.0, 0.01);
	BOOST_REQUIRE_CLOSE(cluster.getMigrationEnergy(), 0.38, 0.01);
	const auto& reg4 = cluster.getRegion();
	lo = reg4.getOrigin();
	hi = reg4.getUpperLimitPoint();
	BOOST_REQUIRE_EQUAL(lo[Spec::V], 0);
	BOOST_REQUIRE_EQUAL(hi[Spec::V], 1);
	BOOST_REQUIRE_EQUAL(lo[Spec::I], 0);
	BOOST_REQUIRE_EQUAL(hi[Spec::I], 1);
	BOOST_REQUIRE_EQUAL(lo[Spec::He], 0);
	BOOST_REQUIRE_EQUAL(hi[Spec::He], 1);
	BOOST_REQUIRE_EQUAL(lo[Spec::D], 0);
	BOOST_REQUIRE_EQUAL(hi[Spec::D], 1);
	BOOST_REQUIRE_EQUAL(lo[Spec::T], 1);
	BOOST_REQUIRE_EQUAL(hi[Spec::T], 2);
	momId = cluster.getMomentIds();
	BOOST_REQUIRE_EQUAL(momId.extent(0), 4);

	comp[Spec::V] = 1;
	comp[Spec::He] = 8;
	comp[Spec::D] = 3;
	cluster = network.findCluster(comp, plsm::HostMemSpace{});
	BOOST_REQUIRE_EQUAL(cluster.getId(), 123);
	BOOST_REQUIRE_CLOSE(cluster.getReactionRadius(), 0.137265, 0.01);
	BOOST_REQUIRE_CLOSE(cluster.getFormationEnergy(), 30.1049, 0.01);
	BOOST_REQUIRE_CLOSE(cluster.getTemperature(gridId), 1000.0, 0.01);
	BOOST_REQUIRE_CLOSE(cluster.getDiffusionCoefficient(gridId), 0.0, 0.01);
	BOOST_REQUIRE_CLOSE(cluster.getDiffusionFactor(), 0.0, 0.01);
	BOOST_REQUIRE_EQUAL(
		cluster.getMigrationEnergy(), std::numeric_limits<double>::infinity());
	const auto& reg5 = cluster.getRegion();
	lo = reg5.getOrigin();
	hi = reg5.getUpperLimitPoint();
	BOOST_REQUIRE_EQUAL(lo[Spec::V], 1);
	BOOST_REQUIRE_EQUAL(hi[Spec::V], 2);
	BOOST_REQUIRE_EQUAL(lo[Spec::I], 0);
	BOOST_REQUIRE_EQUAL(hi[Spec::I], 1);
	BOOST_REQUIRE_EQUAL(lo[Spec::He], 8);
	BOOST_REQUIRE_EQUAL(hi[Spec::He], 9);
	BOOST_REQUIRE_EQUAL(lo[Spec::D], 3);
	BOOST_REQUIRE_EQUAL(hi[Spec::D], 4);
	BOOST_REQUIRE_EQUAL(lo[Spec::T], 1);
	BOOST_REQUIRE_EQUAL(hi[Spec::T], 2);
	momId = cluster.getMomentIds();
	BOOST_REQUIRE_EQUAL(momId.extent(0), 4);
}

BOOST_AUTO_TEST_CASE(reducedMatrixMethod)
{
	// Create the option to create a network
	xolotl::options::Options opts;
	// Create a good parameter file
	std::string parameterFile = "param.txt";
	std::ofstream paramFile(parameterFile);
	paramFile << "netParam=8 1 1 1 1" << std::endl
			  << "process=reaction" << std::endl
			  << "petscArgs=-snes_mf_operator" << std::endl;
	paramFile.close();

	// Create a fake command line to read the options
	test::CommandLine<2> cl{{"fakeXolotlAppNameForTests", parameterFile}};
	opts.readParams(cl.argc, cl.argv);

	std::remove(parameterFile.c_str());

	using NetworkType = PSIReactionNetwork<PSIFullSpeciesList>;
	using Spec = NetworkType::Species;
	using Composition = NetworkType::Composition;

	// Get the boundaries from the options
	// Get the boundaries from the options
	NetworkType::AmountType maxV = opts.getMaxV();
	NetworkType::AmountType maxI = opts.getMaxI();
	NetworkType::AmountType maxHe = psi::getMaxHePerV(maxV);
	NetworkType::AmountType maxD = 2.0 / 3.0 * (double)maxHe;
	NetworkType::AmountType maxT = 2.0 / 3.0 * (double)maxHe;
	NetworkType network({maxHe, maxD, maxT, maxV, maxI}, 1, opts);

	// Get the diagonal fill
	const auto dof = network.getDOF();
	NetworkType::SparseFillMap knownDFill;
	knownDFill[0] = {0};
	knownDFill[1] = {1};
	knownDFill[2] = {2};
	knownDFill[3] = {3};
	knownDFill[4] = {4};
	knownDFill[5] = {5};
	knownDFill[6] = {6};
	knownDFill[7] = {7};
	knownDFill[8] = {8};
	knownDFill[9] = {9};
	knownDFill[10] = {10};
	knownDFill[11] = {11};
	knownDFill[12] = {12};
	knownDFill[13] = {13};
	knownDFill[14] = {14};
	knownDFill[15] = {15};
	knownDFill[16] = {16};
	knownDFill[17] = {17};
	knownDFill[18] = {18};
	knownDFill[19] = {19};
	knownDFill[20] = {20};
	knownDFill[21] = {21};
	knownDFill[22] = {22};
	knownDFill[23] = {23};
	knownDFill[24] = {24};
	knownDFill[25] = {25};
	knownDFill[26] = {26};
	knownDFill[27] = {27};
	knownDFill[28] = {28};
	knownDFill[29] = {29};
	knownDFill[30] = {30};
	knownDFill[31] = {31};
	knownDFill[32] = {32};
	knownDFill[33] = {33};
	knownDFill[34] = {34};
	knownDFill[35] = {35};
	knownDFill[36] = {36};
	knownDFill[37] = {37};
	knownDFill[38] = {38};
	knownDFill[39] = {39};
	knownDFill[40] = {40};
	knownDFill[41] = {41};
	knownDFill[42] = {42};
	knownDFill[43] = {43};
	knownDFill[44] = {44};
	knownDFill[45] = {45};
	knownDFill[46] = {46};
	knownDFill[47] = {47};
	knownDFill[48] = {48};
	knownDFill[49] = {49};
	knownDFill[50] = {50};
	knownDFill[51] = {51};
	knownDFill[52] = {52};
	knownDFill[53] = {53};
	knownDFill[54] = {54};
	knownDFill[55] = {55};
	knownDFill[56] = {56};
	knownDFill[57] = {57};
	knownDFill[58] = {58};
	knownDFill[59] = {59};
	knownDFill[60] = {60};
	knownDFill[61] = {61};
	knownDFill[62] = {62};
	knownDFill[63] = {63};
	knownDFill[64] = {64};
	knownDFill[65] = {65};
	knownDFill[66] = {66};
	knownDFill[67] = {67};
	knownDFill[68] = {68};
	knownDFill[69] = {69};
	knownDFill[70] = {70};
	knownDFill[71] = {71};
	knownDFill[72] = {72};
	knownDFill[73] = {73};
	knownDFill[74] = {74};
	knownDFill[75] = {75};
	knownDFill[76] = {76};
	knownDFill[77] = {77};
	knownDFill[78] = {78};
	knownDFill[79] = {79};
	knownDFill[80] = {80};
	knownDFill[81] = {81};
	knownDFill[82] = {82};
	knownDFill[83] = {83};
	knownDFill[84] = {84};
	knownDFill[85] = {85};
	knownDFill[86] = {86};
	knownDFill[87] = {87};
	knownDFill[88] = {88};
	knownDFill[89] = {89};
	knownDFill[90] = {90};
	knownDFill[91] = {91};
	knownDFill[92] = {92};
	knownDFill[93] = {93};
	knownDFill[94] = {94};
	knownDFill[95] = {95};
	knownDFill[96] = {96};
	knownDFill[97] = {97};
	knownDFill[98] = {98};
	knownDFill[99] = {99};
	knownDFill[100] = {100};
	knownDFill[101] = {101};
	knownDFill[102] = {102};
	knownDFill[103] = {103};
	knownDFill[104] = {104};
	knownDFill[105] = {105};
	knownDFill[106] = {106};
	knownDFill[107] = {107};
	knownDFill[108] = {108};
	knownDFill[109] = {109};
	knownDFill[110] = {110};
	knownDFill[111] = {111};
	knownDFill[112] = {112};
	knownDFill[113] = {113};
	knownDFill[114] = {114};
	knownDFill[115] = {115};
	knownDFill[116] = {116};
	knownDFill[117] = {117};
	knownDFill[118] = {118};
	knownDFill[119] = {119};
	knownDFill[120] = {120};
	knownDFill[121] = {121};
	knownDFill[122] = {122};
	knownDFill[123] = {123};
	knownDFill[124] = {124};
	knownDFill[125] = {125};
	knownDFill[126] = {126};
	knownDFill[127] = {127};
	knownDFill[128] = {128};
	knownDFill[129] = {129};
	knownDFill[130] = {130};
	knownDFill[131] = {131};
	knownDFill[132] = {132};
	knownDFill[133] = {133};
	knownDFill[134] = {134};
	knownDFill[135] = {135};
	knownDFill[136] = {136};
	knownDFill[137] = {137};
	knownDFill[138] = {138};
	knownDFill[139] = {139};
	knownDFill[140] = {140};
	knownDFill[141] = {141};
	knownDFill[142] = {142};
	knownDFill[143] = {143};
	knownDFill[144] = {144};
	knownDFill[145] = {145};
	knownDFill[146] = {146};
	knownDFill[147] = {147};
	knownDFill[148] = {148};
	knownDFill[149] = {149};
	knownDFill[150] = {150};
	knownDFill[151] = {151};
	knownDFill[152] = {152};
	knownDFill[153] = {153};
	knownDFill[154] = {154};
	knownDFill[155] = {155};

	NetworkType::SparseFillMap dfill;
	auto nPartials = network.getDiagonalFill(dfill);
	BOOST_REQUIRE_EQUAL(nPartials, 156);
	for (NetworkType::IndexType i = 0; i < dof; i++) {
		auto rowIter = dfill.find(i);
		if (rowIter != dfill.end()) {
			const auto& row = rowIter->second;
			BOOST_REQUIRE_EQUAL(row.size(), knownDFill[i].size());
		}
	}

	// Set temperatures
	std::vector<double> temperatures = {1000.0};
	std::vector<double> depths = {1.0};
	network.setTemperatures(temperatures, depths);
	NetworkType::IndexType gridId = 0;

	// Check the largest rate
	BOOST_REQUIRE_CLOSE(network.getLargestRate(), 290600199485, 0.01);

	// Create a concentration vector where every field is at 1.0
	std::vector<double> concentrations(dof + 1, 1.0);
	using HostUnmanaged =
		Kokkos::View<double*, Kokkos::HostSpace, Kokkos::MemoryUnmanaged>;
	auto hConcs = HostUnmanaged(concentrations.data(), dof + 1);
	auto dConcs = Kokkos::View<double*>("Concentrations", dof + 1);
	deep_copy(dConcs, hConcs);

	// Check the total concentrations
	BOOST_REQUIRE_CLOSE(
		network.getTotalConcentration(dConcs, Spec::He, 2), 121.0, 0.01);
	BOOST_REQUIRE_CLOSE(
		network.getTotalAtomConcentration(dConcs, Spec::D, 1), 229.0, 0.01);
	BOOST_REQUIRE_CLOSE(
		network.getTotalRadiusConcentration(dConcs, Spec::I, 1), 0.15785, 0.01);
	BOOST_REQUIRE_CLOSE(
		network.getTotalTrappedAtomConcentration(dConcs, Spec::T, 1), 228.0,
		0.01);

	// Check the left side rate of 0th cluster
	BOOST_REQUIRE_CLOSE(
		network.getLeftSideRate(dConcs, 0, gridId), 3196583454390, 0.01);

	// Create a flux vector where every field is at 0.0
	std::vector<double> fluxes(dof + 1, 0.0);
	using HostUnmanaged =
		Kokkos::View<double*, Kokkos::HostSpace, Kokkos::MemoryUnmanaged>;
	auto hFluxes = HostUnmanaged(fluxes.data(), dof + 1);
	auto dFluxes = Kokkos::View<double*>("Fluxes", dof + 1);
	deep_copy(dFluxes, hFluxes);

	// Check the fluxes computation
	network.computeAllFluxes(dConcs, dFluxes, gridId);
	deep_copy(hFluxes, dFluxes);
	for (NetworkType::IndexType i = 0; i < dof + 1; i++) {
		BOOST_REQUIRE_CLOSE(
			fluxes[i], xolotl::test::reducedMatrixMethod::knownFluxes[i], 0.01);
	}

	// Check the partials computation
	auto vals = Kokkos::View<double*>("solverPartials", nPartials);
	network.computeAllPartials(dConcs, vals, gridId);
	auto hPartials = create_mirror_view(vals);
	deep_copy(hPartials, vals);
	int startingIdx = 0;
	for (NetworkType::IndexType i = 0; i < dof; i++) {
		auto rowIter = dfill.find(i);
		if (rowIter != dfill.end()) {
			const auto& row = rowIter->second;
			for (NetworkType::IndexType j = 0; j < row.size(); j++) {
				auto iter = find(row.begin(), row.end(), knownDFill[i][j]);
				auto index = std::distance(row.begin(), iter);
				BOOST_REQUIRE_CLOSE(hPartials[startingIdx + index],
					xolotl::test::reducedMatrixMethod::knownPartials
						[startingIdx + j],
					0.01);
			}
			startingIdx += row.size();
		}
	}
}

BOOST_AUTO_TEST_CASE(HeliumSpeciesList)
{
	// Create the option to create a network
	xolotl::options::Options opts;
	// Create a good parameter file
	std::string parameterFile = "param.txt";
	std::ofstream paramFile(parameterFile);
	paramFile << "netParam=8 0 0 2 2" << std::endl
			  << "process=reaction" << std::endl;
	paramFile.close();

	// Create a fake command line to read the options
	test::CommandLine<2> cl{{"fakeXolotlAppNameForTests", parameterFile}};
	opts.readParams(cl.argc, cl.argv);

	std::remove(parameterFile.c_str());

	using NetworkType = PSIReactionNetwork<PSIHeliumSpeciesList>;
	using Spec = NetworkType::Species;
	using Composition = NetworkType::Composition;

	// Get the boundaries from the options
	// Get the boundaries from the options
	NetworkType::AmountType maxV = opts.getMaxV();
	NetworkType::AmountType maxI = opts.getMaxI();
	NetworkType::AmountType maxHe = psi::getMaxHePerV(maxV);
	NetworkType network({maxHe, maxV, maxI}, 1, opts);

	BOOST_REQUIRE(!network.hasDeuterium());
	BOOST_REQUIRE(!network.hasTritium());

	BOOST_REQUIRE_EQUAL(network.getNumClusters(), 35);
	BOOST_REQUIRE_EQUAL(network.getDOF(), 35);

	BOOST_REQUIRE_CLOSE(network.getLatticeParameter(), 0.317, 0.01);
	BOOST_REQUIRE_CLOSE(network.getAtomicVolume(), 0.0159275, 0.01);
	BOOST_REQUIRE_CLOSE(network.getImpurityRadius(), 0.3, 0.01);
	BOOST_REQUIRE_CLOSE(network.getInterstitialBias(), 1.15, 0.01);

	BOOST_REQUIRE(network.getEnableStdReaction() == true);
	BOOST_REQUIRE(network.getEnableReSolution() == false);

	BOOST_REQUIRE_EQUAL(network.getGridSize(), 1);

	// TODO: Test each value explicitly?
	typename NetworkType::Bounds bounds = network.getAllClusterBounds();
	BOOST_REQUIRE_EQUAL(bounds.size(), 35);
	typename NetworkType::PhaseSpace phaseSpace = network.getPhaseSpace();
	BOOST_REQUIRE_EQUAL(phaseSpace.size(), 3);

	BOOST_REQUIRE_EQUAL(network.getNumberOfSpecies(), 3);
	BOOST_REQUIRE_EQUAL(network.getNumberOfSpeciesNoI(), 2);

	// Check the single vacancy
	auto vacancy = network.getSingleVacancy();
	BOOST_REQUIRE_EQUAL(vacancy.getId(), 2);

	// Get the diagonal fill
	const auto dof = network.getDOF();
	NetworkType::SparseFillMap knownDFill;
	knownDFill[0] = {0, 2, 3, 5, 6, 8, 9, 11, 12, 14, 15, 17, 18, 20, 21, 23,
		24, 26, 27, 29, 1, 4, 25, 28, 7, 22, 10, 19, 13, 16};
	knownDFill[1] = {
		1, 0, 2, 3, 6, 9, 12, 15, 18, 21, 24, 27, 7, 25, 10, 22, 13, 19, 16};
	knownDFill[2] = {2, 0, 3, 1, 4, 5, 7, 8, 10, 11, 13, 14, 16, 17, 19, 20, 22,
		23, 25, 26, 28, 6, 9, 12, 15, 18, 21, 24, 27, 29};
	knownDFill[3] = {3, 0, 1, 2, 4, 7, 10, 13, 16, 19, 22, 6};
	knownDFill[4] = {4, 0, 5, 1, 6, 2, 3, 7, 8, 9, 10, 11, 12, 13, 14, 15, 16,
		17, 18, 19, 20, 21, 22, 23, 24, 25, 26, 27, 28, 29, 30, 31, 32, 33, 34};
	knownDFill[5] = {5, 0, 6, 2, 4, 7, 10, 13, 16, 19, 22, 8};
	knownDFill[6] = {6, 0, 1, 2, 5, 3, 4, 7, 10, 13, 16, 19, 22, 9};
	knownDFill[7] = {7, 0, 8, 1, 9, 2, 3, 4, 5, 6, 10, 11, 12, 13, 14, 15, 16,
		17, 18, 19, 20, 21, 22, 23, 24, 25, 26, 27, 28, 29, 30, 31, 32};
	knownDFill[8] = {8, 0, 9, 2, 7, 4, 5, 10, 13, 16, 19, 22, 11};
	knownDFill[9] = {9, 0, 1, 2, 8, 3, 7, 4, 6, 10, 13, 16, 19, 22, 12};
	knownDFill[10] = {10, 0, 11, 1, 12, 2, 3, 4, 7, 5, 6, 8, 9, 13, 14, 15, 16,
		17, 18, 19, 20, 21, 22, 23, 24, 25, 26, 27, 28, 29, 30, 31};
	knownDFill[11] = {11, 0, 12, 2, 10, 4, 8, 5, 7, 13, 16, 19, 22, 14};
	knownDFill[12] = {12, 0, 1, 2, 11, 3, 10, 4, 9, 6, 7, 13, 16, 19, 22, 15};
	knownDFill[13] = {13, 0, 14, 1, 15, 2, 3, 4, 10, 5, 6, 7, 8, 9, 11, 12, 16,
		17, 18, 19, 20, 21, 22, 23, 24, 25, 26, 27, 28, 29, 30};
	knownDFill[14] = {14, 0, 15, 2, 13, 4, 11, 5, 10, 7, 8, 16, 19, 22, 17};
	knownDFill[15] = {
		15, 0, 1, 2, 14, 3, 13, 4, 12, 6, 10, 7, 9, 16, 19, 22, 18};
	knownDFill[16] = {16, 0, 17, 1, 18, 2, 3, 4, 13, 5, 6, 7, 10, 8, 9, 11, 12,
		14, 15, 19, 20, 21, 22, 23, 24, 25, 26, 27, 28, 29};
	knownDFill[17] = {17, 0, 18, 2, 16, 4, 14, 5, 13, 7, 11, 8, 10, 19, 22, 20};
	knownDFill[18] = {
		18, 0, 1, 2, 17, 3, 16, 4, 15, 6, 13, 7, 12, 9, 10, 19, 22, 21};
	knownDFill[19] = {19, 0, 20, 1, 21, 2, 3, 4, 16, 5, 6, 7, 13, 8, 9, 10, 11,
		12, 14, 15, 17, 18, 22, 23, 24, 25, 26, 27};
	knownDFill[20] = {
		20, 0, 21, 2, 19, 4, 17, 5, 16, 7, 14, 8, 13, 10, 11, 22, 23};
	knownDFill[21] = {
		21, 0, 1, 2, 20, 3, 19, 4, 18, 6, 16, 7, 15, 9, 13, 10, 12, 22, 24};
	knownDFill[22] = {22, 0, 23, 1, 24, 2, 3, 4, 19, 5, 6, 7, 16, 8, 9, 10, 13,
		11, 12, 14, 15, 17, 18, 20, 21, 25};
	knownDFill[23] = {
		23, 0, 24, 2, 22, 4, 20, 5, 19, 7, 17, 8, 16, 10, 14, 11, 13, 26};
	knownDFill[24] = {
		24, 0, 1, 2, 23, 3, 22, 4, 21, 6, 19, 7, 18, 9, 16, 10, 15, 12, 13, 27};
	knownDFill[25] = {25, 0, 26, 1, 27, 2, 4, 22, 7, 19, 10, 16, 13};
	knownDFill[26] = {26, 0, 27, 2, 25, 4, 23, 5, 22, 7, 20, 8, 19, 10, 17, 11,
		16, 13, 14, 28};
	knownDFill[27] = {27, 0, 1, 2, 26, 4, 24, 6, 22, 7, 21, 9, 19, 10, 18, 12,
		16, 13, 15, 29};
	knownDFill[28] = {
		28, 0, 29, 2, 4, 25, 26, 7, 22, 23, 8, 10, 19, 20, 11, 13, 16, 17, 14};
	knownDFill[29] = {
		29, 0, 2, 28, 4, 27, 7, 24, 9, 22, 10, 21, 12, 19, 13, 18, 15, 16, 30};
	knownDFill[30] = {30, 4, 28, 29, 7, 25, 26, 27, 10, 22, 23, 24, 11, 12, 13,
		19, 20, 21, 14, 15, 16, 17, 18, 31};
	knownDFill[31] = {31, 4, 30, 7, 28, 29, 10, 25, 26, 27, 13, 22, 23, 24, 14,
		15, 16, 19, 20, 21, 17, 18, 32};
	knownDFill[32] = {32, 4, 31, 7, 30, 10, 28, 29, 13, 25, 26, 27, 16, 22, 23,
		24, 17, 18, 19, 20, 21, 33};
	knownDFill[33] = {33, 4, 32, 7, 31, 10, 30, 13, 28, 29, 16, 25, 26, 27, 19,
		22, 23, 24, 20, 21, 34};
	knownDFill[34] = {34, 4, 33, 7, 32, 10, 31, 13, 30, 16, 28, 29, 19, 25, 26,
		27, 22, 23, 24};

	NetworkType::SparseFillMap dfill;
	auto nPartials = network.getDiagonalFill(dfill);
	BOOST_REQUIRE_EQUAL(nPartials, 730);
	for (NetworkType::IndexType i = 0; i < dof; i++) {
		auto rowIter = dfill.find(i);
		if (rowIter != dfill.end()) {
			const auto& row = rowIter->second;
			BOOST_REQUIRE_EQUAL(row.size(), knownDFill[i].size());
		}
	}

	// Set temperatures
	std::vector<double> temperatures = {1000.0};
	std::vector<double> depths = {1.0};
	network.setTemperatures(temperatures, depths);
	NetworkType::IndexType gridId = 0;

	// Check the largest rate
	BOOST_REQUIRE_CLOSE(network.getLargestRate(), 621745254537, 0.01);

	// Create a concentration vector where every field is at 1.0
	std::vector<double> concentrations(dof + 1, 1.0);
	using HostUnmanaged =
		Kokkos::View<double*, Kokkos::HostSpace, Kokkos::MemoryUnmanaged>;
	auto hConcs = HostUnmanaged(concentrations.data(), dof + 1);
	auto dConcs = Kokkos::View<double*>("Concentrations", dof + 1);
	deep_copy(dConcs, hConcs);

	// Check the total concentrations
	BOOST_REQUIRE_CLOSE(
		network.getTotalConcentration(dConcs, Spec::He, 2), 28.0, 0.01);
	BOOST_REQUIRE_CLOSE(
		network.getTotalAtomConcentration(dConcs, Spec::V, 1), 40.0, 0.01);
	BOOST_REQUIRE_CLOSE(network.getTotalRadiusConcentration(dConcs, Spec::I, 1),
		0.356278, 0.01);
	BOOST_REQUIRE_CLOSE(
		network.getTotalTrappedAtomConcentration(dConcs, Spec::He, 1), 150.0,
		0.01);

	// Check the left side rate of 0th cluster
	BOOST_REQUIRE_CLOSE(
		network.getLeftSideRate(dConcs, 0, gridId), 6542589997348, 0.01);

	// Create a flux vector where every field is at 0.0
	std::vector<double> fluxes(dof + 1, 0.0);
	using HostUnmanaged =
		Kokkos::View<double*, Kokkos::HostSpace, Kokkos::MemoryUnmanaged>;
	auto hFluxes = HostUnmanaged(fluxes.data(), dof + 1);
	auto dFluxes = Kokkos::View<double*>("Fluxes", dof + 1);
	deep_copy(dFluxes, hFluxes);

	// Check the fluxes computation
	network.computeAllFluxes(dConcs, dFluxes, gridId);
	deep_copy(hFluxes, dFluxes);
	for (NetworkType::IndexType i = 0; i < dof + 1; i++) {
		BOOST_REQUIRE_CLOSE(
			fluxes[i], xolotl::test::HeliumSpeciesList::knownFluxes[i], 0.01);
	}

	// Check the partials computation
	auto vals = Kokkos::View<double*>("solverPartials", nPartials);
	network.computeAllPartials(dConcs, vals, gridId);
	auto hPartials = create_mirror_view(vals);
	deep_copy(hPartials, vals);
	int startingIdx = 0;
	for (NetworkType::IndexType i = 0; i < dof; i++) {
		auto rowIter = dfill.find(i);
		if (rowIter != dfill.end()) {
			const auto& row = rowIter->second;
			for (NetworkType::IndexType j = 0; j < row.size(); j++) {
				auto iter = find(row.begin(), row.end(), knownDFill[i][j]);
				auto index = std::distance(row.begin(), iter);
				BOOST_REQUIRE_CLOSE(hPartials[startingIdx + index],
					xolotl::test::HeliumSpeciesList::knownPartials[startingIdx +
						j],
					0.01);
			}
			startingIdx += row.size();
		}
	}

	// Check clusters
	NetworkType::Composition comp = NetworkType::Composition::zero();
	comp[Spec::V] = 1;
	auto cluster = network.findCluster(comp, plsm::HostMemSpace{});
	BOOST_REQUIRE_EQUAL(cluster.getId(), 2);
	BOOST_REQUIRE_CLOSE(cluster.getReactionRadius(), 0.137265, 0.01);
	BOOST_REQUIRE_CLOSE(cluster.getFormationEnergy(), 3.6, 0.01);
	BOOST_REQUIRE_CLOSE(cluster.getTemperature(gridId), 1000.0, 0.01);
	BOOST_REQUIRE_CLOSE(
		cluster.getDiffusionCoefficient(gridId), 505312.69, 0.01);
	BOOST_REQUIRE_CLOSE(cluster.getDiffusionFactor(), 1800000000000.0, 0.01);
	BOOST_REQUIRE_CLOSE(cluster.getMigrationEnergy(), 1.3, 0.01);
	const auto& reg0 = cluster.getRegion();
	Composition lo = reg0.getOrigin();
	Composition hi = reg0.getUpperLimitPoint();
	BOOST_REQUIRE_EQUAL(lo[Spec::V], 1);
	BOOST_REQUIRE_EQUAL(hi[Spec::V], 2);
	BOOST_REQUIRE_EQUAL(lo[Spec::I], 0);
	BOOST_REQUIRE_EQUAL(hi[Spec::I], 1);
	BOOST_REQUIRE_EQUAL(lo[Spec::He], 0);
	BOOST_REQUIRE_EQUAL(hi[Spec::He], 1);
	auto momId = cluster.getMomentIds();
	BOOST_REQUIRE_EQUAL(momId.extent(0), 2);

	comp[Spec::V] = 0;
	comp[Spec::I] = 1;
	cluster = network.findCluster(comp, plsm::HostMemSpace{});
	BOOST_REQUIRE_EQUAL(cluster.getId(), 0);
	BOOST_REQUIRE_CLOSE(cluster.getReactionRadius(), 0.15785, 0.01);
	BOOST_REQUIRE_CLOSE(cluster.getFormationEnergy(), 10.0, 0.01);
	BOOST_REQUIRE_CLOSE(cluster.getTemperature(gridId), 1000.0, 0.01);
	BOOST_REQUIRE_CLOSE(
		cluster.getDiffusionCoefficient(gridId), 78358278338, 0.01);
	BOOST_REQUIRE_CLOSE(cluster.getDiffusionFactor(), 88000000000.0, 0.01);
	BOOST_REQUIRE_CLOSE(cluster.getMigrationEnergy(), 0.01, 0.01);
	const auto& reg1 = cluster.getRegion();
	lo = reg1.getOrigin();
	hi = reg1.getUpperLimitPoint();
	BOOST_REQUIRE_EQUAL(lo[Spec::V], 0);
	BOOST_REQUIRE_EQUAL(hi[Spec::V], 1);
	BOOST_REQUIRE_EQUAL(lo[Spec::I], 1);
	BOOST_REQUIRE_EQUAL(hi[Spec::I], 2);
	BOOST_REQUIRE_EQUAL(lo[Spec::He], 0);
	BOOST_REQUIRE_EQUAL(hi[Spec::He], 1);
	momId = cluster.getMomentIds();
	BOOST_REQUIRE_EQUAL(momId.extent(0), 2);

	comp[Spec::I] = 0;
	comp[Spec::He] = 5;
	cluster = network.findCluster(comp, plsm::HostMemSpace{});
	BOOST_REQUIRE_EQUAL(cluster.getId(), 16);
	BOOST_REQUIRE_CLOSE(cluster.getReactionRadius(), 0.3648, 0.01);
	BOOST_REQUIRE_CLOSE(cluster.getFormationEnergy(), 26.1, 0.01);
	BOOST_REQUIRE_CLOSE(cluster.getTemperature(gridId), 1000.0, 0.01);
	BOOST_REQUIRE_CLOSE(
		cluster.getDiffusionCoefficient(gridId), 1242214406, 0.01);
	BOOST_REQUIRE_CLOSE(cluster.getDiffusionFactor(), 5000000000.0, 0.01);
	BOOST_REQUIRE_CLOSE(cluster.getMigrationEnergy(), 0.12, 0.01);
	const auto& reg2 = cluster.getRegion();
	lo = reg2.getOrigin();
	hi = reg2.getUpperLimitPoint();
	BOOST_REQUIRE_EQUAL(lo[Spec::V], 0);
	BOOST_REQUIRE_EQUAL(hi[Spec::V], 1);
	BOOST_REQUIRE_EQUAL(lo[Spec::I], 0);
	BOOST_REQUIRE_EQUAL(hi[Spec::I], 1);
	BOOST_REQUIRE_EQUAL(lo[Spec::He], 5);
	BOOST_REQUIRE_EQUAL(hi[Spec::He], 6);
	momId = cluster.getMomentIds();
	BOOST_REQUIRE_EQUAL(momId.extent(0), 2);

	comp[Spec::He] = 4;
	comp[Spec::V] = 1;
	cluster = network.findCluster(comp, plsm::HostMemSpace{});
	BOOST_REQUIRE_EQUAL(cluster.getId(), 14);
	BOOST_REQUIRE_CLOSE(cluster.getReactionRadius(), 0.137265, 0.01);
	BOOST_REQUIRE_CLOSE(cluster.getFormationEnergy(), 14.8829, 0.01);
	BOOST_REQUIRE_CLOSE(cluster.getTemperature(gridId), 1000.0, 0.01);
	BOOST_REQUIRE_CLOSE(cluster.getDiffusionCoefficient(gridId), 0.0, 0.01);
	BOOST_REQUIRE_CLOSE(cluster.getDiffusionFactor(), 0.0, 0.01);
	BOOST_REQUIRE_EQUAL(
		cluster.getMigrationEnergy(), std::numeric_limits<double>::infinity());
	const auto& reg3 = cluster.getRegion();
	lo = reg3.getOrigin();
	hi = reg3.getUpperLimitPoint();
	BOOST_REQUIRE_EQUAL(lo[Spec::V], 1);
	BOOST_REQUIRE_EQUAL(hi[Spec::V], 2);
	BOOST_REQUIRE_EQUAL(lo[Spec::I], 0);
	BOOST_REQUIRE_EQUAL(hi[Spec::I], 1);
	BOOST_REQUIRE_EQUAL(lo[Spec::He], 4);
	BOOST_REQUIRE_EQUAL(hi[Spec::He], 5);
	momId = cluster.getMomentIds();
	BOOST_REQUIRE_EQUAL(momId.extent(0), 2);
}

BOOST_AUTO_TEST_CASE(DeuteriumSpeciesList)
{
	// Create the option to create a network
	xolotl::options::Options opts;
	// Create a good parameter file
	std::string parameterFile = "param.txt";
	std::ofstream paramFile(parameterFile);
	paramFile << "netParam=8 1 0 1 1" << std::endl
			  << "process=reaction" << std::endl;
	paramFile.close();

	// Create a fake command line to read the options
	test::CommandLine<2> cl{{"fakeXolotlAppNameForTests", parameterFile}};
	opts.readParams(cl.argc, cl.argv);

	std::remove(parameterFile.c_str());

	using NetworkType = PSIReactionNetwork<PSIDeuteriumSpeciesList>;
	using Spec = NetworkType::Species;
	using Composition = NetworkType::Composition;

	// Get the boundaries from the options
	// Get the boundaries from the options
	NetworkType::AmountType maxV = opts.getMaxV();
	NetworkType::AmountType maxI = opts.getMaxI();
	NetworkType::AmountType maxHe = psi::getMaxHePerV(maxV);
	NetworkType::AmountType maxD = 2.0 / 3.0 * (double)maxHe;
	NetworkType network({maxHe, maxD, maxV, maxI}, 1, opts);

	BOOST_REQUIRE(network.hasDeuterium());
	BOOST_REQUIRE(!network.hasTritium());

	BOOST_REQUIRE_EQUAL(network.getNumClusters(), 56);
	BOOST_REQUIRE_EQUAL(network.getDOF(), 56);

	BOOST_REQUIRE_CLOSE(network.getLatticeParameter(), 0.317, 0.01);
	BOOST_REQUIRE_CLOSE(network.getAtomicVolume(), 0.0159275, 0.01);
	BOOST_REQUIRE_CLOSE(network.getImpurityRadius(), 0.3, 0.01);
	BOOST_REQUIRE_CLOSE(network.getInterstitialBias(), 1.15, 0.01);

	BOOST_REQUIRE(network.getEnableStdReaction() == true);
	BOOST_REQUIRE(network.getEnableReSolution() == false);

	BOOST_REQUIRE_EQUAL(network.getGridSize(), 1);

	// TODO: Test each value explicitly?
	typename NetworkType::Bounds bounds = network.getAllClusterBounds();
	BOOST_REQUIRE_EQUAL(bounds.size(), 56);
	typename NetworkType::PhaseSpace phaseSpace = network.getPhaseSpace();
	BOOST_REQUIRE_EQUAL(phaseSpace.size(), 4);

	BOOST_REQUIRE_EQUAL(network.getNumberOfSpecies(), 4);
	BOOST_REQUIRE_EQUAL(network.getNumberOfSpeciesNoI(), 3);

	// Check the single vacancy
	auto vacancy = network.getSingleVacancy();
	BOOST_REQUIRE_EQUAL(vacancy.getId(), 1);

	// Get the diagonal fill
	const auto dof = network.getDOF();
	NetworkType::SparseFillMap knownDFill;
	knownDFill[0] = {
		0, 1, 3, 10, 13, 16, 20, 25, 30, 36, 43, 9, 42, 12, 35, 15, 29, 19, 24};
	knownDFill[1] = {1, 0, 2, 9, 12, 15, 19, 24, 29, 35, 42, 3, 10, 13, 16, 20,
		25, 30, 36, 43};
	knownDFill[2] = {2, 0, 3, 1, 4, 5, 6, 7, 10, 13, 16, 17, 20, 21, 22, 25, 26,
		27, 30, 31, 32, 33, 36, 37, 38, 39, 40, 43, 44, 45, 46, 47, 49, 50, 51,
		52, 53, 54, 8, 11, 14, 18, 23, 28, 34, 41, 48, 55};
	knownDFill[3] = {3, 0, 1, 2, 9, 12, 15, 19, 24, 29, 35, 4, 11};
	knownDFill[4] = {4, 2, 3, 15, 19, 24, 29, 35, 5};
	knownDFill[5] = {5, 2, 4, 19, 24, 29, 35, 6};
	knownDFill[6] = {6, 2, 5, 29, 35, 7};
	knownDFill[7] = {7, 2, 6, 35, 8};
	knownDFill[8] = {8, 2, 7};
	knownDFill[9] = {9, 0, 10, 1, 3, 11, 12, 13, 14, 15, 16, 17, 18, 19, 20, 21,
		22, 23, 24, 25, 26, 27, 28, 29, 30, 31, 32, 33, 34, 35, 36, 37, 38, 39,
		40, 41, 42, 43, 44, 45, 46, 47, 48, 49, 50, 51, 52, 53, 54};
	knownDFill[10] = {10, 0, 1, 9, 2, 12, 15, 19, 24, 29, 35, 11, 13};
	knownDFill[11] = {11, 2, 10, 3, 9, 12, 15, 19, 24, 29, 35, 14};
	knownDFill[12] = {12, 0, 13, 1, 3, 9, 10, 11, 14, 15, 16, 17, 18, 19, 20,
		21, 22, 23, 24, 25, 26, 27, 28, 29, 30, 31, 32, 33, 34, 35, 36, 37, 38,
		39, 40, 41};
	knownDFill[13] = {13, 0, 1, 12, 2, 9, 10, 15, 19, 24, 29, 35, 14, 16};
	knownDFill[14] = {14, 2, 13, 3, 12, 9, 11, 15, 19, 24, 29, 35, 17};
	knownDFill[15] = {15, 0, 16, 1, 3, 4, 9, 12, 10, 11, 13, 14, 17, 18, 19, 20,
		21, 22, 23, 24, 25, 26, 27, 28, 29, 30, 31, 32, 33, 34};
	knownDFill[16] = {16, 0, 1, 15, 2, 9, 13, 10, 12, 19, 24, 29, 17, 20};
	knownDFill[17] = {17, 2, 16, 3, 15, 9, 14, 11, 12, 19, 24, 29, 18, 21};
	knownDFill[18] = {18, 2, 17, 4, 15, 9, 12, 19, 24, 29, 22};
	knownDFill[19] = {19, 0, 20, 1, 3, 4, 5, 9, 15, 10, 11, 12, 13, 14, 16, 17,
		18, 21, 22, 23, 24, 25, 26, 27, 28};
	knownDFill[20] = {20, 0, 1, 19, 2, 9, 16, 10, 15, 12, 13, 24, 21, 25};
	knownDFill[21] = {21, 2, 20, 3, 19, 9, 17, 11, 15, 12, 14, 24, 22, 26};
	knownDFill[22] = {22, 2, 21, 4, 19, 9, 18, 12, 15, 24, 23, 27};
	knownDFill[23] = {23, 2, 22, 5, 19, 9, 12, 15, 24, 28};
	knownDFill[24] = {24, 0, 25, 1, 3, 4, 5, 9, 19, 10, 11, 12, 15, 13, 14, 16,
		17, 18, 20, 21, 22, 23, 29};
	knownDFill[25] = {25, 0, 1, 24, 2, 9, 20, 10, 19, 12, 16, 13, 15, 26, 30};
	knownDFill[26] = {26, 2, 25, 3, 24, 9, 21, 11, 19, 12, 17, 14, 15, 27, 31};
	knownDFill[27] = {27, 2, 26, 4, 24, 9, 22, 12, 18, 15, 19, 28, 32};
	knownDFill[28] = {28, 2, 27, 5, 24, 9, 23, 12, 15, 19, 33};
	knownDFill[29] = {29, 0, 30, 1, 3, 4, 5, 6, 9, 24, 10, 11, 12, 19, 13, 14,
		15, 16, 17, 18, 35};
	knownDFill[30] = {
		30, 0, 1, 29, 2, 9, 25, 10, 24, 12, 20, 13, 19, 15, 16, 31, 36};
	knownDFill[31] = {
		31, 2, 30, 3, 29, 9, 26, 11, 24, 12, 21, 14, 19, 15, 17, 32, 37};
	knownDFill[32] = {32, 2, 31, 4, 29, 9, 27, 12, 22, 15, 18, 33, 38};
	knownDFill[33] = {33, 2, 32, 5, 29, 9, 28, 12, 23, 15, 34, 39};
	knownDFill[34] = {34, 2, 33, 6, 29, 9, 12, 15, 40};
	knownDFill[35] = {
		35, 0, 36, 1, 3, 4, 5, 6, 7, 9, 29, 10, 11, 12, 24, 13, 14, 15, 19, 42};
	knownDFill[36] = {
		36, 0, 1, 35, 2, 9, 30, 10, 29, 12, 25, 13, 24, 15, 20, 16, 19, 37, 43};
	knownDFill[37] = {37, 2, 36, 3, 35, 9, 31, 11, 29, 12, 26, 14, 24, 15, 21,
		17, 19, 38, 44};
	knownDFill[38] = {38, 2, 37, 4, 35, 9, 32, 12, 27, 15, 22, 18, 19, 39, 45};
	knownDFill[39] = {39, 2, 38, 5, 35, 9, 33, 12, 28, 15, 23, 40, 46};
	knownDFill[40] = {40, 2, 39, 6, 35, 9, 34, 12, 41, 47};
	knownDFill[41] = {41, 2, 40, 7, 35, 9, 12, 48};
	knownDFill[42] = {42, 0, 43, 1, 9, 35, 12, 29, 15, 24, 19};
	knownDFill[43] = {43, 0, 1, 42, 2, 9, 36, 10, 35, 12, 30, 13, 29, 15, 25,
		16, 24, 19, 20, 44, 49};
	knownDFill[44] = {44, 2, 43, 9, 37, 11, 35, 12, 31, 14, 29, 15, 26, 17, 24,
		19, 21, 45, 50};
	knownDFill[45] = {45, 2, 44, 9, 38, 12, 32, 15, 27, 18, 24, 19, 22, 46, 51};
	knownDFill[46] = {46, 2, 45, 9, 39, 12, 33, 15, 28, 19, 23, 47, 52};
	knownDFill[47] = {47, 2, 46, 9, 40, 12, 34, 48, 53};
	knownDFill[48] = {48, 2, 47, 9, 41, 54};
	knownDFill[49] = {
		49, 2, 9, 42, 43, 12, 35, 36, 13, 15, 29, 30, 16, 19, 24, 25, 20, 50};
	knownDFill[50] = {
		50, 2, 49, 9, 44, 12, 37, 14, 35, 15, 31, 17, 29, 19, 26, 21, 24, 51};
	knownDFill[51] = {
		51, 2, 50, 9, 45, 12, 38, 15, 32, 18, 29, 19, 27, 22, 24, 52};
	knownDFill[52] = {52, 2, 51, 9, 46, 12, 39, 15, 33, 19, 28, 23, 24, 53};
	knownDFill[53] = {53, 2, 52, 9, 47, 12, 40, 15, 34, 54};
	knownDFill[54] = {54, 2, 53, 9, 48, 12, 41, 55};
	knownDFill[55] = {55, 2, 54};

	NetworkType::SparseFillMap dfill;
	auto nPartials = network.getDiagonalFill(dfill);
	BOOST_REQUIRE_EQUAL(nPartials, 863);
	for (NetworkType::IndexType i = 0; i < dof; i++) {
		auto rowIter = dfill.find(i);
		if (rowIter != dfill.end()) {
			const auto& row = rowIter->second;
			BOOST_REQUIRE_EQUAL(row.size(), knownDFill[i].size());
		}
	}

	// Set temperatures
	std::vector<double> temperatures = {1000.0};
	std::vector<double> depths = {1.0};
	network.setTemperatures(temperatures, depths);
	NetworkType::IndexType gridId = 0;

	// Check the largest rate
	BOOST_REQUIRE_CLOSE(network.getLargestRate(), 290600199485, 0.01);

	// Create a concentration vector where every field is at 1.0
	std::vector<double> concentrations(dof + 1, 1.0);
	using HostUnmanaged =
		Kokkos::View<double*, Kokkos::HostSpace, Kokkos::MemoryUnmanaged>;
	auto hConcs = HostUnmanaged(concentrations.data(), dof + 1);
	auto dConcs = Kokkos::View<double*>("Concentrations", dof + 1);
	deep_copy(dConcs, hConcs);

	// Check the total concentrations
	BOOST_REQUIRE_CLOSE(
		network.getTotalConcentration(dConcs, Spec::He, 2), 44.0, 0.01);
	BOOST_REQUIRE_CLOSE(
		network.getTotalAtomConcentration(dConcs, Spec::V, 1), 46.0, 0.01);
	BOOST_REQUIRE_CLOSE(network.getTotalRadiusConcentration(dConcs, Spec::I, 1),
		0.15785478, 0.01);
	BOOST_REQUIRE_CLOSE(
		network.getTotalTrappedAtomConcentration(dConcs, Spec::D, 1), 99.0,
		0.01);

	// Check the left side rate of 0th cluster
	BOOST_REQUIRE_CLOSE(
		network.getLeftSideRate(dConcs, 0, gridId), 2905985128900, 0.01);

	// Create a flux vector where every field is at 0.0
	std::vector<double> fluxes(dof + 1, 0.0);
	using HostUnmanaged =
		Kokkos::View<double*, Kokkos::HostSpace, Kokkos::MemoryUnmanaged>;
	auto hFluxes = HostUnmanaged(fluxes.data(), dof + 1);
	auto dFluxes = Kokkos::View<double*>("Fluxes", dof + 1);
	deep_copy(dFluxes, hFluxes);

	// Check the fluxes computation
	network.computeAllFluxes(dConcs, dFluxes, gridId);
	deep_copy(hFluxes, dFluxes);
	for (NetworkType::IndexType i = 0; i < dof + 1; i++) {
		BOOST_REQUIRE_CLOSE(fluxes[i],
			xolotl::test::DeuteriumSpeciesList::knownFluxes[i], 0.01);
	}

	// Check the partials computation
	auto vals = Kokkos::View<double*>("solverPartials", nPartials);
	network.computeAllPartials(dConcs, vals, gridId);
	auto hPartials = create_mirror_view(vals);
	deep_copy(hPartials, vals);
	int startingIdx = 0;
	for (NetworkType::IndexType i = 0; i < dof; i++) {
		auto rowIter = dfill.find(i);
		if (rowIter != dfill.end()) {
			const auto& row = rowIter->second;
			for (NetworkType::IndexType j = 0; j < row.size(); j++) {
				auto iter = find(row.begin(), row.end(), knownDFill[i][j]);
				auto index = std::distance(row.begin(), iter);
				BOOST_REQUIRE_CLOSE(hPartials[startingIdx + index],
					xolotl::test::DeuteriumSpeciesList::knownPartials
						[startingIdx + j],
					0.01);
			}
			startingIdx += row.size();
		}
	}

	// Check clusters
	NetworkType::Composition comp = NetworkType::Composition::zero();
	comp[Spec::V] = 1;
	auto cluster = network.findCluster(comp, plsm::HostMemSpace{});
	BOOST_REQUIRE_EQUAL(cluster.getId(), 1);
	BOOST_REQUIRE_CLOSE(cluster.getReactionRadius(), 0.137265, 0.01);
	BOOST_REQUIRE_CLOSE(cluster.getFormationEnergy(), 3.6, 0.01);
	BOOST_REQUIRE_CLOSE(cluster.getTemperature(gridId), 1000.0, 0.01);
	BOOST_REQUIRE_CLOSE(
		cluster.getDiffusionCoefficient(gridId), 505312.69, 0.01);
	BOOST_REQUIRE_CLOSE(cluster.getDiffusionFactor(), 1800000000000.0, 0.01);
	BOOST_REQUIRE_CLOSE(cluster.getMigrationEnergy(), 1.3, 0.01);
	const auto& reg0 = cluster.getRegion();
	Composition lo = reg0.getOrigin();
	Composition hi = reg0.getUpperLimitPoint();
	BOOST_REQUIRE_EQUAL(lo[Spec::V], 1);
	BOOST_REQUIRE_EQUAL(hi[Spec::V], 2);
	BOOST_REQUIRE_EQUAL(lo[Spec::I], 0);
	BOOST_REQUIRE_EQUAL(hi[Spec::I], 1);
	BOOST_REQUIRE_EQUAL(lo[Spec::He], 0);
	BOOST_REQUIRE_EQUAL(hi[Spec::He], 1);
	BOOST_REQUIRE_EQUAL(lo[Spec::D], 0);
	BOOST_REQUIRE_EQUAL(hi[Spec::D], 1);
	auto momId = cluster.getMomentIds();
	BOOST_REQUIRE_EQUAL(momId.extent(0), 3);

	comp[Spec::V] = 0;
	comp[Spec::I] = 1;
	cluster = network.findCluster(comp, plsm::HostMemSpace{});
	BOOST_REQUIRE_EQUAL(cluster.getId(), 0);
	BOOST_REQUIRE_CLOSE(cluster.getReactionRadius(), 0.15785, 0.01);
	BOOST_REQUIRE_CLOSE(cluster.getFormationEnergy(), 10.0, 0.01);
	BOOST_REQUIRE_CLOSE(cluster.getTemperature(gridId), 1000.0, 0.01);
	BOOST_REQUIRE_CLOSE(
		cluster.getDiffusionCoefficient(gridId), 78358278338, 0.01);
	BOOST_REQUIRE_CLOSE(cluster.getDiffusionFactor(), 88000000000.0, 0.01);
	BOOST_REQUIRE_CLOSE(cluster.getMigrationEnergy(), 0.01, 0.01);
	const auto& reg1 = cluster.getRegion();
	lo = reg1.getOrigin();
	hi = reg1.getUpperLimitPoint();
	BOOST_REQUIRE_EQUAL(lo[Spec::V], 0);
	BOOST_REQUIRE_EQUAL(hi[Spec::V], 1);
	BOOST_REQUIRE_EQUAL(lo[Spec::I], 1);
	BOOST_REQUIRE_EQUAL(hi[Spec::I], 2);
	BOOST_REQUIRE_EQUAL(lo[Spec::He], 0);
	BOOST_REQUIRE_EQUAL(hi[Spec::He], 1);
	BOOST_REQUIRE_EQUAL(lo[Spec::D], 0);
	BOOST_REQUIRE_EQUAL(hi[Spec::D], 1);
	momId = cluster.getMomentIds();
	BOOST_REQUIRE_EQUAL(momId.extent(0), 3);

	comp[Spec::I] = 0;
	comp[Spec::He] = 5;
	cluster = network.findCluster(comp, plsm::HostMemSpace{});
	BOOST_REQUIRE_EQUAL(cluster.getId(), 24);
	BOOST_REQUIRE_CLOSE(cluster.getReactionRadius(), 0.3648, 0.01);
	BOOST_REQUIRE_CLOSE(cluster.getFormationEnergy(), 26.1, 0.01);
	BOOST_REQUIRE_CLOSE(cluster.getTemperature(gridId), 1000.0, 0.01);
	BOOST_REQUIRE_CLOSE(
		cluster.getDiffusionCoefficient(gridId), 1242214406, 0.01);
	BOOST_REQUIRE_CLOSE(cluster.getDiffusionFactor(), 5000000000.0, 0.01);
	BOOST_REQUIRE_CLOSE(cluster.getMigrationEnergy(), 0.12, 0.01);
	const auto& reg2 = cluster.getRegion();
	lo = reg2.getOrigin();
	hi = reg2.getUpperLimitPoint();
	BOOST_REQUIRE_EQUAL(lo[Spec::V], 0);
	BOOST_REQUIRE_EQUAL(hi[Spec::V], 1);
	BOOST_REQUIRE_EQUAL(lo[Spec::I], 0);
	BOOST_REQUIRE_EQUAL(hi[Spec::I], 1);
	BOOST_REQUIRE_EQUAL(lo[Spec::He], 5);
	BOOST_REQUIRE_EQUAL(hi[Spec::He], 6);
	BOOST_REQUIRE_EQUAL(lo[Spec::D], 0);
	BOOST_REQUIRE_EQUAL(hi[Spec::D], 1);
	momId = cluster.getMomentIds();
	BOOST_REQUIRE_EQUAL(momId.extent(0), 3);

	comp[Spec::He] = 0;
	comp[Spec::D] = 1;
	cluster = network.findCluster(comp, plsm::HostMemSpace{});
	BOOST_REQUIRE_EQUAL(cluster.getId(), 2);
	BOOST_REQUIRE_CLOSE(cluster.getReactionRadius(), 0.075, 0.01);
	BOOST_REQUIRE_EQUAL(
		cluster.getFormationEnergy(), std::numeric_limits<double>::infinity());
	BOOST_REQUIRE_CLOSE(cluster.getTemperature(gridId), 1000.0, 0.01);
	BOOST_REQUIRE_CLOSE(
		cluster.getDiffusionCoefficient(gridId), 3440887974, 0.01);
	BOOST_REQUIRE_CLOSE(cluster.getDiffusionFactor(), 283000000000, 0.01);
	BOOST_REQUIRE_CLOSE(cluster.getMigrationEnergy(), 0.38, 0.01);
	const auto& reg3 = cluster.getRegion();
	lo = reg3.getOrigin();
	hi = reg3.getUpperLimitPoint();
	BOOST_REQUIRE_EQUAL(lo[Spec::V], 0);
	BOOST_REQUIRE_EQUAL(hi[Spec::V], 1);
	BOOST_REQUIRE_EQUAL(lo[Spec::I], 0);
	BOOST_REQUIRE_EQUAL(hi[Spec::I], 1);
	BOOST_REQUIRE_EQUAL(lo[Spec::He], 0);
	BOOST_REQUIRE_EQUAL(hi[Spec::He], 1);
	BOOST_REQUIRE_EQUAL(lo[Spec::D], 1);
	BOOST_REQUIRE_EQUAL(hi[Spec::D], 2);
	momId = cluster.getMomentIds();
	BOOST_REQUIRE_EQUAL(momId.extent(0), 3);

	comp[Spec::He] = 3;
	comp[Spec::V] = 1;
	cluster = network.findCluster(comp, plsm::HostMemSpace{});
	BOOST_REQUIRE_EQUAL(cluster.getId(), 17);
	BOOST_REQUIRE_CLOSE(cluster.getReactionRadius(), 0.137265, 0.01);
	BOOST_REQUIRE_EQUAL(cluster.getFormationEnergy(), 11.5304);
	BOOST_REQUIRE_CLOSE(cluster.getTemperature(gridId), 1000.0, 0.01);
	BOOST_REQUIRE_CLOSE(cluster.getDiffusionCoefficient(gridId), 0.0, 0.01);
	BOOST_REQUIRE_CLOSE(cluster.getDiffusionFactor(), 0.0, 0.01);
	BOOST_REQUIRE_EQUAL(
		cluster.getMigrationEnergy(), std::numeric_limits<double>::infinity());
	const auto& reg4 = cluster.getRegion();
	lo = reg4.getOrigin();
	hi = reg4.getUpperLimitPoint();
	BOOST_REQUIRE_EQUAL(lo[Spec::V], 1);
	BOOST_REQUIRE_EQUAL(hi[Spec::V], 2);
	BOOST_REQUIRE_EQUAL(lo[Spec::I], 0);
	BOOST_REQUIRE_EQUAL(hi[Spec::I], 1);
	BOOST_REQUIRE_EQUAL(lo[Spec::He], 3);
	BOOST_REQUIRE_EQUAL(hi[Spec::He], 4);
	BOOST_REQUIRE_EQUAL(lo[Spec::D], 1);
	BOOST_REQUIRE_EQUAL(hi[Spec::D], 2);
	momId = cluster.getMomentIds();
	BOOST_REQUIRE_EQUAL(momId.extent(0), 3);
}

BOOST_AUTO_TEST_CASE(TritiumSpeciesList)
{
	// Create the option to create a network
	xolotl::options::Options opts;
	// Create a good parameter file
	std::string parameterFile = "param.txt";
	std::ofstream paramFile(parameterFile);
	paramFile << "netParam=8 0 1 1 1" << std::endl
			  << "process=reaction" << std::endl;
	paramFile.close();

	// Create a fake command line to read the options
	test::CommandLine<2> cl{{"fakeXolotlAppNameForTests", parameterFile}};
	opts.readParams(cl.argc, cl.argv);

	std::remove(parameterFile.c_str());

	using NetworkType = PSIReactionNetwork<PSITritiumSpeciesList>;
	using Spec = NetworkType::Species;
	using Composition = NetworkType::Composition;

	// Get the boundaries from the options
	// Get the boundaries from the options
	NetworkType::AmountType maxV = opts.getMaxV();
	NetworkType::AmountType maxI = opts.getMaxI();
	NetworkType::AmountType maxHe = psi::getMaxHePerV(maxV);
	NetworkType::AmountType maxT = 2.0 / 3.0 * (double)maxHe;
	NetworkType network({maxHe, maxT, maxV, maxI}, 1, opts);

	BOOST_REQUIRE(!network.hasDeuterium());
	BOOST_REQUIRE(network.hasTritium());

	BOOST_REQUIRE_EQUAL(network.getNumClusters(), 56);
	BOOST_REQUIRE_EQUAL(network.getDOF(), 56);

	BOOST_REQUIRE_CLOSE(network.getLatticeParameter(), 0.317, 0.01);
	BOOST_REQUIRE_CLOSE(network.getAtomicVolume(), 0.0159275, 0.01);
	BOOST_REQUIRE_CLOSE(network.getImpurityRadius(), 0.3, 0.01);
	BOOST_REQUIRE_CLOSE(network.getInterstitialBias(), 1.15, 0.01);

	BOOST_REQUIRE(network.getEnableStdReaction() == true);
	BOOST_REQUIRE(network.getEnableReSolution() == false);

	BOOST_REQUIRE_EQUAL(network.getGridSize(), 1);

	// TODO: Test each value explicitly?
	typename NetworkType::Bounds bounds = network.getAllClusterBounds();
	BOOST_REQUIRE_EQUAL(bounds.size(), 56);
	typename NetworkType::PhaseSpace phaseSpace = network.getPhaseSpace();
	BOOST_REQUIRE_EQUAL(phaseSpace.size(), 4);

	BOOST_REQUIRE_EQUAL(network.getNumberOfSpecies(), 4);
	BOOST_REQUIRE_EQUAL(network.getNumberOfSpeciesNoI(), 3);

	// Check the single vacancy
	auto vacancy = network.getSingleVacancy();
	BOOST_REQUIRE_EQUAL(vacancy.getId(), 1);

	// Get the diagonal fill
	const auto dof = network.getDOF();
	NetworkType::SparseFillMap knownDFill;
	knownDFill[0] = {
		0, 1, 3, 10, 13, 16, 20, 25, 30, 36, 43, 9, 42, 12, 35, 15, 29, 19, 24};
	knownDFill[1] = {1, 0, 2, 9, 12, 15, 19, 24, 29, 35, 42, 3, 10, 13, 16, 20,
		25, 30, 36, 43};
	knownDFill[2] = {2, 0, 3, 1, 4, 5, 6, 7, 10, 13, 16, 17, 20, 21, 22, 25, 26,
		27, 30, 31, 32, 33, 36, 37, 38, 39, 40, 43, 44, 45, 46, 47, 49, 50, 51,
		52, 53, 54, 8, 11, 14, 18, 23, 28, 34, 41, 48, 55};
	knownDFill[3] = {3, 0, 1, 2, 9, 12, 15, 19, 24, 29, 35, 4, 11};
	knownDFill[4] = {4, 2, 3, 15, 19, 24, 29, 35, 5};
	knownDFill[5] = {5, 2, 4, 19, 24, 29, 35, 6};
	knownDFill[6] = {6, 2, 5, 29, 35, 7};
	knownDFill[7] = {7, 2, 6, 35, 8};
	knownDFill[8] = {8, 2, 7};
	knownDFill[9] = {9, 0, 10, 1, 3, 11, 12, 13, 14, 15, 16, 17, 18, 19, 20, 21,
		22, 23, 24, 25, 26, 27, 28, 29, 30, 31, 32, 33, 34, 35, 36, 37, 38, 39,
		40, 41, 42, 43, 44, 45, 46, 47, 48, 49, 50, 51, 52, 53, 54};
	knownDFill[10] = {10, 0, 1, 9, 2, 12, 15, 19, 24, 29, 35, 11, 13};
	knownDFill[11] = {11, 2, 10, 3, 9, 12, 15, 19, 24, 29, 35, 14};
	knownDFill[12] = {12, 0, 13, 1, 3, 9, 10, 11, 14, 15, 16, 17, 18, 19, 20,
		21, 22, 23, 24, 25, 26, 27, 28, 29, 30, 31, 32, 33, 34, 35, 36, 37, 38,
		39, 40, 41};
	knownDFill[13] = {13, 0, 1, 12, 2, 9, 10, 15, 19, 24, 29, 35, 14, 16};
	knownDFill[14] = {14, 2, 13, 3, 12, 9, 11, 15, 19, 24, 29, 35, 17};
	knownDFill[15] = {15, 0, 16, 1, 3, 4, 9, 12, 10, 11, 13, 14, 17, 18, 19, 20,
		21, 22, 23, 24, 25, 26, 27, 28, 29, 30, 31, 32, 33, 34};
	knownDFill[16] = {16, 0, 1, 15, 2, 9, 13, 10, 12, 19, 24, 29, 17, 20};
	knownDFill[17] = {17, 2, 16, 3, 15, 9, 14, 11, 12, 19, 24, 29, 18, 21};
	knownDFill[18] = {18, 2, 17, 4, 15, 9, 12, 19, 24, 29, 22};
	knownDFill[19] = {19, 0, 20, 1, 3, 4, 5, 9, 15, 10, 11, 12, 13, 14, 16, 17,
		18, 21, 22, 23, 24, 25, 26, 27, 28};
	knownDFill[20] = {20, 0, 1, 19, 2, 9, 16, 10, 15, 12, 13, 24, 21, 25};
	knownDFill[21] = {21, 2, 20, 3, 19, 9, 17, 11, 15, 12, 14, 24, 22, 26};
	knownDFill[22] = {22, 2, 21, 4, 19, 9, 18, 12, 15, 24, 23, 27};
	knownDFill[23] = {23, 2, 22, 5, 19, 9, 12, 15, 24, 28};
	knownDFill[24] = {24, 0, 25, 1, 3, 4, 5, 9, 19, 10, 11, 12, 15, 13, 14, 16,
		17, 18, 20, 21, 22, 23, 29};
	knownDFill[25] = {25, 0, 1, 24, 2, 9, 20, 10, 19, 12, 16, 13, 15, 26, 30};
	knownDFill[26] = {26, 2, 25, 3, 24, 9, 21, 11, 19, 12, 17, 14, 15, 27, 31};
	knownDFill[27] = {27, 2, 26, 4, 24, 9, 22, 12, 18, 15, 19, 28, 32};
	knownDFill[28] = {28, 2, 27, 5, 24, 9, 23, 12, 15, 19, 33};
	knownDFill[29] = {29, 0, 30, 1, 3, 4, 5, 6, 9, 24, 10, 11, 12, 19, 13, 14,
		15, 16, 17, 18, 35};
	knownDFill[30] = {
		30, 0, 1, 29, 2, 9, 25, 10, 24, 12, 20, 13, 19, 15, 16, 31, 36};
	knownDFill[31] = {
		31, 2, 30, 3, 29, 9, 26, 11, 24, 12, 21, 14, 19, 15, 17, 32, 37};
	knownDFill[32] = {32, 2, 31, 4, 29, 9, 27, 12, 22, 15, 18, 33, 38};
	knownDFill[33] = {33, 2, 32, 5, 29, 9, 28, 12, 23, 15, 34, 39};
	knownDFill[34] = {34, 2, 33, 6, 29, 9, 12, 15, 40};
	knownDFill[35] = {
		35, 0, 36, 1, 3, 4, 5, 6, 7, 9, 29, 10, 11, 12, 24, 13, 14, 15, 19, 42};
	knownDFill[36] = {
		36, 0, 1, 35, 2, 9, 30, 10, 29, 12, 25, 13, 24, 15, 20, 16, 19, 37, 43};
	knownDFill[37] = {37, 2, 36, 3, 35, 9, 31, 11, 29, 12, 26, 14, 24, 15, 21,
		17, 19, 38, 44};
	knownDFill[38] = {38, 2, 37, 4, 35, 9, 32, 12, 27, 15, 22, 18, 19, 39, 45};
	knownDFill[39] = {39, 2, 38, 5, 35, 9, 33, 12, 28, 15, 23, 40, 46};
	knownDFill[40] = {40, 2, 39, 6, 35, 9, 34, 12, 41, 47};
	knownDFill[41] = {41, 2, 40, 7, 35, 9, 12, 48};
	knownDFill[42] = {42, 0, 43, 1, 9, 35, 12, 29, 15, 24, 19};
	knownDFill[43] = {43, 0, 1, 42, 2, 9, 36, 10, 35, 12, 30, 13, 29, 15, 25,
		16, 24, 19, 20, 44, 49};
	knownDFill[44] = {44, 2, 43, 9, 37, 11, 35, 12, 31, 14, 29, 15, 26, 17, 24,
		19, 21, 45, 50};
	knownDFill[45] = {45, 2, 44, 9, 38, 12, 32, 15, 27, 18, 24, 19, 22, 46, 51};
	knownDFill[46] = {46, 2, 45, 9, 39, 12, 33, 15, 28, 19, 23, 47, 52};
	knownDFill[47] = {47, 2, 46, 9, 40, 12, 34, 48, 53};
	knownDFill[48] = {48, 2, 47, 9, 41, 54};
	knownDFill[49] = {
		49, 2, 9, 42, 43, 12, 35, 36, 13, 15, 29, 30, 16, 19, 24, 25, 20, 50};
	knownDFill[50] = {
		50, 2, 49, 9, 44, 12, 37, 14, 35, 15, 31, 17, 29, 19, 26, 21, 24, 51};
	knownDFill[51] = {
		51, 2, 50, 9, 45, 12, 38, 15, 32, 18, 29, 19, 27, 22, 24, 52};
	knownDFill[52] = {52, 2, 51, 9, 46, 12, 39, 15, 33, 19, 28, 23, 24, 53};
	knownDFill[53] = {53, 2, 52, 9, 47, 12, 40, 15, 34, 54};
	knownDFill[54] = {54, 2, 53, 9, 48, 12, 41, 55};
	knownDFill[55] = {55, 2, 54};

	NetworkType::SparseFillMap dfill;
	auto nPartials = network.getDiagonalFill(dfill);
	BOOST_REQUIRE_EQUAL(nPartials, 863);
	for (NetworkType::IndexType i = 0; i < dof; i++) {
		auto rowIter = dfill.find(i);
		if (rowIter != dfill.end()) {
			const auto& row = rowIter->second;
			BOOST_REQUIRE_EQUAL(row.size(), knownDFill[i].size());
		}
	}

	// Set temperatures
	std::vector<double> temperatures = {1000.0};
	std::vector<double> depths = {1.0};
	network.setTemperatures(temperatures, depths);
	NetworkType::IndexType gridId = 0;

	// Check the largest rate
	BOOST_REQUIRE_CLOSE(network.getLargestRate(), 290600199485, 0.01);

	// Create a concentration vector where every field is at 1.0
	std::vector<double> concentrations(dof + 1, 1.0);
	using HostUnmanaged =
		Kokkos::View<double*, Kokkos::HostSpace, Kokkos::MemoryUnmanaged>;
	auto hConcs = HostUnmanaged(concentrations.data(), dof + 1);
	auto dConcs = Kokkos::View<double*>("Concentrations", dof + 1);
	deep_copy(dConcs, hConcs);

	// Check the total concentrations
	BOOST_REQUIRE_CLOSE(
		network.getTotalConcentration(dConcs, Spec::He, 2), 44.0, 0.01);
	BOOST_REQUIRE_CLOSE(
		network.getTotalAtomConcentration(dConcs, Spec::V, 1), 46.0, 0.01);
	BOOST_REQUIRE_CLOSE(network.getTotalRadiusConcentration(dConcs, Spec::I, 1),
		0.15785478, 0.01);
	BOOST_REQUIRE_CLOSE(
		network.getTotalTrappedAtomConcentration(dConcs, Spec::T, 1), 99.0,
		0.01);

	// Check the left side rate of 0th cluster
	BOOST_REQUIRE_CLOSE(
		network.getLeftSideRate(dConcs, 0, gridId), 2905985128900, 0.01);

	// Create a flux vector where every field is at 0.0
	std::vector<double> fluxes(dof + 1, 0.0);
	using HostUnmanaged =
		Kokkos::View<double*, Kokkos::HostSpace, Kokkos::MemoryUnmanaged>;
	auto hFluxes = HostUnmanaged(fluxes.data(), dof + 1);
	auto dFluxes = Kokkos::View<double*>("Fluxes", dof + 1);
	deep_copy(dFluxes, hFluxes);

	// Check the fluxes computation
	network.computeAllFluxes(dConcs, dFluxes, gridId);
	deep_copy(hFluxes, dFluxes);
	for (NetworkType::IndexType i = 0; i < dof + 1; i++) {
		BOOST_REQUIRE_CLOSE(
			fluxes[i], xolotl::test::TritiumSpeciesList::knownFluxes[i], 0.01);
	}

	// Check the partials computation
	auto vals = Kokkos::View<double*>("solverPartials", nPartials);
	network.computeAllPartials(dConcs, vals, gridId);
	auto hPartials = create_mirror_view(vals);
	deep_copy(hPartials, vals);
	int startingIdx = 0;
	for (NetworkType::IndexType i = 0; i < dof; i++) {
		auto rowIter = dfill.find(i);
		if (rowIter != dfill.end()) {
			const auto& row = rowIter->second;
			for (NetworkType::IndexType j = 0; j < row.size(); j++) {
				auto iter = find(row.begin(), row.end(), knownDFill[i][j]);
				auto index = std::distance(row.begin(), iter);
				BOOST_REQUIRE_CLOSE(hPartials[startingIdx + index],
					xolotl::test::TritiumSpeciesList::knownPartials
						[startingIdx + j],
					0.01);
			}
			startingIdx += row.size();
		}
	}

	// Check clusters
	NetworkType::Composition comp = NetworkType::Composition::zero();
	comp[Spec::V] = 1;
	auto cluster = network.findCluster(comp, plsm::HostMemSpace{});
	BOOST_REQUIRE_EQUAL(cluster.getId(), 1);
	BOOST_REQUIRE_CLOSE(cluster.getReactionRadius(), 0.137265, 0.01);
	BOOST_REQUIRE_CLOSE(cluster.getFormationEnergy(), 3.6, 0.01);
	BOOST_REQUIRE_CLOSE(cluster.getTemperature(gridId), 1000.0, 0.01);
	BOOST_REQUIRE_CLOSE(
		cluster.getDiffusionCoefficient(gridId), 505312.69, 0.01);
	BOOST_REQUIRE_CLOSE(cluster.getDiffusionFactor(), 1800000000000.0, 0.01);
	BOOST_REQUIRE_CLOSE(cluster.getMigrationEnergy(), 1.3, 0.01);
	const auto& reg0 = cluster.getRegion();
	Composition lo = reg0.getOrigin();
	Composition hi = reg0.getUpperLimitPoint();
	BOOST_REQUIRE_EQUAL(lo[Spec::V], 1);
	BOOST_REQUIRE_EQUAL(hi[Spec::V], 2);
	BOOST_REQUIRE_EQUAL(lo[Spec::I], 0);
	BOOST_REQUIRE_EQUAL(hi[Spec::I], 1);
	BOOST_REQUIRE_EQUAL(lo[Spec::He], 0);
	BOOST_REQUIRE_EQUAL(hi[Spec::He], 1);
	BOOST_REQUIRE_EQUAL(lo[Spec::T], 0);
	BOOST_REQUIRE_EQUAL(hi[Spec::T], 1);
	auto momId = cluster.getMomentIds();
	BOOST_REQUIRE_EQUAL(momId.extent(0), 3);

	comp[Spec::V] = 0;
	comp[Spec::I] = 1;
	cluster = network.findCluster(comp, plsm::HostMemSpace{});
	BOOST_REQUIRE_EQUAL(cluster.getId(), 0);
	BOOST_REQUIRE_CLOSE(cluster.getReactionRadius(), 0.15785, 0.01);
	BOOST_REQUIRE_CLOSE(cluster.getFormationEnergy(), 10.0, 0.01);
	BOOST_REQUIRE_CLOSE(cluster.getTemperature(gridId), 1000.0, 0.01);
	BOOST_REQUIRE_CLOSE(
		cluster.getDiffusionCoefficient(gridId), 78358278338, 0.01);
	BOOST_REQUIRE_CLOSE(cluster.getDiffusionFactor(), 88000000000.0, 0.01);
	BOOST_REQUIRE_CLOSE(cluster.getMigrationEnergy(), 0.01, 0.01);
	const auto& reg1 = cluster.getRegion();
	lo = reg1.getOrigin();
	hi = reg1.getUpperLimitPoint();
	BOOST_REQUIRE_EQUAL(lo[Spec::V], 0);
	BOOST_REQUIRE_EQUAL(hi[Spec::V], 1);
	BOOST_REQUIRE_EQUAL(lo[Spec::I], 1);
	BOOST_REQUIRE_EQUAL(hi[Spec::I], 2);
	BOOST_REQUIRE_EQUAL(lo[Spec::He], 0);
	BOOST_REQUIRE_EQUAL(hi[Spec::He], 1);
	BOOST_REQUIRE_EQUAL(lo[Spec::T], 0);
	BOOST_REQUIRE_EQUAL(hi[Spec::T], 1);
	momId = cluster.getMomentIds();
	BOOST_REQUIRE_EQUAL(momId.extent(0), 3);

	comp[Spec::I] = 0;
	comp[Spec::He] = 5;
	cluster = network.findCluster(comp, plsm::HostMemSpace{});
	BOOST_REQUIRE_EQUAL(cluster.getId(), 24);
	BOOST_REQUIRE_CLOSE(cluster.getReactionRadius(), 0.3648, 0.01);
	BOOST_REQUIRE_CLOSE(cluster.getFormationEnergy(), 26.1, 0.01);
	BOOST_REQUIRE_CLOSE(cluster.getTemperature(gridId), 1000.0, 0.01);
	BOOST_REQUIRE_CLOSE(
		cluster.getDiffusionCoefficient(gridId), 1242214406, 0.01);
	BOOST_REQUIRE_CLOSE(cluster.getDiffusionFactor(), 5000000000.0, 0.01);
	BOOST_REQUIRE_CLOSE(cluster.getMigrationEnergy(), 0.12, 0.01);
	const auto& reg2 = cluster.getRegion();
	lo = reg2.getOrigin();
	hi = reg2.getUpperLimitPoint();
	BOOST_REQUIRE_EQUAL(lo[Spec::V], 0);
	BOOST_REQUIRE_EQUAL(hi[Spec::V], 1);
	BOOST_REQUIRE_EQUAL(lo[Spec::I], 0);
	BOOST_REQUIRE_EQUAL(hi[Spec::I], 1);
	BOOST_REQUIRE_EQUAL(lo[Spec::He], 5);
	BOOST_REQUIRE_EQUAL(hi[Spec::He], 6);
	BOOST_REQUIRE_EQUAL(lo[Spec::T], 0);
	BOOST_REQUIRE_EQUAL(hi[Spec::T], 1);
	momId = cluster.getMomentIds();
	BOOST_REQUIRE_EQUAL(momId.extent(0), 3);

	comp[Spec::He] = 0;
	comp[Spec::T] = 1;
	cluster = network.findCluster(comp, plsm::HostMemSpace{});
	BOOST_REQUIRE_EQUAL(cluster.getId(), 2);
	BOOST_REQUIRE_CLOSE(cluster.getReactionRadius(), 0.075, 0.01);
	BOOST_REQUIRE_EQUAL(
		cluster.getFormationEnergy(), std::numeric_limits<double>::infinity());
	BOOST_REQUIRE_CLOSE(cluster.getTemperature(gridId), 1000.0, 0.01);
	BOOST_REQUIRE_CLOSE(
		cluster.getDiffusionCoefficient(gridId), 2808640007, 0.01);
	BOOST_REQUIRE_CLOSE(cluster.getDiffusionFactor(), 231000000000, 0.01);
	BOOST_REQUIRE_CLOSE(cluster.getMigrationEnergy(), 0.38, 0.01);
	const auto& reg3 = cluster.getRegion();
	lo = reg3.getOrigin();
	hi = reg3.getUpperLimitPoint();
	BOOST_REQUIRE_EQUAL(lo[Spec::V], 0);
	BOOST_REQUIRE_EQUAL(hi[Spec::V], 1);
	BOOST_REQUIRE_EQUAL(lo[Spec::I], 0);
	BOOST_REQUIRE_EQUAL(hi[Spec::I], 1);
	BOOST_REQUIRE_EQUAL(lo[Spec::He], 0);
	BOOST_REQUIRE_EQUAL(hi[Spec::He], 1);
	BOOST_REQUIRE_EQUAL(lo[Spec::T], 1);
	BOOST_REQUIRE_EQUAL(hi[Spec::T], 2);
	momId = cluster.getMomentIds();
	BOOST_REQUIRE_EQUAL(momId.extent(0), 3);

	comp[Spec::He] = 3;
	comp[Spec::V] = 1;
	cluster = network.findCluster(comp, plsm::HostMemSpace{});
	BOOST_REQUIRE_EQUAL(cluster.getId(), 17);
	BOOST_REQUIRE_CLOSE(cluster.getReactionRadius(), 0.137265, 0.01);
	BOOST_REQUIRE_EQUAL(cluster.getFormationEnergy(), 11.5304);
	BOOST_REQUIRE_CLOSE(cluster.getTemperature(gridId), 1000.0, 0.01);
	BOOST_REQUIRE_CLOSE(cluster.getDiffusionCoefficient(gridId), 0.0, 0.01);
	BOOST_REQUIRE_CLOSE(cluster.getDiffusionFactor(), 0.0, 0.01);
	BOOST_REQUIRE_EQUAL(
		cluster.getMigrationEnergy(), std::numeric_limits<double>::infinity());
	const auto& reg4 = cluster.getRegion();
	lo = reg4.getOrigin();
	hi = reg4.getUpperLimitPoint();
	BOOST_REQUIRE_EQUAL(lo[Spec::V], 1);
	BOOST_REQUIRE_EQUAL(hi[Spec::V], 2);
	BOOST_REQUIRE_EQUAL(lo[Spec::I], 0);
	BOOST_REQUIRE_EQUAL(hi[Spec::I], 1);
	BOOST_REQUIRE_EQUAL(lo[Spec::He], 3);
	BOOST_REQUIRE_EQUAL(hi[Spec::He], 4);
	BOOST_REQUIRE_EQUAL(lo[Spec::T], 1);
	BOOST_REQUIRE_EQUAL(hi[Spec::T], 2);
	momId = cluster.getMomentIds();
	BOOST_REQUIRE_EQUAL(momId.extent(0), 3);
}

BOOST_AUTO_TEST_CASE(HeVGrouped)
{
	// Create the option to create a network
	xolotl::options::Options opts;
	// Create a good parameter file
	std::string parameterFile = "param.txt";
	std::ofstream paramFile(parameterFile);
	paramFile << "netParam=8 0 0 50 6" << std::endl
			  << "process=reaction" << std::endl
			  << "material=W100" << std::endl
			  << "grouping=31 4 4" << std::endl;
	paramFile.close();

	// Create a fake command line to read the options
	test::CommandLine<2> cl{{"fakeXolotlAppNameForTests", parameterFile}};
	opts.readParams(cl.argc, cl.argv);

	std::remove(parameterFile.c_str());

	using NetworkType = PSIReactionNetwork<PSIHeliumSpeciesList>;
	using Spec = NetworkType::Species;
	using Composition = NetworkType::Composition;

	auto network = dynamic_pointer_cast<NetworkType>(
		factory::network::NetworkHandlerFactory::get()
			.generate(opts)
			->getNetwork());

	BOOST_REQUIRE_EQUAL(network->getNumClusters(), 2874);
	BOOST_REQUIRE_EQUAL(network->getDOF(), 3300);

	// TODO: Test each value explicitly?
	typename NetworkType::Bounds bounds = network->getAllClusterBounds();
	BOOST_REQUIRE_EQUAL(bounds.size(), 2874);
	typename NetworkType::PhaseSpace phaseSpace = network->getPhaseSpace();
	BOOST_REQUIRE_EQUAL(phaseSpace.size(), 3);

	BOOST_REQUIRE_EQUAL(network->getNumberOfSpecies(), 3);
	BOOST_REQUIRE_EQUAL(network->getNumberOfSpeciesNoI(), 2);

	// Check the single vacancy
	auto vacancy = network->getSingleVacancy();
	BOOST_REQUIRE_EQUAL(vacancy.getId(), 0);
}

BOOST_AUTO_TEST_CASE(HeDVGrouped)
{
	// Create the option to create a network
	xolotl::options::Options opts;
	// Create a good parameter file
	std::string parameterFile = "param.txt";
	std::ofstream paramFile(parameterFile);
<<<<<<< HEAD
	paramFile << "netParam=8 0 0 200 6" << std::endl
=======
	paramFile << "netParam=8 1 0 20 6" << std::endl
>>>>>>> ae3ead54
			  << "process=reaction" << std::endl
			  << "material=W100" << std::endl
			  << "grouping=10 4 4" << std::endl;
	paramFile.close();

	// Create a fake command line to read the options
	test::CommandLine<2> cl{{"fakeXolotlAppNameForTests", parameterFile}};
	opts.readParams(cl.argc, cl.argv);

	std::remove(parameterFile.c_str());

	using NetworkType = PSIReactionNetwork<PSIDeuteriumSpeciesList>;
	using Spec = NetworkType::Species;
	using Composition = NetworkType::Composition;

	auto network = dynamic_pointer_cast<NetworkType>(
		factory::network::NetworkHandlerFactory::get()
			.generate(opts)
			->getNetwork());

<<<<<<< HEAD
	BOOST_REQUIRE_EQUAL(network->getNumClusters(), 3627);
	BOOST_REQUIRE_EQUAL(network->getDOF(), 4488);

	// TODO: Test each value explicitly?
	typename NetworkType::Bounds bounds = network->getAllClusterBounds();
	BOOST_REQUIRE_EQUAL(bounds.size(), 3627);
=======
	BOOST_REQUIRE_EQUAL(network->getNumClusters(), 4967);
	BOOST_REQUIRE_EQUAL(network->getDOF(), 6656);

	// TODO: Test each value explicitly?
	typename NetworkType::Bounds bounds = network->getAllClusterBounds();
	BOOST_REQUIRE_EQUAL(bounds.size(), 4967);
>>>>>>> ae3ead54
	typename NetworkType::PhaseSpace phaseSpace = network->getPhaseSpace();
	BOOST_REQUIRE_EQUAL(phaseSpace.size(), 4);

	BOOST_REQUIRE_EQUAL(network->getNumberOfSpecies(), 4);
	BOOST_REQUIRE_EQUAL(network->getNumberOfSpeciesNoI(), 3);

	// Check the single vacancy
	auto vacancy = network->getSingleVacancy();
<<<<<<< HEAD
	BOOST_REQUIRE_EQUAL(vacancy.getId(), 613);
=======
	BOOST_REQUIRE_EQUAL(vacancy.getId(), 83);
>>>>>>> ae3ead54
}

BOOST_AUTO_TEST_CASE(HeTVGrouped)
{
	// Create the option to create a network
	xolotl::options::Options opts;
	// Create a good parameter file
	std::string parameterFile = "param.txt";
	std::ofstream paramFile(parameterFile);
	paramFile << "netParam=8 0 1 20 6" << std::endl
			  << "process=reaction" << std::endl
			  << "material=W100" << std::endl
			  << "grouping=10 4 4" << std::endl;
	paramFile.close();

	// Create a fake command line to read the options
	test::CommandLine<2> cl{{"fakeXolotlAppNameForTests", parameterFile}};
	opts.readParams(cl.argc, cl.argv);

	std::remove(parameterFile.c_str());

	using NetworkType = PSIReactionNetwork<PSITritiumSpeciesList>;
	using Spec = NetworkType::Species;
	using Composition = NetworkType::Composition;

	auto network = dynamic_pointer_cast<NetworkType>(
		factory::network::NetworkHandlerFactory::get()
			.generate(opts)
			->getNetwork());

	BOOST_REQUIRE_EQUAL(network->getNumClusters(), 4967);
	BOOST_REQUIRE_EQUAL(network->getDOF(), 6656);

	// TODO: Test each value explicitly?
	typename NetworkType::Bounds bounds = network->getAllClusterBounds();
	BOOST_REQUIRE_EQUAL(bounds.size(), 4967);
	typename NetworkType::PhaseSpace phaseSpace = network->getPhaseSpace();
	BOOST_REQUIRE_EQUAL(phaseSpace.size(), 4);

	BOOST_REQUIRE_EQUAL(network->getNumberOfSpecies(), 4);
	BOOST_REQUIRE_EQUAL(network->getNumberOfSpeciesNoI(), 3);

	// Check the single vacancy
	auto vacancy = network->getSingleVacancy();
	BOOST_REQUIRE_EQUAL(vacancy.getId(), 83);
}

BOOST_AUTO_TEST_CASE(HeDTVGrouped)
{
	// Create the option to create a network
	xolotl::options::Options opts;
	// Create a good parameter file
	std::string parameterFile = "param.txt";
	std::ofstream paramFile(parameterFile);
	paramFile << "netParam=8 1 1 6 2" << std::endl
			  << "process=reaction" << std::endl
			  << "material=W100" << std::endl
			  << "grouping=3 2 2" << std::endl;
	paramFile.close();

	// Create a fake command line to read the options
	test::CommandLine<2> cl{{"fakeXolotlAppNameForTests", parameterFile}};
	opts.readParams(cl.argc, cl.argv);

	std::remove(parameterFile.c_str());

	using NetworkType = PSIReactionNetwork<PSIFullSpeciesList>;
	using Spec = NetworkType::Species;
	using Composition = NetworkType::Composition;

	auto network = dynamic_pointer_cast<NetworkType>(
		factory::network::NetworkHandlerFactory::get()
			.generate(opts)
			->getNetwork());

	BOOST_REQUIRE_EQUAL(network->getNumClusters(), 2383);
	BOOST_REQUIRE_EQUAL(network->getDOF(), 4259);

	// TODO: Test each value explicitly?
	typename NetworkType::Bounds bounds = network->getAllClusterBounds();
	BOOST_REQUIRE_EQUAL(bounds.size(), 2383);
	typename NetworkType::PhaseSpace phaseSpace = network->getPhaseSpace();
	BOOST_REQUIRE_EQUAL(phaseSpace.size(), 5);

	BOOST_REQUIRE_EQUAL(network->getNumberOfSpecies(), 5);
	BOOST_REQUIRE_EQUAL(network->getNumberOfSpeciesNoI(), 4);

	// Check the single vacancy
	auto vacancy = network->getSingleVacancy();
	BOOST_REQUIRE_EQUAL(vacancy.getId(), 55);
}

BOOST_AUTO_TEST_CASE(IGrouped)
{
	// Create the option to create a network
	xolotl::options::Options opts;
	// Create a good parameter file
	std::string parameterFile = "param.txt";
	std::ofstream paramFile(parameterFile);
	paramFile << "netParam=0 0 0 100 10000" << std::endl
			  << "process=reaction" << std::endl
			  << "material=W100" << std::endl
			  << "grouping=101 2 2" << std::endl;
	paramFile.close();

	// Create a fake command line to read the options
	test::CommandLine<2> cl{{"fakeXolotlAppNameForTests", parameterFile}};
	opts.readParams(cl.argc, cl.argv);

	std::remove(parameterFile.c_str());

	using NetworkType = PSIReactionNetwork<PSIHeliumSpeciesList>;
	using Spec = NetworkType::Species;
	using Composition = NetworkType::Composition;

	auto network = dynamic_pointer_cast<NetworkType>(
		factory::network::NetworkHandlerFactory::get()
			.generate(opts)
			->getNetwork());

	BOOST_REQUIRE_EQUAL(network->getNumClusters(), 813);
	BOOST_REQUIRE_EQUAL(network->getDOF(), 1424);

	// TODO: Test each value explicitly?
	typename NetworkType::Bounds bounds = network->getAllClusterBounds();
	BOOST_REQUIRE_EQUAL(bounds.size(), 813);
	typename NetworkType::PhaseSpace phaseSpace = network->getPhaseSpace();
	BOOST_REQUIRE_EQUAL(phaseSpace.size(), 3);

	BOOST_REQUIRE_EQUAL(network->getNumberOfSpecies(), 3);
	BOOST_REQUIRE_EQUAL(network->getNumberOfSpeciesNoI(), 2);

	// Check the single vacancy
	auto vacancy = network->getSingleVacancy();
	BOOST_REQUIRE_EQUAL(vacancy.getId(), 2);
}

BOOST_AUTO_TEST_CASE(VIGrouped)
{
	// Create the option to create a network
	xolotl::options::Options opts;
	// Create a good parameter file
	std::string parameterFile = "param.txt";
	std::ofstream paramFile(parameterFile);
	paramFile << "netParam=0 0 0 1000 10000" << std::endl
			  << "process=reaction" << std::endl
			  << "material=W100" << std::endl
			  << "grouping=101 2 2" << std::endl;
	paramFile.close();

	// Create a fake command line to read the options
	test::CommandLine<2> cl{{"fakeXolotlAppNameForTests", parameterFile}};
	opts.readParams(cl.argc, cl.argv);

	std::remove(parameterFile.c_str());

	using NetworkType = PSIReactionNetwork<PSIHeliumSpeciesList>;
	using Spec = NetworkType::Species;
	using Composition = NetworkType::Composition;

	auto network = dynamic_pointer_cast<NetworkType>(
		factory::network::NetworkHandlerFactory::get()
			.generate(opts)
			->getNetwork());

	BOOST_REQUIRE_EQUAL(network->getNumClusters(), 1091);
	BOOST_REQUIRE_EQUAL(network->getDOF(), 1978);

	// TODO: Test each value explicitly?
	typename NetworkType::Bounds bounds = network->getAllClusterBounds();
	BOOST_REQUIRE_EQUAL(bounds.size(), 1091);
	typename NetworkType::PhaseSpace phaseSpace = network->getPhaseSpace();
	BOOST_REQUIRE_EQUAL(phaseSpace.size(), 3);

	BOOST_REQUIRE_EQUAL(network->getNumberOfSpecies(), 3);
	BOOST_REQUIRE_EQUAL(network->getNumberOfSpeciesNoI(), 2);

	// Check the single vacancy
	auto vacancy = network->getSingleVacancy();
	BOOST_REQUIRE_EQUAL(vacancy.getId(), 586);
}

BOOST_AUTO_TEST_SUITE_END()<|MERGE_RESOLUTION|>--- conflicted
+++ resolved
@@ -1895,11 +1895,7 @@
 	// Create a good parameter file
 	std::string parameterFile = "param.txt";
 	std::ofstream paramFile(parameterFile);
-<<<<<<< HEAD
-	paramFile << "netParam=8 0 0 200 6" << std::endl
-=======
 	paramFile << "netParam=8 1 0 20 6" << std::endl
->>>>>>> ae3ead54
 			  << "process=reaction" << std::endl
 			  << "material=W100" << std::endl
 			  << "grouping=10 4 4" << std::endl;
@@ -1920,21 +1916,12 @@
 			.generate(opts)
 			->getNetwork());
 
-<<<<<<< HEAD
-	BOOST_REQUIRE_EQUAL(network->getNumClusters(), 3627);
-	BOOST_REQUIRE_EQUAL(network->getDOF(), 4488);
-
-	// TODO: Test each value explicitly?
-	typename NetworkType::Bounds bounds = network->getAllClusterBounds();
-	BOOST_REQUIRE_EQUAL(bounds.size(), 3627);
-=======
 	BOOST_REQUIRE_EQUAL(network->getNumClusters(), 4967);
 	BOOST_REQUIRE_EQUAL(network->getDOF(), 6656);
 
 	// TODO: Test each value explicitly?
 	typename NetworkType::Bounds bounds = network->getAllClusterBounds();
 	BOOST_REQUIRE_EQUAL(bounds.size(), 4967);
->>>>>>> ae3ead54
 	typename NetworkType::PhaseSpace phaseSpace = network->getPhaseSpace();
 	BOOST_REQUIRE_EQUAL(phaseSpace.size(), 4);
 
@@ -1943,11 +1930,7 @@
 
 	// Check the single vacancy
 	auto vacancy = network->getSingleVacancy();
-<<<<<<< HEAD
-	BOOST_REQUIRE_EQUAL(vacancy.getId(), 613);
-=======
 	BOOST_REQUIRE_EQUAL(vacancy.getId(), 83);
->>>>>>> ae3ead54
 }
 
 BOOST_AUTO_TEST_CASE(HeTVGrouped)
