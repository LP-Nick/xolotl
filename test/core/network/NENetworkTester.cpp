--- conflicted
+++ resolved
@@ -47,13 +47,6 @@
 
 	BOOST_REQUIRE_EQUAL(network.getNumClusters(), 20);
 	BOOST_REQUIRE_EQUAL(network.getDOF(), 20);
-<<<<<<< HEAD
-	// TODO: check it is within a given range?
-	//	auto deviceMemorySize = network.getDeviceMemorySize();
-	//	BOOST_CHECK_GT(deviceMemorySize, 23000);
-	//	BOOST_CHECK_LT(deviceMemorySize, 26000);
-=======
->>>>>>> 18acd6f6
 
 	BOOST_REQUIRE_CLOSE(network.getLatticeParameter(), 0.547, 0.01);
 	BOOST_REQUIRE_CLOSE(network.getAtomicVolume(), 0.0409168, 0.01);
@@ -283,13 +276,6 @@
 
 	BOOST_REQUIRE_EQUAL(network.getNumClusters(), 16);
 	BOOST_REQUIRE_EQUAL(network.getDOF(), 19);
-<<<<<<< HEAD
-	// TODO: check it is within a given range?
-	//	auto deviceMemorySize = network.getDeviceMemorySize();
-	//	BOOST_CHECK_GT(deviceMemorySize, 22000);
-	//	BOOST_CHECK_LT(deviceMemorySize, 24000);
-=======
->>>>>>> 18acd6f6
 
 	typename NetworkType::Bounds bounds = network.getAllClusterBounds();
 	BOOST_REQUIRE_EQUAL(bounds.size(), 16);
@@ -488,14 +474,6 @@
 	network.setFissionRate(8.0e-9);
 
 	network.syncClusterDataOnHost();
-<<<<<<< HEAD
-	network.getSubpaving().syncZones(plsm::onHost);
-
-	//	auto deviceMemorySize = network.getDeviceMemorySize();
-	//	BOOST_CHECK_GT(deviceMemorySize, 30000);
-	//	BOOST_CHECK_LT(deviceMemorySize, 35000);
-=======
->>>>>>> 18acd6f6
 
 	BOOST_REQUIRE(network.getEnableStdReaction() == true);
 	BOOST_REQUIRE(network.getEnableReSolution() == true);
@@ -650,15 +628,6 @@
 	network.setFissionRate(8.0e-9);
 
 	network.syncClusterDataOnHost();
-<<<<<<< HEAD
-	network.getSubpaving().syncZones(plsm::onHost);
-
-	// TODO: check it is within a given range?
-	//	auto deviceMemorySize = network.getDeviceMemorySize();
-	//	BOOST_CHECK_GT(deviceMemorySize, 29000);
-	//	BOOST_CHECK_LT(deviceMemorySize, 32000);
-=======
->>>>>>> 18acd6f6
 
 	// Get the diagonal fill
 	const auto dof = network.getDOF();
