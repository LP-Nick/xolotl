--- conflicted
+++ resolved
@@ -76,16 +76,8 @@
 
 BOOST_AUTO_TEST_CASE_WITH_DECOR(PSI_2, *utf::label("1D"))
 {
-<<<<<<< HEAD
-	if (getMPICommSize() > 1) {
-		return;
-	}
 	// 1D + HeV + 5e27 flux W100 + bursting
-	SystemTestCase{"benchmark_PSI_2"}.withTimer().run();
-=======
-	// 1D + + HeV + 5e27 flux W100 + bursting
 	SystemTestCase{"benchmark_PSI_2"}.mpiLimits(1, 1).withTimer().run();
->>>>>>> aa506f69
 }
 
 BOOST_AUTO_TEST_CASE_WITH_DECOR(PSI_3, *utf::label("1D"))
